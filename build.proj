--- conflicted
+++ resolved
@@ -83,15 +83,6 @@
   don't need to be checked into source control.
   -->
   <Target Name="ForceRestorePackages">
-<<<<<<< HEAD
-    <PropertyGroup>
-      <NuGetCommand>$(MSBuildProjectDirectory)\src\.nuget\NuGet.exe</NuGetCommand>
-      <NuGetRestoreConfigFile>$(MSBuildProjectDirectory)\restore.config</NuGetRestoreConfigFile>
-      <NuGetRestoreConfigSwitch>-ConfigFile &quot;$(NuGetRestoreConfigFile)&quot;</NuGetRestoreConfigSwitch>
-    </PropertyGroup>
-    
-=======
->>>>>>> db292ec7
     <ItemGroup>
       <NuGetCache Include="$(LOCALAPPDATA)\NuGet\Cache\*.nupkg"/>
     </ItemGroup>
@@ -103,33 +94,21 @@
     <WriteLinesToFile File="$(NuGetRestoreConfigFile)" Lines="&lt;configuration&gt;&lt;/configuration&gt;" Overwrite="true" Encoding="UTF-8" />
     <!-- Create config for user name and password for private feed access -->
     <Exec Command="$(NuGetCommand) sources add -Name AzureSdkInternal -Source &quot;https://www.myget.org/F/azure-sdk-internal/&quot; $(NuGetRestoreConfigSwitch)" />
-<<<<<<< HEAD
-    <!-- Private versions of packages are picked up from these feeds, defined with environment variables -->
-    <Exec Command="$(NuGetCommand) sources add -Name PrimaryFeed -Source &quot;$(PRIVATE_FEED_URL)&quot; $(NuGetRestoreConfigSwitch)" Condition=" '$(PRIVATE_FEED_URL)'!='' "/>
-    <Exec Command="$(NuGetCommand) sources Update -Name PrimaryFeed -UserName $(PRIVATE_FEED_USER_NAME) -Password &quot;$(PRIVATE_FEED_PASSWORD)&quot; $(NuGetRestoreConfigSwitch)" EchoOff="true" Condition=" '$(PRIVATE_FEED_PASSWORD)'!='' AND '$(PRIVATE_FEED_USER_NAME)'!='' "/>
-    <Exec Command="$(NuGetCommand) sources add -Name SecondaryFeed -Source &quot;$(SECONDARY_FEED_URL)&quot; $(NuGetRestoreConfigSwitch)" Condition=" '$(SECONDARY_FEED_URL)'!='' "/>
-    <Exec Command="$(NuGetCommand) sources Update -Name SecondaryFeed -UserName $(SECONDARY_FEED_USER_NAME) -Password &quot;$(SECONDARY_FEED_PASSWORD)&quot; $(NuGetRestoreConfigSwitch)" EchoOff="true" Condition=" '$(SECONDARY_FEED_PASSWORD)'!='' AND '$(SECONDARY_FEED_USER_NAME)'!='' "/>
-
-=======
     <CallTarget Targets="ForceRestorePackagesFromPrivateFeed"/>
->>>>>>> db292ec7
     <!-- Restore packages -->
     <Exec Command="$(NuGetCommand) restore $(MSBuildProjectDirectory)\src\AzurePowerShell.sln $(NuGetRestoreConfigSwitch)" ContinueOnError="false" />
     <!-- delete config file, don't want to leave passwords hanging around on the build server file system -->
     <Delete Files="$(NuGetRestoreConfigFile)" />
     <!--Restore the xunit runner needed to run unit tests-->
     <Exec Command="$(NuGetCommand) restore $(MSBuildProjectDirectory)\packages.config -PackagesDirectory $(MSBuildProjectDirectory)\packages" />
-<<<<<<< HEAD
-=======
   </Target>
   
   <Target Name="ForceRestorePackagesFromPrivateFeed" Condition="'$(PRIVATE_FEED_PASSWORD)' != ''">
     <Exec Command="$(NuGetCommand) sources add -Name Hydra -Source &quot;$(PRIVATE_FEED_URL)&quot; $(NuGetRestoreConfigSwitch)" />
     <Exec Command="$(NuGetCommand) sources Update -Name Hydra -UserName $(PRIVATE_FEED_USER_NAME) -Password &quot;$(PRIVATE_FEED_PASSWORD)&quot; $(NuGetRestoreConfigSwitch)"
           EchoOff="true" />
->>>>>>> db292ec7
-  </Target>
-  
+  </Target>
+
   <!-- Build all flavors of the Cmdlets -->
   <Target Name="BuildCmdlets" DependsOnTargets="ForceRestorePackages">
     <Message Importance="high" Text="Building Cmdlets..." />
