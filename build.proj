<?xml version="1.0" encoding="utf-8"?>
<Project DefaultTargets="Build" ToolsVersion="4.0" xmlns="http://schemas.microsoft.com/developer/msbuild/2003">

  <!--
    Available Targets:

    /t:Clean
      Removes temporary build outputs.

    /t:Build
      Builds assemblies.

    /t:Test
      Runs tests

    /t:Publish
      Creates local nuget packages and MSI

    /p:CodeSign=True
      Code sign binaries, mainly for official release. Default is false.

    /p:CodeSign=True;DelaySign=True
      Test the code sign workflow locally.

    /p:Scope
      'ServiceManagement': service management
      'AzureStorage': storage data plane cmdlets
      'Stack': Azure Stack cmdlets
      'Subfolder under src\ResourceManager': An individual cmdlet module
      By default, it builds everything

    /p:SkipHelp=True
      Skips help generation, mainly for local builds to save time.

    /p:SkipNugetRestore=True
      Skips nuget restore, mainly for local builds to save time when you have already restored nugets.

    /p:SkipDependencyAnalysis=True
      Skips build validation, mainly for local builds to save time.

    /p:QuickBuild=true
      Same thing as doing SkipHelp, SkipNugetRestore, and SkipDependencyAnalysis

  -->

  <!-- Define default build properties -->
  <PropertyGroup>
    <LibraryRoot>$(MSBuildThisFileDirectory)</LibraryRoot>
    <LibrarySourceFolder>$(LibraryRoot)src</LibrarySourceFolder>
    <LibraryToolsFolder>$(LibraryRoot)tools</LibraryToolsFolder>
    <LocalFeedFolder>$(LibraryToolsFolder)\LocalFeed</LocalFeedFolder>
    <PublishDirectory>$(LibrarySourceFolder)\Publish</PublishDirectory>
    <Configuration Condition=" '$(Configuration)' != 'Release'">Debug</Configuration>
    <CodeSign Condition=" '$(CodeSign)' == '' ">false</CodeSign>
    <!--Set this true only if you want to test the code sign workflow locally-->
    <DelaySign Condition =" '$(DelaySign)' == '' ">false</DelaySign>
    <SignedOutputRootDir>$(LibraryRoot)signed</SignedOutputRootDir>
    <BuildOutputDirectory>$(PublishDirectory)\Build</BuildOutputDirectory>
    <TestOutputDirectory>$(PublishDirectory)\TestResults</TestOutputDirectory>
    <BuildInParallel Condition="'$(BuildInParallel)' == ''">true</BuildInParallel>
    <NuGetPublishingSource Condition=" '$(NuGetPublishingSource)' == '' ">$(LibrarySourceFolder)</NuGetPublishingSource>
    <Scope Condition="$(Scope) == ''" >All</Scope>
    <BuildTasksPath>$(LibraryToolsFolder)\BuildPackagesTask\Microsoft.Azure.Build.Tasks\bin\$(Configuration)</BuildTasksPath>
    <PackageDirectory>$(LibrarySourceFolder)\Package</PackageDirectory>
    <StackPackageFolder>$(LibrarySourceFolder)\Stack</StackPackageFolder>
    <NetCore Condition="'$(NetCore)' != 'true'">false</NetCore>
  </PropertyGroup>

  <PropertyGroup Condition="$(NetCore) == 'true' ">
    <Scope>Netcore</Scope>
  </PropertyGroup>

  <!-- Set Skips -->
  <PropertyGroup>
    <SkipHelp Condition =" '$(SkipHelp)' != 'true' ">false</SkipHelp>
    <SkipNugetRestore Condition="'$(SkipNugetRestore)' != 'true' ">false</SkipNugetRestore>
    <SkipDependencyAnalysis Condition="'$(SkipDependencyAnalysis)' != 'true' ">false</SkipDependencyAnalysis>
  </PropertyGroup>

  <!-- Skip everything that is not build/test/publish/etc -->
  <PropertyGroup Condition="'$(QuickBuild)' == 'true'">
    <SkipHelp>true</SkipHelp>
    <SkipNugetRestore>true</SkipNugetRestore>
    <SkipDependencyAnalysis>true</SkipDependencyAnalysis>
  </PropertyGroup>

  <ItemGroup>
    <LocalBuildTasks  Include="$(LibraryToolsFolder)\RepoTasks\RepoTasks.sln" Condition="'$(NetCore)' == 'false'" />
    <StackSolution    Include="$(LibrarySourceFolder)\StackAdmin\Stack.sln" Condition="'$(Scope)' == 'All' or '$(Scope)' == 'Stack'" />
    <StaticAnalysis   Include=".\tools\StaticAnalysis\StaticAnalysis.sln" />
    <LocalBuildTasks  Include="$(LibraryToolsFolder)\BuildPackagesTask\Microsoft.Azure.Build.Tasks.sln" />
    <LocalBuildTasks  Include="$(LibraryToolsFolder)\RepoTasks\RepoTasks.sln" Condition="'$(NetCore)' == 'false'" />
  </ItemGroup>

  <!-- Tasks -->
  <UsingTask TaskName="ValidateStrongNameSignatureTask" AssemblyFile="$(BuildTasksPath)\Microsoft.Azure.Build.Tasks.dll" />
  <UsingTask TaskName="FilterOutAutoRestLibraries" AssemblyFile="$(BuildTasksPath)\Microsoft.Azure.Build.Tasks.dll" />
  <UsingTask TaskName="DebugTask" AssemblyFile="$(BuildTasksPath)\Microsoft.Azure.Build.Tasks.dll" />
  <UsingTask TaskName="VerifyAuthenticodeSignatureTask" AssemblyFile="$(BuildTasksPath)\Microsoft.Azure.Build.Tasks.dll" />
  <UsingTask TaskName="FilesChangedTask" AssemblyFile="$(BuildTasksPath)\Microsoft.Azure.Build.Tasks.dll" />
  <UsingTask TaskName="FilterTask" AssemblyFile="$(BuildTasksPath)\Microsoft.Azure.Build.Tasks.dll" />
  <UsingTask TaskName="SetEnvVar" TaskFactory="CodeTaskFactory" AssemblyFile="$(MSBuildToolsPath)\Microsoft.Build.Tasks.Core.dll" >
      <ParameterGroup>
        <EnvName ParameterType="System.String" Required="true" />
          <EnvValue ParameterType="System.String" Required="true" />
    </ParameterGroup>
    <Task>
          <Using Namespace="System"/>
      <Code Type="Fragment" Language="cs">
            <![CDATA[System.Environment.SetEnvironmentVariable(EnvName, EnvValue);]]>
      </Code>
    </Task>
  </UsingTask>

  <!-- CI build related -->
  <PropertyGroup>
    <!--OnPremiseBuildTasks is not a good name, but CI server is using that, will update across soon-->
    <CIToolsPath>$(OnPremiseBuildTasks)</CIToolsPath>
    <OnPremiseBuild Condition=" Exists($(OnPremiseBuildTasks)) ">true</OnPremiseBuild>
    <OnPremiseBuild Condition=" ! Exists($(OnPremiseBuildTasks)) ">false</OnPremiseBuild>
  </PropertyGroup>

  <UsingTask Condition=" $(OnPremiseBuild) " TaskName="CodeSigningTask" AssemblyFile="$(CIToolsPath)\Microsoft.WindowsAzure.Tools.Build.Tasks.OnPremise.dll" />
  <UsingTask Condition=" $(OnPremiseBuild) " TaskName="CorporateValidation" AssemblyFile="$(CIToolsPath)\Microsoft.WindowsAzure.Tools.Build.Tasks.OnPremise.dll" />
  <Import Condition=" $(OnPremiseBuild) " Project="$(CIToolsPath)\Microsoft.WindowsAzure.Build.OnPremise.msbuild" />

  <UsingTask
    AssemblyFile="$(MSBuildProjectDirectory)\packages\xunit.runner.msbuild.2.1.0\build\portable-net45+win8+wp8+wpa81\xunit.runner.msbuild.dll"
    TaskName="Xunit.Runner.MSBuild.xunit" />

  <!-- Clean the build in all configurations -->
  <Target Name="Clean">
    <Message  Importance="high" Text="Cleaning Cmdlets..." ContinueOnError="false" />

    <!-- Clean out the NuGet cache -->
    <Exec ContinueOnError="false"
      Command="&quot;$(PowerShellCommand)&quot; -NonInteractive -NoLogo -NoProfile -Command &quot; $Path = Join-Path $env:USERPROFILE .nuget; if (Test-Path $Path) { Remove-Item $Path -Recurse } &quot;"/>

    <!-- Clean each project -->
    <MSBuild Projects="@(CmdletSolutionsToBuild)"
      Targets="Clean"
      Properties="Configuration=$(Configuration);Platform=Any CPU"
      ContinueOnError="false" />

    <!-- Delete the publish files -->
    <Message Importance="high" Text="Cleaning publish files..." ContinueOnError="false" />
    <ItemGroup>
      <PublishFiles Include="$(PublishDirectory)\**\*.*" />
    </ItemGroup>
    <Delete
      Files="@(PublishFiles)"
      ContinueOnError="false" />
    <RemoveDir
      Directories="$(PublishDirectory)"
      ContinueOnError="false" />

    <!-- Delete the package files -->
    <Message Importance="high" Text="Cleaning package files..." ContinueOnError="false" />
    <ItemGroup>
      <PackageFiles Include="$(PackageDirectory)\**\*.*" />
    </ItemGroup>
    <Delete
      Files="@(PackageFiles)"
      ContinueOnError="false" />
    <RemoveDir
      Directories="$(PackageDirectory)"
      ContinueOnError="false" />
  </Target>

  <PropertyGroup>
    <NuGetCommand>$(MSBuildProjectDirectory)\tools\NuGet.exe</NuGetCommand>
    <LibraryNugetPackageFolder>$(LibrarySourceFolder)\packages</LibraryNugetPackageFolder>
    <NuGetRestoreConfigFile>$(MSBuildProjectDirectory)\NuGet.Config</NuGetRestoreConfigFile>
    <NuGetRestoreConfigSwitch>-ConfigFile &quot;$(NuGetRestoreConfigFile)&quot;</NuGetRestoreConfigSwitch>
    <NuGetRestorePackageSetting>-PackagesDirectory $(LibraryNugetPackageFolder)</NuGetRestorePackageSetting>
    <NuGetLocalBuildTaskPackages>-PackagesDirectory $(LibraryToolsFolder)\BuildPackagesTask\packages</NuGetLocalBuildTaskPackages>
    <NuGetRepoTasksPackages>-PackagesDirectory $(LibraryToolsFolder)\RepoTasks\packages</NuGetRepoTasksPackages>

    <PowerShellCommand Condition=" '$(PowerShellCommand)' == '' ">C:\Windows\System32\WindowsPowerShell\v1.0\powershell.exe</PowerShellCommand>
    <PowerShellCoreCommand Condition=" '$(PowerShellCoreCommand)' == '' ">pwsh</PowerShellCoreCommand>
    <!-- All PowerShell commands have this prefix  -->
    <PowerShellCommandPrefix>&quot;$(PowerShellCommand)&quot; -NonInteractive -NoLogo -NoProfile -Command</PowerShellCommandPrefix>
    <PowerShellCoreCommandPrefix>&quot;$(PowerShellCoreCommand)&quot; -NonInteractive -NoLogo -NoProfile -Command</PowerShellCoreCommandPrefix>
  </PropertyGroup>

  <!--
  Force nuget package restore so that packages that include .targets files
  don't need to be checked into source control.
  -->
  <Target Name="RestoreNugetPackages" Condition="$(SkipNugetRestore) == 'false'">
    <Message Importance="high" Text="Restore Nuget packages..." />
    <!-- Restore packages -->
    <Exec Command="$(NuGetCommand) restore %(StackSolution.FullPath) $(NuGetRestoreConfigSwitch) $(NuGetRestorePackageSetting)"
          Condition="'$(Scope)' == 'All' or '$(Scope)' == 'Stack'"
          ContinueOnError="false" />
    <!-- Restore packages for static analysis-->
    <Exec Command="$(NuGetCommand) restore %(StaticAnalysis.FullPath) $(NuGetRestoreConfigSwitch) $(NuGetRestorePackageSetting)"
          ContinueOnError="false" />
    <!-- Restore packages for local build tasks-->
    <Exec Command="$(NuGetCommand) restore %(LocalBuildTasks.FullPath) $(NuGetRestoreConfigSwitch) $(NuGetRestorePackageSetting)"
            ContinueOnError="false" />
    <!--Restore the xunit runner needed to run unit tests-->
    <Exec Command="$(NuGetCommand) restore $(MSBuildProjectDirectory)\packages.config -PackagesDirectory $(MSBuildProjectDirectory)\packages" />
  </Target>

  <Target Name="FilterBuild">
    <Exec ContinueOnError="false"
      Command="&quot;$(PowerShellCommand)&quot; -NonInteractive -NoLogo -NoProfile -Command &quot; . $(LibraryToolsFolder)\CreateFilterMappings.ps1 &quot;"/>

    <!-- Get all of the files changed in the given pull request -->
    <FilesChangedTask RepositoryOwner="Azure" RepositoryName="azure-powershell" PullRequestNumber="$(PullRequestNumber)">
        <Output TaskParameter="FilesChanged" ItemName="FilesChanged" />
    </FilesChangedTask>

    <!-- Get the list of modules changed -->
    <FilterTask FilesChanged="@(FilesChanged)" MapFilePath=".\ModuleMappings.json">
      <Output TaskParameter="Output" ItemName="ModulesChanged"/>
    </FilterTask>
    <Message Text="Filtering help generation and StaticAnalysis by the following modules:"/>
    <Message Text="%(ModulesChanged.Identity)"/>
    <Message Text="Total: @(ModulesChanged->Count())"/>
    <Message Text=""/>

    <!-- Get the list of solutions to build -->
    <FilterTask FilesChanged="@(FilesChanged)" MapFilePath=".\SolutionMappings.json">
        <Output TaskParameter="Output" ItemName="CmdletSolutionsToBuild"/>
    </FilterTask>
    <Message Text="Filtering solutions to build by the following:"/>
    <Message Text="%(CmdletSolutionsToBuild.Identity)"/>
    <Message Text="Total: @(CmdletSolutionsToBuild->Count())"/>
    <Message Text=""/>

    <!--Get the list of tests to be run based on files changed from a specified PullRequestNumber. Mapping between paths and test DLLs is used to produce the list.-->
    <FilterTask FilesChanged="@(FilesChanged)" MapFilePath=".\TestMappings.json">
        <Output TaskParameter="Output" ItemName="XUnitTests"/>
    </FilterTask>
    <Message Text="Using these test assemblies:"/>
    <Message Text="%(XUnitTests.Identity)"/>
    <Message Text="Total: @(XunitTests->Count())"/>
    <Message Text=""/>

    <!-- Restore packages -->
    <Exec Command="$(NuGetCommand) restore %(CmdletSolutionsToBuild.FullPath) $(NuGetRestoreConfigSwitch) $(NuGetRestorePackageSetting)" ContinueOnError="false" />
  </Target>

  <!-- Build all flavors of the Cmdlets -->
  <Target Name="Build" DependsOnTargets="RestoreNugetPackages;BuildMsBuildTask;FilterBuild">

    <Message Importance="high" Text="Building Cmdlets for scope $(Scope)..." />
    <!-- Investigate why the ChangeLogCheck target removes the 8080th character -->
    <!-- <CallTarget targets="ChangeLogCheck" ContinueOnError="false" /> -->

    <MakeDir  Directories="$(PackageDirectory)"
              Condition="'$(Scope)' != 'Stack'" />
    <MakeDir  Directories="$(StackPackageFolder)"
              Condition="'$(Scope)' == 'All' or '$(Scope)' == 'Stack'" />

    <MSBuild  Projects="@(CmdletSolutionsToBuild)"
              Targets="Build"
              Properties="Configuration=$(Configuration);Platform=Any CPU"
              BuildInParallel="$(BuildInParallel)"
              ContinueOnError="false" />

    <MSBuild  Projects="@(StackSolution)"
              Targets="Build"
              Properties="Configuration=$(Configuration);Platform=Any CPU"
              BuildInParallel="$(BuildInParallel)"
              Condition="'$(Scope)' == 'All' or '$(Scope)' == 'Stack'"
              ContinueOnError="false" />

    <Exec Command="$(PowerShellCommandPrefix) &quot;$ProgressPreference = 'SilentlyContinue';. $(LibraryToolsFolder)\GenerateHelp.ps1 -ValidateMarkdownHelp -GenerateMamlHelp -BuildConfig $(Configuration) -FilteredModules '@(ModulesChanged)' &quot;"
          Condition="'$(SkipHelp)' == 'false'"
          ContinueOnError="false"/>

    <Exec Command="$(PowerShellCommandPrefix) &quot;. $(LibraryToolsFolder)\UpdateModules.ps1 -BuildConfig $(Configuration) -Scope $(Scope) &quot;"
          Condition="'$(CodeSign)' == 'false'"/>

    <CallTarget Targets="CodeSignBinaries" Condition="'$(CodeSign)' == 'true'" />

    <Exec ContinueOnError="false"
      Command="&quot;$(PowerShellCommand)&quot; -NonInteractive -NoLogo -NoProfile -Command &quot; . $(LibraryToolsFolder)\NewOutputTypeIndex.ps1 -OutputFile $(PackageDirectory)\outputtypes.json -BuildConfig $(Configuration) &quot;"
      Condition="('$(Scope)' == 'All' or '$(Scope)' == 'Latest') and $(CodeSign) == 'true'" />

    <Message Importance="high" Text="Running Static Analyser" />
    <CallTarget targets="DependencyAnalysis" ContinueOnError="ErrorAndContinue" />
    <Exec Command="$(PowerShellCommandPrefix) &quot;. $(LibraryToolsFolder)\CheckAssemblies.ps1 -BuildConfig $(Configuration) &quot;" />
    <Exec Command="$(PowerShellCommandPrefix) &quot;. $(LibraryToolsFolder)\CleanupBuild.ps1 -BuildConfig $(Configuration) &quot;" />

    <Exec ContinueOnError="false"
          Command="&quot;$(PowerShellCommand)&quot; -NonInteractive -NoLogo -NoProfile -Command &quot; . $(LibraryToolsFolder)\NewHelpIndex.ps1 -OutputFile $(PackageDirectory)\index.json -BuildConfig $(Configuration) &quot;"
          Condition="('$(Scope)' == 'All' or '$(Scope)' == 'Latest') and $(CodeSign) == 'true'" />
  </Target>

  <!--
    Build .Net Core Cmdlets
    Fully self contained
  -->
  <Target Name="BuildNetCore">
    <Message Importance="high" Text="Building Cmdlets..." />
    <PropertyGroup>
      <Scope>Netcore</Scope>
    </PropertyGroup>

    <Exec Command="$(PowerShellCoreCommandPrefix) &quot;$ProgressPreference = 'SilentlyContinue';. $(LibraryToolsFolder)\CreateAliasMapping.ps1 &quot;"/>

    <!-- Build and create package content -->
    <Exec Command="dotnet --version"/>
    <Exec Command="dotnet publish Azure.PowerShell.Netcore.sln -c $(Configuration)"/>

    <!-- Delete powershell runtime files -->
    <ItemGroup>
      <RedundantDlls Include="$(PackageDirectory)\**\publish\Microsoft.Powershell.*.dll" />
      <RedundantDlls Include="$(PackageDirectory)\**\publish\System*.dll"
                     Exclude="$(PackageDirectory)\**\publish\System.Security.Cryptography.ProtectedData.dll" />
      <RedundantDlls Include="$(PackageDirectory)\**\publish\Microsoft.VisualBasic.dll" />
      <RedundantDlls Include="$(PackageDirectory)\**\publish\Microsoft.CSharp.dll" />
      <RedundantDlls Include="$(PackageDirectory)\**\publish\Microsoft.CodeAnalysis.dll" />
      <RedundantDlls Include="$(PackageDirectory)\**\publish\Microsoft.CodeAnalysis.CSharp.dll" />
    </ItemGroup>

    <Delete Files="@(RedundantDlls->'%(FullPath)')"/>

    <!-- Copy content of the publish folder one folders up -->
    <ItemGroup>
      <PackageContent Include="$(PackageDirectory)\**\publish\*.*" />
      <SourceFile Include="@(PackageContent)">
        <DestinationFolder>$([System.IO.Path]::Combine('%(RelativeDir)', '..', '%(FileName)%(Extension)'))</DestinationFolder>
      </SourceFile>
    </ItemGroup>

    <Copy SourceFiles="@(SourceFile->'%(FullPath)')" DestinationFiles="@(SourceFile->'%(DestinationFolder)')" SkipUnchangedFiles="true"/>

      <!-- Delete build artifacts -->
    <ItemGroup>
      <GetAllFiles Include="$(PackageDirectory)\**\publish\*.*" />
      <Artifacts Include="@(GetAllFiles->'%(RootDir)%(Directory)'->Distinct())" />
    </ItemGroup>

    <RemoveDir  Directories="%(Artifacts.Identity)"
                ContinueOnError="true" />

    <ItemGroup>
      <ExtraPsdFiles Include="$(PackageDirectory)\$(Configuration)\ResourceManager\AzureResourceManager\Az.Resources\Az.Tags.psd1" />
      <ExtraPsdFiles Include="$(PackageDirectory)\$(Configuration)\ResourceManager\AzureResourceManager\Az.Websites\Az.Resources.psd1" />
      <ExtraPsdFiles Include="$(PackageDirectory)\$(Configuration)\ResourceManager\AzureResourceManager\Az.Websites\Az.Tags.psd1" />
      <ExtraPsdFiles Include="$(PackageDirectory)\$(Configuration)\ResourceManager\AzureResourceManager\Az.Network\Az.Resources.psd1" />
      <ExtraPsdFiles Include="$(PackageDirectory)\$(Configuration)\ResourceManager\AzureResourceManager\Az.Network\Az.Tags.psd1" />
    </ItemGroup>

    <Delete Files="@(ExtraPsdFiles->'%(FullPath)')"/>

    <!-- Update module manifests. -->
    <Exec Command="$(PowerShellCoreCommandPrefix) &quot;. $(LibraryToolsFolder)\UpdateModules.ps1 -BuildConfig $(Configuration) -Scope $(Scope) &quot; "
          Condition="'$(CodeSign)' == 'false'"
          ContinueOnError="false" />
    <!-- Generate the Help -->
    <Exec Command="$(PowerShellCoreCommandPrefix) &quot;Set-Variable -Name ProgressPreference -Value 'SilentlyContinue';. $(LibraryToolsFolder)\GenerateHelp.ps1 -ValidateMarkdownHelp -GenerateMamlHelp -BuildConfig $(Configuration) &quot;"
          Condition="'$(SkipHelp)' == 'false'"
          ContinueOnError="false"/>

<<<<<<< HEAD
    <!-- Copying modules to be signed -->
    <Copy SourceFiles="$(LibraryToolsFolder)\Az\Az.psd1"
          DestinationFolder="$(PackageDirectory)\$(Configuration)"
          ContinueOnError="false" />
    <Copy SourceFiles="$(LibraryToolsFolder)\Az\Az.psm1"
          DestinationFolder="$(PackageDirectory)\$(Configuration)"
          ContinueOnError="false" />

    <!-- Cleanup extraneous files. -->
    <Exec Command="$(PowerShellCoreCommandPrefix) &quot;. $(LibraryToolsFolder)\CleanupBuild.ps1 -BuildConfig $(Configuration) &quot;" />

    <CallTarget Targets="CodeSignBinaries" Condition=" '$(CodeSign)' == 'true' " />

    <Copy SourceFiles="$(PackageDirectory)\$(Configuration)\Az.psd1" DestinationFolder="$(LibraryToolsFolder)\Az" />
    <Copy SourceFiles="$(PackageDirectory)\$(Configuration)\Az.psm1" DestinationFolder="$(LibraryToolsFolder)\Az" />
=======
    <CallTarget Targets="CodeSignBinaries" Condition="'$(CodeSign)' == 'true'" />

    <!-- Cleanup extraneous files. -->
    <Exec Command="$(PowerShellCoreCommandPrefix) &quot;. $(LibraryToolsFolder)\CleanupBuild.ps1 -BuildConfig $(Configuration) &quot;" />
>>>>>>> 51e918e5
  </Target>

  <!-- Do everything possible except Publish -->
  <Target Name="Full" DependsOnTargets="Clean;Build;Test" />

  <Target Name="BuildMsBuildTask" DependsOnTargets="RestoreNugetPackages">
    <Message Importance="high" Text="Building RepoTasks" />
    <MSBuild Projects="@(LocalBuildTasks)"
             Targets="Build"
             Properties="Configuration=$(Configuration);Platform=Any CPU" />
  </Target>

  <Target Name="CodeSignBinaries" DependsOnTargets="RestoreNugetPackages;BuildMsBuildTask">
    <PropertyGroup>
      <!--public token associated with MSSharedLibKey.snk-->
      <StrongNameToken Condition=" '$(StrongNameToken)' == '' ">31bf3856ad364e35</StrongNameToken>
    </PropertyGroup>
    <GetFrameworkSdkPath>
      <Output TaskParameter="Path" PropertyName="WindowsSdkPath"/>
    </GetFrameworkSdkPath>

    <!-- Azure -->
    <ItemGroup Condition="'$(Scope)' == 'All' or '$(Scope)' == 'Latest' or '$(Scope)' == 'Netcore'">
      <DelaySignedAssembliesToSign Include="$(PackageDirectory)\$(Configuration)\**\Microsoft*Azure*Commands*.dll" Exclude="$(PackageDirectory)\$(Configuration)\**\Microsoft*Azure*Commands*Common*.dll" />
      <DelaySignedAssembliesToSign Include="$(PackageDirectory)\$(Configuration)\**\Microsoft.Azure.Common.Extensions.dll" />
      <DelaySignedAssembliesToSign Include="$(PackageDirectory)\$(Configuration)\**\Microsoft.Azure.Management.Sql.Legacy.dll" />
    </ItemGroup>

    <!-- Stack -->
    <ItemGroup Condition="'$(Scope)' == 'All' or '$(Scope)' == 'Stack'">
      <DelaySignedAssembliesToSign Include="$(StackPackageFolder)\$(Configuration)\**\Microsoft*Azure*Commands*.dll" Exclude="$(StackPackageFolder)\$(Configuration)\**\Microsoft*Azure*Commands*Common*.dll" />
      <DelaySignedAssembliesToSign Include="$(StackPackageFolder)\$(Configuration)\**\Microsoft.Azure.Management.Storage.dll" />
      <DelaySignedAssembliesToSign Include="$(StackPackageFolder)\$(Configuration)\**\Microsoft.Azure.Common.Extensions.dll" />
      <DelaySignedAssembliesToSign Include="$(StackPackageFolder)\$(Configuration)\**\Microsoft.Azure.Management.Sql.Legacy.dll" />
    </ItemGroup>

    <Message Importance="high" Text="$(PackageDirectory)\$(Configuration) does not contains any files to sign. Code sign will skip."
             Condition="'@(DelaySignedAssembliesToSign)' == ''" />

    <ValidateStrongNameSignatureTask
      WindowsSdkPath="$(WindowsSdkPath)"
      Assembly="%(DelaySignedAssembliesToSign.Identity)"
      ExpectedTokenSignature="$(StrongNameToken)"
      ExpectedDelaySigned="true"
      ContinueOnError="false"
      Condition="'@(DelaySignedAssembliesToSign)' != ''"/>

    <CodeSigningTask
      Description="Microsoft Azure PowerShell"
      Keywords="Microsoft Azure PowerShell"
      UnsignedFiles="@(DelaySignedAssembliesToSign)"
      DestinationPath="$(LibrarySourceFolder)"
      BasePath="$(LibrarySourceFolder)"
      Certificates="72, 400"
      SigningLogPath="$(LibraryRoot)\signing.log"
      ToolsPath="$(CIToolsPath)"
      Condition="!$(DelaySign) and '@(DelaySignedAssembliesToSign)' != ''"/>

    <ValidateStrongNameSignatureTask
        WindowsSdkPath="$(WindowsSdkPath)"
        Assembly="%(DelaySignedAssembliesToSign.Identity)"
        ExpectedTokenSignature="$(StrongNameToken)"
        ExpectedDelaySigned="false"
        ContinueOnError="false"
        Condition="!$(DelaySign) and '@(DelaySignedAssembliesToSign)' != ''"/>

    <Exec Command="$(PowerShellCommandPrefix) &quot;. $(LibraryToolsFolder)\UpdateModules.ps1 -BuildConfig $(Configuration) -Scope $(Scope) &quot;"/>

    <!-- Copying shortcut to be signed -->
    <Copy SourceFiles="$(LibraryRoot)tools\Az\Az.psm1"
          DestinationFolder="$(PackageDirectory)\$(Configuration)" Condition="'$(Scope)' == 'Netcore'" />
    <Copy SourceFiles="$(LibraryRoot)tools\AzureRM\AzureRM.psm1"
          DestinationFolder="$(PackageDirectory)\$(Configuration)" Condition="'$(Scope)' == 'All' or '$(Scope)' == 'Latest'" />
    <Copy SourceFiles="$(LibrarySourceFolder)\StackAdmin\AzureRM\AzureRM.psm1"
          DestinationFolder="$(StackPackageFolder)\$(Configuration)" Condition="'$(Scope)' == 'All' or '$(Scope)' == 'Stack'" />
    <Copy SourceFiles="$(LibrarySourceFolder)\StackAdmin\AzureStack\AzureStack.psm1"
          DestinationFolder="$(StackPackageFolder)\$(Configuration)" Condition="'$(Scope)' == 'All' or '$(Scope)' == 'Stack'" />

    <!-- Azure -->
    <ItemGroup Condition="'$(Scope)' == 'All' or '$(Scope)' == 'Latest' or '$(Scope)' == 'Netcore'">
      <ScriptsToSign Include="$(PackageDirectory)\$(Configuration)\**\*.ps1"/>
      <ScriptsToSign Include="$(PackageDirectory)\$(Configuration)\**\*.psm1"/>
      <ScriptsToSign Include="$(PackageDirectory)\$(Configuration)\**\*.ps1xml"/>
      <ScriptsToSign Include="$(PackageDirectory)\$(Configuration)\**\*.js"/>
    </ItemGroup>

    <!-- Stack -->
    <ItemGroup Condition="'$(Scope)' == 'All' or '$(Scope)' == 'Stack'">
      <ScriptsToSign Include="$(StackPackageFolder)\$(Configuration)\**\*.ps1"/>
      <ScriptsToSign Include="$(StackPackageFolder)\$(Configuration)\**\*.psm1"/>
      <ScriptsToSign Include="$(StackPackageFolder)\$(Configuration)\**\*.ps1xml"/>
      <ScriptsToSign Include="$(StackPackageFolder)\$(Configuration)\**\*.js"/>
    </ItemGroup>

    <CodeSigningTask
      Description="Microsoft Azure PowerShell"
      Keywords="Microsoft Azure PowerShell"
      UnsignedFiles="@(ScriptsToSign)"
      DestinationPath="$(LibrarySourceFolder)"
      BasePath="$(LibrarySourceFolder)"
      Certificates="400"
      SigningLogPath="$(LibraryRoot)\signing-scripts.log"
      ToolsPath="$(CIToolsPath)"
      Condition="!$(DelaySign) and '@(ScriptsToSign)' != ''"/>

    <Exec Command="$(PowerShellCommandPrefix) &quot;. $(LibraryToolsFolder)\CheckSignature.ps1 -CustomPath $(PackageDirectory)\$(Configuration) &quot;"
          Condition="'$(Scope)' != 'Stack'"
          ContinueOnError="ErrorAndContinue" />

    <Exec Command="$(PowerShellCommandPrefix) &quot;. $(LibraryToolsFolder)\CheckSignature.ps1 -CustomPath $(StackPackageFolder)\$(Configuration) &quot;"
          Condition="'$(Scope)' == 'All' or '$(Scope)' == 'Stack'"
          ContinueOnError="ErrorAndContinue" />

    <!-- Copy files back after signing -->
      <Copy SourceFiles="$(PackageDirectory)\$(Configuration)\Az.psm1"
          DestinationFolder="$(LibraryRoot)tools\Az" Condition="'$(Scope)' == 'Netcore'" />
    <Copy SourceFiles="$(PackageDirectory)\$(Configuration)\AzureRM.psm1"
          DestinationFolder="$(LibraryRoot)tools\AzureRM" Condition="'$(Scope)' == 'All' or '$(Scope)' == 'Latest'" />
    <Copy SourceFiles="$(StackPackageFolder)\$(Configuration)\AzureRM.psm1"
          DestinationFolder="$(LibrarySourceFolder)\StackAdmin\AzureRM" Condition="'$(Scope)' == 'All' or '$(Scope)' == 'Stack'" />
    <Copy SourceFiles="$(StackPackageFolder)\$(Configuration)\AzureStack.psm1"
          DestinationFolder="$(LibrarySourceFolder)\StackAdmin\AzureStack" Condition="'$(Scope)' == 'All' or '$(Scope)' == 'Stack'" />
  </Target>

  <Target Name="BuildInstaller" Condition="'$(Scope)' == 'All' or '$(Scope)' == 'Latest'">
    <Exec Command="$(PowerShellCommandPrefix) &quot;. Register-PSRepository -Name MSIcreationrepository -SourceLocation $(PackageDirectory) -InstallationPolicy Trusted &quot; "/>
    <Exec Command="$(PowerShellCommandPrefix) &quot;. $(LibraryRoot)\setup\generate.ps1 -repository MSIcreationrepository &quot; "/>
    <Exec Command="$(PowerShellCommandPrefix) &quot;. Unregister-PSRepository -Name MSIcreationrepository &quot; "/>
    <CallTarget Targets="CodeSignInstaller" Condition=" '$(CodeSign)' == 'true'" />
  </Target>

  <Target Name="CodeSignInstaller">
    <PropertyGroup>
      <!--public token associated with MSSharedLibKey.snk-->
      <StrongNameToken Condition=" '$(StrongNameToken)' == '' ">31bf3856ad364e35</StrongNameToken>
    </PropertyGroup>
    <GetFrameworkSdkPath>
      <Output TaskParameter="Path" PropertyName="WindowsSdkPath"/>
    </GetFrameworkSdkPath>

    <ItemGroup>
      <InstallersToSign Include="$(LibraryRoot)\setup\*.msi" />
    </ItemGroup>

    <Message Importance="high" Text="$(LibraryRoot)\setup does not contain any installers to sign. Code sign will skip."
             Condition="'@(InstallersToSign)' == ''" />

    <CodeSigningTask
      Description="Microsoft Azure PowerShell"
      Keywords="Microsoft Azure PowerShell"
      UnsignedFiles="@(InstallersToSign)"
      DestinationPath="$(SignedOutputRootDir)"
      SigningLogPath="$(LibraryRoot)\msi-signing.log"
      Certificates="402"
      ToolsPath="$(CIToolsPath)"
      Condition="!$(DelaySign) and '@(InstallersToSign)' != ''"/>

    <!--If we are testing locally then we copy the binaries and do not submit to the code sign server-->
    <Copy SourceFiles="@(InstallersToSign)" DestinationFolder="signed" Condition="$(DelaySign)" />
    <SetEnvVar EnvName="SignedMsiDir" EnvValue="$(SignedOutputRootDir)" />
  </Target>

  <!-- Run Validation -->
  <Target Name="DependencyAnalysis"
          Condition="'$(SkipDependencyAnalysis)' == 'false'">

    <MSBuild  Projects="@(StaticAnalysis)"
              Targets="Build"
              Properties="Configuration=Debug;Platform=Any CPU"
              ContinueOnError="false" />

    <Message Importance="high" Text="Running dependency analysis..." />

    <PropertyGroup>
        <SkipHelpValue Condition=" '$(SkipHelp)' == 'true' ">-s</SkipHelpValue>
    </PropertyGroup>
    <Exec Command="$(MSBuildProjectDirectory)\src\Package\StaticAnalysis.exe -p $(MSBuildProjectDirectory)\src\Package\$(Configuration) -r $(MSBuildProjectDirectory)\src\Package $(SkipHelpValue) -m @(ModulesChanged)"
          Condition="'$(Scope)' != 'Stack'"/>

    <Exec Command="$(PackageDirectory)\StaticAnalysis.exe -p $(StackPackageFolder)\$(Configuration) -r $(StackPackageFolder)"
          Condition="'$(Scope)' == 'All' or '$(Scope)' == 'Stack'"
          ContinueOnError="True"/>

    <OnError ExecuteTargets="StaticAnalysisErrorMessage"/>
  </Target>

  <Target Name="StaticAnalysisErrorMessage">
    <Error Text="StaticAnalysis has failed.  Please follow the instructions on this doc: https://github.com/Azure/azure-powershell/blob/preview/documentation/Debugging-StaticAnalysis-Errors.md"/>
  </Target>

  <Target Name="ChangeLogCheck">
    <Exec Command="&quot;$(PowerShellCommand)&quot; -NonInteractive -NoLogo -NoProfile -Command &quot;. $(LibraryToolsFolder)\CheckChangeLog.ps1 -FilesChanged '@(FilesChanged)' &quot;"
      ContinueOnError="false"
      Condition=" '$(Scope)' == 'All' or '$(Scope)' == 'Latest' "/>
    <OnError ExecuteTargets="ChangeLogErrorMessage"/>
  </Target>

  <Target Name="ChangeLogErrorMessage">
    <Error Text="Modified files were found with no update to their change log. Please add a snippet to the affected modules' change log."/>
  </Target>

  <!-- Publish all packages -->
  <Target Name="Publish">
    <Message Importance="high" Text="Publishing Cmdlets using $(Scope) scope"/>

    <Error Condition=" '$(NuGetKey)' == '' " Text="You must provide the NuGetKey parameter to the build: /p:NuGetKey=YOUR_PUBLISHING_KEY" />

    <Exec Command="$(PowerShellCommandPrefix) &quot;. $(LibraryToolsFolder)\PublishModules.ps1 -IsNetCore:$$(NetCore) -BuildConfig $(Configuration) -Scope $(Scope) -ApiKey $(NuGetKey) -RepositoryLocation \&quot;$(NuGetPublishingSource)\&quot; &quot; -NugetExe $(NuGetCommand)"
          Condition="'$(Scope)' != 'Stack'"
          ContinueOnError="false"/>

    <Exec Command="$(PowerShellCommandPrefix) &quot;. $(LibraryToolsFolder)\PublishModules.ps1 -IsNetCore:$$(NetCore) -BuildConfig $(Configuration) -Scope Stack -ApiKey $(NuGetKey) -RepositoryLocation \&quot;$(NuGetPublishingSource)\&quot; &quot; -NugetExe $(NuGetCommand)"
          Condition="'$(Scope)' == 'All' or '$(Scope)' == 'Stack'"
          ContinueOnError="false"/>

    <CallTarget Targets="BuildInstaller" Condition="'$(Scope)' =='All'" />
  </Target>

  <PropertyGroup>
    <RunTestLive Condition="'$(RunTestLive)' == ''">false</RunTestLive>
    <XUnitIncludedTrait Condition="!$(RunTestLive)">AcceptanceType=CheckIn</XUnitIncludedTrait>
  </PropertyGroup>

  <!-- Note: all testing related target should go to 'AzurePowershell.test.targets' file except the one used by CI run -->
  <Import Project="$(MSBuildThisFileDirectory)AzurePowershell.Test.targets"/>

  <!-- Run checkin tests for each pull request -->
  <Target Name="Test" DependsOnTargets="BeforeRunTests">
    <Message Importance="high" Text="Running check in tests..." />

    <CallTarget Targets="BinScopeCheck" Condition="'$(OnPremiseBuild)'" />

    <CallTarget Targets="RunPoliCheck" Condition="'$(OnPremiseBuild)'" />

    <Exec Command="&quot;$(PowerShellCommand)&quot; -NonInteractive -NoLogo -NoProfile -Command &quot;$(MSBuildProjectDirectory)\tools\Modules\Run-UnitTests.ps1 -BuildConfig $(Configuration) -Scope $(Scope) &quot;"
          ContinueOnError="ErrorAndContinue"/>

    <!-- Azure / Stack -->
    <MakeDir Directories="$(TestOutputDirectory)" ContinueOnError="false" />
    <MakeDir Directories="$(TestOutputDirectory)/PassingTests" ContinueOnError="false" />
    <MakeDir Directories="$(TestOutputDirectory)/FailingTests" ContinueOnError="false" />
    <MSBuild  Projects="build.proj"
              Targets="InvokeXUnit"
              Properties="XUnitTests=%(XUnitTests.Identity);TestOutputDirectory=$(TestOutputDirectory)"
              Condition="'@(XunitTests->Count())' != '0'"
              ContinueOnError="false" />

    <CallTarget Targets="TestFailureCheck" />
  </Target>

  <Target Name="BinScopeCheck">
    <Exec Command="&quot;$(PowerShellCommand)&quot; -NonInteractive -NoLogo -NoProfile -Command &quot;$(MSBuildProjectDirectory)\tools\CheckBinScope.ps1 -BuildConfig $(Configuration) -CIToolsPath $(CIToolsPath) -Scope $(Scope) &quot;"
          ContinueOnError="False"/>
    <OnError ExecuteTargets="BinScopeErrorMessage"/>
  </Target>

  <Target Name="BinScopeErrorMessage">
    <Error Text="Binscope failed, please check the files in src/Package/BinScope"/>
  </Target>

  <Target Name="TestFailureCheck">
    <Exec Command="&quot;$(PowerShellCommand)&quot; -NonInteractive -NoLogo -NoProfile -Command &quot;if ((Get-ChildItem $(TestOutputDirectory)/FailingTests).Count -ge 1) { throw &quot;Failing tests, please check files in src/TestResults/FailingTests&quot; } &quot;"
          ContinueOnError="False"/>
    <OnError ExecuteTargets="TestFailureErrorMessage"/>
  </Target>

  <Target Name="TestFailureErrorMessage">
    <Error Text="Test failures occured, check the files in src/Publish/TestResults/FailingTests."/>
  </Target>

  <!-- Run Full switch with scenario tests -->
  <Target
    Name="FullWithScenarioTests"
    DependsOnTargets="Clean;Build;Test;RunOneSDKCIT" />

  <!-- Run live tests and record mocks -->
  <Target Name="RunLiveTests" DependsOnTargets="Clean;Build;LiveTestsFilter" />

  <Target Name="LiveTestsFilter" DependsOnTargets="Build;BeforeRunTests">
    <Message Importance="high" Text="Running live tests..." />
    <CallTarget Targets="LiveTests"/>
  </Target>

  <Target Name="RunPoliCheck">
    <Exec Command="&quot;$(PowerShellCommand)&quot; -NonInteractive -NoLogo -NoProfile -Command &quot;$(MSBuildProjectDirectory)\tools\CheckPoliCheck.ps1 -BuildConfig $(Configuration) -CIToolsPath $(CIToolsPath) &quot;"
          ContinueOnError="False"/>
    <OnError ExecuteTargets="PoliCheckErrorMessage"/>
  </Target>

  <Target Name="PoliCheckErrorMessage">
    <Error Text="PoliCheck failed with a Severity 1 issue, please check the report at in src/Package/PoliCheck-Scan.html"/>
  </Target>

</Project><|MERGE_RESOLUTION|>--- conflicted
+++ resolved
@@ -358,28 +358,10 @@
           Condition="'$(SkipHelp)' == 'false'"
           ContinueOnError="false"/>
 
-<<<<<<< HEAD
-    <!-- Copying modules to be signed -->
-    <Copy SourceFiles="$(LibraryToolsFolder)\Az\Az.psd1"
-          DestinationFolder="$(PackageDirectory)\$(Configuration)"
-          ContinueOnError="false" />
-    <Copy SourceFiles="$(LibraryToolsFolder)\Az\Az.psm1"
-          DestinationFolder="$(PackageDirectory)\$(Configuration)"
-          ContinueOnError="false" />
-
     <!-- Cleanup extraneous files. -->
     <Exec Command="$(PowerShellCoreCommandPrefix) &quot;. $(LibraryToolsFolder)\CleanupBuild.ps1 -BuildConfig $(Configuration) &quot;" />
-
-    <CallTarget Targets="CodeSignBinaries" Condition=" '$(CodeSign)' == 'true' " />
-
-    <Copy SourceFiles="$(PackageDirectory)\$(Configuration)\Az.psd1" DestinationFolder="$(LibraryToolsFolder)\Az" />
-    <Copy SourceFiles="$(PackageDirectory)\$(Configuration)\Az.psm1" DestinationFolder="$(LibraryToolsFolder)\Az" />
-=======
+    
     <CallTarget Targets="CodeSignBinaries" Condition="'$(CodeSign)' == 'true'" />
-
-    <!-- Cleanup extraneous files. -->
-    <Exec Command="$(PowerShellCoreCommandPrefix) &quot;. $(LibraryToolsFolder)\CleanupBuild.ps1 -BuildConfig $(Configuration) &quot;" />
->>>>>>> 51e918e5
   </Target>
 
   <!-- Do everything possible except Publish -->
