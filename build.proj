<?xml version="1.0" encoding="utf-8"?>
<Project DefaultTargets="Build" ToolsVersion="4.0" xmlns="http://schemas.microsoft.com/developer/msbuild/2003">

  <!--
    Available Targets:

    /t:Clean
      Removes temporary build outputs.

    /t:Build
      Builds assemblies.

    /t:Test
      Runs tests

    /t:Publish
      Creates local nuget packages and MSI

    /p:CodeSign=True
      Code sign binaries, mainly for official release. Default is false.

    /p:CodeSign=True;DelaySign=True
      Test the code sign workflow locally.

    /p:Scope
      'ServiceManagement': service management
      'AzureStorage': storage data plane cmdlets
      'Stack': Azure Stack cmdlets
      'Subfolder under src\ResourceManager': An individual cmdlet module
      By default, it builds everything

    /p:SkipHelp=True
      Skips help generation, mainly for local builds to save time.

    /p:SkipNugetRestore=True
      Skips nuget restore, mainly for local builds to save time when you have already restored nugets.

    /p:SkipDependencyAnalysis=True
      Skips build validation, mainly for local builds to save time.

    /p:QuickBuild=true
      Same thing as doing SkipHelp, SkipNugetRestore, and SkipDependencyAnalysis

  -->

  <!-- Define default build properties -->
  <PropertyGroup>
    <LibraryRoot>$(MSBuildThisFileDirectory)</LibraryRoot>
    <LibrarySourceFolder>$(LibraryRoot)src</LibrarySourceFolder>
    <LibraryToolsFolder>$(LibraryRoot)tools</LibraryToolsFolder>
    <LocalFeedFolder>$(LibraryToolsFolder)\LocalFeed</LocalFeedFolder>
    <PublishDirectory>$(LibrarySourceFolder)\Publish</PublishDirectory>
    <Configuration Condition=" '$(Configuration)' != 'Release'">Debug</Configuration>
    <CodeSign Condition=" '$(CodeSign)' == '' ">false</CodeSign>
    <CodeSignESRP>false</CodeSignESRP>
    <!--Set this true only if you want to test the code sign workflow locally-->
    <DelaySign Condition =" '$(DelaySign)' == '' ">false</DelaySign>
    <SignedOutputRootDir>$(LibraryRoot)signed</SignedOutputRootDir>
    <BuildOutputDirectory>$(PublishDirectory)\Build</BuildOutputDirectory>
    <TestOutputDirectory>$(PublishDirectory)\TestResults</TestOutputDirectory>
    <BuildInParallel Condition="'$(BuildInParallel)' == ''">true</BuildInParallel>
    <NuGetPublishingSource Condition=" '$(NuGetPublishingSource)' == '' ">$(LibrarySourceFolder)</NuGetPublishingSource>
    <Scope Condition="$(Scope) == ''" >All</Scope>
    <BuildTasksPath>$(LibraryToolsFolder)\BuildPackagesTask\Microsoft.Azure.Build.Tasks\bin\$(Configuration)</BuildTasksPath>
    <PackageDirectory>$(LibrarySourceFolder)\Package</PackageDirectory>
    <StackPackageFolder>$(LibrarySourceFolder)\Stack</StackPackageFolder>
    <NetCore Condition="'$(NetCore)' != 'true'">false</NetCore>
  </PropertyGroup>

  <PropertyGroup Condition="$(NetCore) == 'true' ">
    <Scope>Netcore</Scope>
  </PropertyGroup>

  <!-- Set Skips -->
  <PropertyGroup>
    <SkipHelp Condition =" '$(SkipHelp)' != 'true' ">false</SkipHelp>
    <SkipNugetRestore Condition="'$(SkipNugetRestore)' != 'true' ">false</SkipNugetRestore>
    <SkipDependencyAnalysis Condition="'$(SkipDependencyAnalysis)' != 'true' ">false</SkipDependencyAnalysis>
  </PropertyGroup>

  <!-- Skip everything that is not build/test/publish/etc -->
  <PropertyGroup Condition="'$(QuickBuild)' == 'true'">
    <SkipHelp>true</SkipHelp>
    <SkipNugetRestore>true</SkipNugetRestore>
    <SkipDependencyAnalysis>true</SkipDependencyAnalysis>
  </PropertyGroup>

  <ItemGroup>
    <LocalBuildTasks  Include="$(LibraryToolsFolder)\RepoTasks\RepoTasks.sln" Condition="'$(NetCore)' == 'false'" />
    <StackSolution    Include="$(LibrarySourceFolder)\StackAdmin\Stack.sln" Condition="'$(Scope)' == 'All' or '$(Scope)' == 'Stack'" />
    <StaticAnalysis   Include=".\tools\StaticAnalysis\StaticAnalysis.sln" />
    <StaticAnalysisNetcore   Include=".\tools\StaticAnalysis\StaticAnalysisNetcore.sln" />
    <LocalBuildTasks  Include="$(LibraryToolsFolder)\BuildPackagesTask\Microsoft.Azure.Build.Tasks.sln" />
    <LocalBuildTasks  Include="$(LibraryToolsFolder)\RepoTasks\RepoTasks.sln" Condition="'$(NetCore)' == 'false'" />
  </ItemGroup>

  <!-- Tasks -->
  <UsingTask TaskName="ValidateStrongNameSignatureTask" AssemblyFile="$(BuildTasksPath)\Microsoft.Azure.Build.Tasks.dll" />
  <UsingTask TaskName="FilterOutAutoRestLibraries" AssemblyFile="$(BuildTasksPath)\Microsoft.Azure.Build.Tasks.dll" />
  <UsingTask TaskName="DebugTask" AssemblyFile="$(BuildTasksPath)\Microsoft.Azure.Build.Tasks.dll" />
  <UsingTask TaskName="VerifyAuthenticodeSignatureTask" AssemblyFile="$(BuildTasksPath)\Microsoft.Azure.Build.Tasks.dll" />
  <UsingTask TaskName="FilesChangedTask" AssemblyFile="$(BuildTasksPath)\Microsoft.Azure.Build.Tasks.dll" />
  <UsingTask TaskName="FilterTask" AssemblyFile="$(BuildTasksPath)\Microsoft.Azure.Build.Tasks.dll" />
  <UsingTask TaskName="SetEnvVar" TaskFactory="CodeTaskFactory" AssemblyFile="$(MSBuildToolsPath)\Microsoft.Build.Tasks.Core.dll" >
      <ParameterGroup>
        <EnvName ParameterType="System.String" Required="true" />
          <EnvValue ParameterType="System.String" Required="true" />
    </ParameterGroup>
    <Task>
          <Using Namespace="System" />
      <Code Type="Fragment" Language="cs">
            <![CDATA[System.Environment.SetEnvironmentVariable(EnvName, EnvValue);]]>
      </Code>
    </Task>
  </UsingTask>

  <!-- CI build related -->
  <PropertyGroup>
    <!--OnPremiseBuildTasks is not a good name, but CI server is using that, will update across soon-->
    <CIToolsPath>$(OnPremiseBuildTasks)</CIToolsPath>
    <OnPremiseBuild Condition=" Exists($(OnPremiseBuildTasks)) ">true</OnPremiseBuild>
    <OnPremiseBuild Condition=" ! Exists($(OnPremiseBuildTasks)) ">false</OnPremiseBuild>
  </PropertyGroup>

  <UsingTask Condition=" $(OnPremiseBuild) " TaskName="CodeSigningTask" AssemblyFile="$(CIToolsPath)\Microsoft.WindowsAzure.Tools.Build.Tasks.OnPremise.dll" />
  <UsingTask Condition=" $(OnPremiseBuild) " TaskName="CorporateValidation" AssemblyFile="$(CIToolsPath)\Microsoft.WindowsAzure.Tools.Build.Tasks.OnPremise.dll" />
  <Import Condition=" $(OnPremiseBuild) " Project="$(CIToolsPath)\Microsoft.WindowsAzure.Build.OnPremise.msbuild" />
  <Import Project="CodeSignESRP.targets"/>

  <UsingTask AssemblyFile="$(MSBuildProjectDirectory)\packages\xunit.runner.msbuild.2.1.0\build\portable-net45+win8+wp8+wpa81\xunit.runner.msbuild.dll" TaskName="Xunit.Runner.MSBuild.xunit" />

  <!-- Clean the build in all configurations -->
  <Target Name="Clean">
    <Message Importance="high" Text="Cleaning Cmdlets..." />

    <!-- Clean out the NuGet cache -->
    <Exec Command="$(PowerShellCoreCommandPrefix) &quot;Remove-Item -Path (Join-Path ($env:USERPROFILE) .nuget packages) -Recurse -Force -Confirm:$false -ErrorAction Ignore&quot;" ContinueOnError="WarnAndContinue" IgnoreExitCode="true" />

    <!-- Remove Package, Publish, bin, obj, and TestResults directories -->
    <Exec Command="$(PowerShellCoreCommandPrefix) &quot;Remove-Item -Path $(PackageDirectory),$(PublishDirectory) -Recurse -Force -Confirm:$false -ErrorAction Ignore&quot;" ContinueOnError="WarnAndContinue" IgnoreExitCode="true" />
    <Exec Command="$(PowerShellCoreCommandPrefix) &quot;Get-ChildItem -Path $(MSBuildThisFileDirectory) -Recurse -Include 'bin','obj','TestResults' | Remove-Item -Recurse -Force -Confirm:$false -ErrorAction Ignore&quot;" ContinueOnError="WarnAndContinue" IgnoreExitCode="true" />
  </Target>

  <PropertyGroup>
    <NuGetCommand>$(MSBuildProjectDirectory)\tools\NuGet.exe</NuGetCommand>
    <LibraryNugetPackageFolder>$(LibrarySourceFolder)\packages</LibraryNugetPackageFolder>
    <NuGetRestoreConfigFile>$(MSBuildProjectDirectory)\NuGet.Config</NuGetRestoreConfigFile>
    <NuGetRestoreConfigSwitch>-ConfigFile &quot;$(NuGetRestoreConfigFile)&quot;</NuGetRestoreConfigSwitch>
    <NuGetRestorePackageSetting>-PackagesDirectory $(LibraryNugetPackageFolder)</NuGetRestorePackageSetting>
    <NuGetLocalBuildTaskPackages>-PackagesDirectory $(LibraryToolsFolder)\BuildPackagesTask\packages</NuGetLocalBuildTaskPackages>
    <NuGetRepoTasksPackages>-PackagesDirectory $(LibraryToolsFolder)\RepoTasks\packages</NuGetRepoTasksPackages>

    <PowerShellCommand Condition=" '$(PowerShellCommand)' == '' ">C:\Windows\System32\WindowsPowerShell\v1.0\powershell.exe</PowerShellCommand>
    <PowerShellCoreCommand Condition=" '$(PowerShellCoreCommand)' == '' ">pwsh</PowerShellCoreCommand>
    <!-- All PowerShell commands have this prefix  -->
    <PowerShellCommandPrefix>&quot;$(PowerShellCommand)&quot; -NonInteractive -NoLogo -NoProfile -Command</PowerShellCommandPrefix>
    <PowerShellCoreCommandPrefix>$(PowerShellCoreCommand) -NonInteractive -NoLogo -NoProfile -Command</PowerShellCoreCommandPrefix>
  </PropertyGroup>

  <!--
  Force nuget package restore so that packages that include .targets files
  don't need to be checked into source control.
  -->
  <Target Name="RestoreNugetPackages" Condition="$(SkipNugetRestore) == 'false'">
    <Message Importance="high" Text="Restore Nuget packages..." />
    <!-- Restore packages for local build tasks-->
    <Exec Command="$(NuGetCommand) restore %(LocalBuildTasks.FullPath) $(NuGetRestoreConfigSwitch) $(NuGetRestorePackageSetting)" ContinueOnError="false" />
  </Target>

  <Target Name="FilterBuild">
    <Exec ContinueOnError="false" Command="&quot;$(PowerShellCommand)&quot; -NonInteractive -NoLogo -NoProfile -Command &quot; . $(LibraryToolsFolder)\CreateFilterMappings.ps1 &quot;" />

    <!-- Get all of the files changed in the given pull request -->
    <FilesChangedTask RepositoryOwner="Azure" RepositoryName="azure-powershell" PullRequestNumber="$(PullRequestNumber)">
        <Output TaskParameter="FilesChanged" ItemName="FilesChanged" />
    </FilesChangedTask>

    <!-- Get the list of modules changed -->
    <FilterTask FilesChanged="@(FilesChanged)" MapFilePath=".\ModuleMappings.json">
      <Output TaskParameter="Output" ItemName="ModulesChanged" />
    </FilterTask>
    <Message Text="Filtering help generation and StaticAnalysis by the following modules:" />
    <Message Text="%(ModulesChanged.Identity)" />
    <Message Text="Total: @(ModulesChanged->Count())" />
    <Message Text="" />

    <!-- Get the list of solutions to build -->
    <FilterTask FilesChanged="@(FilesChanged)" MapFilePath=".\SolutionMappings.json">
        <Output TaskParameter="Output" ItemName="CmdletSolutionsToBuild" />
    </FilterTask>
    <Message Text="Filtering solutions to build by the following:" />
    <Message Text="%(CmdletSolutionsToBuild.Identity)" />
    <Message Text="Total: @(CmdletSolutionsToBuild->Count())" />
    <Message Text="" />

    <!--Get the list of tests to be run based on files changed from a specified PullRequestNumber. Mapping between paths and test DLLs is used to produce the list.-->
    <FilterTask FilesChanged="@(FilesChanged)" MapFilePath=".\TestMappings.json">
        <Output TaskParameter="Output" ItemName="XUnitTests" />
    </FilterTask>
    <Message Text="Using these test assemblies:" />
    <Message Text="%(XUnitTests.Identity)" />
    <Message Text="Total: @(XunitTests->Count())" />
    <Message Text="" />

    <!-- Restore packages -->
    <Exec Command="$(NuGetCommand) restore %(CmdletSolutionsToBuild.FullPath) $(NuGetRestoreConfigSwitch) $(NuGetRestorePackageSetting)" ContinueOnError="false" />
  </Target>

  <!-- Build all flavors of the Cmdlets -->
<<<<<<< HEAD
  <Target Name="Build" DependsOnTargets="RestoreNugetPackages;BuildMsBuildTask;FilterBuild">

    <Message Importance="high" Text="Building Cmdlets for scope $(Scope)..." />
    <!-- Investigate why the ChangeLogCheck target removes the 8080th character -->
    <!-- <CallTarget targets="ChangeLogCheck" ContinueOnError="false" /> -->

    <MakeDir  Directories="$(PackageDirectory)"
              Condition="'$(Scope)' != 'Stack'" />
    <MakeDir  Directories="$(StackPackageFolder)"
              Condition="'$(Scope)' == 'All' or '$(Scope)' == 'Stack'" />

    <MSBuild  Projects="@(CmdletSolutionsToBuild)"
              Targets="Build"
              Properties="Configuration=$(Configuration);Platform=Any CPU"
              BuildInParallel="$(BuildInParallel)"
              ContinueOnError="false" />

    <MSBuild  Projects="@(StackSolution)"
              Targets="Build"
              Properties="Configuration=$(Configuration);Platform=Any CPU"
              BuildInParallel="$(BuildInParallel)"
              Condition="'$(Scope)' == 'All' or '$(Scope)' == 'Stack'"
              ContinueOnError="false" />

    <!--<Exec Command="$(PowerShellCommandPrefix) &quot;$ProgressPreference = 'SilentlyContinue';. $(LibraryToolsFolder)\GenerateHelp.ps1 -ValidateMarkdownHelp -GenerateMamlHelp -BuildConfig $(Configuration) -FilteredModules '@(ModulesChanged)' &quot;"
          Condition="'$(SkipHelp)' == 'false'"
          ContinueOnError="false"/>-->

    <Exec Command="$(PowerShellCommandPrefix) &quot;. $(LibraryToolsFolder)\UpdateModules.ps1 -BuildConfig $(Configuration) -Scope $(Scope) &quot;"
          Condition="'$(CodeSign)' == 'false'"/>

    <CallTarget Targets="CodeSignBinaries" Condition="'$(CodeSign)' == 'true'" />
    <CallTarget Targets="CodeSignBinariesESRP" Condition="'$(CodeSignESRP)' == 'true'" />

    <Exec ContinueOnError="false"
      Command="&quot;$(PowerShellCommand)&quot; -NonInteractive -NoLogo -NoProfile -Command &quot; . $(LibraryToolsFolder)\NewOutputTypeIndex.ps1 -OutputFile $(PackageDirectory)\outputtypes.json -BuildConfig $(Configuration) &quot;"
      Condition="('$(Scope)' == 'All' or '$(Scope)' == 'Latest') and $(CodeSign) == 'true'" />

    <!--<Message Importance="high" Text="Running Static Analyser" />
    <CallTarget targets="DependencyAnalysis" ContinueOnError="ErrorAndContinue" />
    <Exec Command="$(PowerShellCommandPrefix) &quot;. $(LibraryToolsFolder)\CheckAssemblies.ps1 -BuildConfig $(Configuration) &quot;" />-->
    <Exec Command="$(PowerShellCommandPrefix) &quot;. $(LibraryToolsFolder)\CleanupBuild.ps1 -BuildConfig $(Configuration) &quot;" />

    <Exec ContinueOnError="false"
          Command="&quot;$(PowerShellCommand)&quot; -NonInteractive -NoLogo -NoProfile -Command &quot; . $(LibraryToolsFolder)\NewHelpIndex.ps1 -OutputFile $(PackageDirectory)\index.json -BuildConfig $(Configuration) &quot;"
          Condition="('$(Scope)' == 'All' or '$(Scope)' == 'Latest') and $(CodeSign) == 'true'" />
  </Target>

  <!--
    Build .Net Core Cmdlets
    Fully self contained
  -->
  <Target Name="BuildNetCore">
=======
  <!-- TODO: Reimplement the FilterBuild and update RepoTasks to NetStandard -->
  <!-- <Target Name="Build" DependsOnTargets="RestoreNugetPackages;BuildMsBuildTask;FilterBuild"> -->
  <Target Name="Build">
>>>>>>> 62928ade
    <Message Importance="high" Text="Building Cmdlets..." />
    <PropertyGroup>
      <Scope>Netcore</Scope>
    </PropertyGroup>
    <MakeDir Directories="$(PackageDirectory)" Condition="'$(Scope)' != 'Stack'" />

    <!-- Investigate why the ChangeLogCheck target removes the 8080th character -->
    <!-- <CallTarget targets="ChangeLogCheck" ContinueOnError="false" /> -->

    <!-- Build and create package content -->
    <Exec Command="dotnet --version" />
    <Exec Command="dotnet new sln -n Azure.PowerShell --force" />
    <ItemGroup>
      <ModuleCsprojFiles Include="$(LibraryRoot)src/ResourceManager/**/*.csproj" Exclude="$(LibraryRoot)src/ResourceManager/**/*.Test.Netcore.csproj" />
    </ItemGroup>
    <Exec Command="dotnet sln Azure.PowerShell.sln add @(ModuleCsprojFiles->'%(FullPath)', ' ')" />
    <Exec Command="dotnet sln Azure.PowerShell.sln add $(LibraryRoot)tools/Tools.Common/Tools.Common.Netcore.csproj $(LibraryRoot)tools/StaticAnalysis/StaticAnalysis.Netcore.csproj" />
    <Exec Command="dotnet publish Azure.PowerShell.sln -c $(Configuration)" />


    <!-- TODO: <REMOVE THIS SECTION> -->
    <!-- Delete powershell runtime files -->
    <ItemGroup>
      <RedundantDlls Include="$(PackageDirectory)\**\publish\Microsoft.Powershell.*.dll" />
      <RedundantDlls Include="$(PackageDirectory)\**\publish\System*.dll" Exclude="$(PackageDirectory)\**\publish\System.Security.Cryptography.ProtectedData.dll" />
      <RedundantDlls Include="$(PackageDirectory)\**\publish\Microsoft.VisualBasic.dll" />
      <RedundantDlls Include="$(PackageDirectory)\**\publish\Microsoft.CSharp.dll" />
      <RedundantDlls Include="$(PackageDirectory)\**\publish\Microsoft.CodeAnalysis.dll" />
      <RedundantDlls Include="$(PackageDirectory)\**\publish\Microsoft.CodeAnalysis.CSharp.dll" />
    </ItemGroup>
    <Delete Files="@(RedundantDlls->'%(FullPath)')" />

    <!-- Copy content of the publish folder one folders up -->
    <ItemGroup>
      <PackageContent Include="$(PackageDirectory)\**\publish\*.*" />
      <SourceFile Include="@(PackageContent)">
        <DestinationFolder>$([System.IO.Path]::Combine('%(RelativeDir)', '..', '%(FileName)%(Extension)'))</DestinationFolder>
      </SourceFile>
    </ItemGroup>
    <Copy SourceFiles="@(SourceFile->'%(FullPath)')" DestinationFiles="@(SourceFile->'%(DestinationFolder)')" SkipUnchangedFiles="true" />

    <!-- Delete build artifacts -->
    <ItemGroup>
      <GetAllFiles Include="$(PackageDirectory)\**\publish\*.*" />
      <Artifacts Include="@(GetAllFiles->'%(RootDir)%(Directory)'->Distinct())" />
    </ItemGroup>
    <RemoveDir Directories="%(Artifacts.Identity)" ContinueOnError="true" />

    <ItemGroup>
      <ExtraPsdFiles Include="$(PackageDirectory)\$(Configuration)\ResourceManager\AzureResourceManager\Az.Resources\Az.Tags.psd1" />
      <ExtraPsdFiles Include="$(PackageDirectory)\$(Configuration)\ResourceManager\AzureResourceManager\Az.Websites\Az.Resources.psd1" />
      <ExtraPsdFiles Include="$(PackageDirectory)\$(Configuration)\ResourceManager\AzureResourceManager\Az.Websites\Az.Tags.psd1" />
      <ExtraPsdFiles Include="$(PackageDirectory)\$(Configuration)\ResourceManager\AzureResourceManager\Az.Network\Az.Resources.psd1" />
      <ExtraPsdFiles Include="$(PackageDirectory)\$(Configuration)\ResourceManager\AzureResourceManager\Az.Network\Az.Tags.psd1" />
    </ItemGroup>
    <Delete Files="@(ExtraPsdFiles->'%(FullPath)')" />
    <!-- TODO: </REMOVE THIS SECTION> -->


    <!-- Update module manifests. -->
    <Exec Command="$(PowerShellCoreCommandPrefix) &quot;. $(LibraryToolsFolder)\UpdateModules.ps1 -BuildConfig $(Configuration) -Scope $(Scope)&quot;" Condition="'$(CodeSign)' == 'false'" ContinueOnError="false" />
    <!-- Generate the Help -->
    <Exec Command="$(PowerShellCoreCommandPrefix) &quot;Set-Variable -Name ProgressPreference -Value 'SilentlyContinue';. $(LibraryToolsFolder)\GenerateHelp.ps1 -ValidateMarkdownHelp -GenerateMamlHelp -BuildConfig $(Configuration)&quot;" Condition="'$(SkipHelp)' == 'false' And '$(RunStaticAnalysis)' == 'true'" ContinueOnError="false" />

    <Exec ContinueOnError="false"
      Command="$(PowerShellCoreCommandPrefix) &quot;. $(LibraryToolsFolder)\NewOutputTypeIndex.ps1 -OutputFile $(PackageDirectory)\outputtypes.json -BuildConfig $(Configuration) &quot;" 
      Condition="'$(CodeSign)' == 'true'"/>

    <CallTarget targets="DependencyAnalysisNetcore" ContinueOnError="ErrorAndContinue" Condition="'$(RunStaticAnalysis)' == 'true'" />
    <Exec Command="$(PowerShellCommandPrefix) &quot;. $(LibraryToolsFolder)\CheckAssemblies.ps1 -BuildConfig $(Configuration) &quot;" Condition="'$(RunStaticAnalysis)' == 'true'" />

    <!-- Cleanup extraneous files. -->
    <Exec Command="$(PowerShellCoreCommandPrefix) &quot;. $(LibraryToolsFolder)\CleanupBuild.ps1 -BuildConfig $(Configuration)&quot;" />

    <Exec ContinueOnError="false"
          Command="$(PowerShellCoreCommandPrefix) &quot; . $(LibraryToolsFolder)\NewHelpIndex.ps1 -OutputFile $(PackageDirectory)\index.json -BuildConfig $(Configuration) &quot;" 
          Condition="'$(CodeSign)' == 'true'"/>
    
    <CallTarget Targets="BinScopeCheck" Condition="'$(OnPremiseBuild)'" />

    <CallTarget Targets="RunPoliCheck" Condition="'$(OnPremiseBuild)'" />
    
    <CallTarget Targets="CodeSignBinaries" Condition="'$(CodeSign)' == 'true'" />

    <Exec ContinueOnError="false" Command="$(PowerShellCoreCommandPrefix) &quot;. $(LibraryToolsFolder)\NewOutputTypeIndex.ps1 -OutputFile $(PackageDirectory)\outputtypes.json -BuildConfig $(Configuration)&quot;" Condition="('$(Scope)' == 'All' or '$(Scope)' == 'Latest') and $(CodeSign) == 'true'" />

    <Message Importance="high" Text="Running Static Analyser" />
    <CallTarget targets="DependencyAnalysis" ContinueOnError="ErrorAndContinue" />
    <!-- TODO: Implement CheckAssemblies.ps1 for Az. -->
    <!-- <Exec Command="$(PowerShellCoreCommandPrefix) &quot;. $(LibraryToolsFolder)\CheckAssemblies.ps1 -BuildConfig $(Configuration) &quot;" /> -->

    <Exec ContinueOnError="false" Command="$(PowerShellCoreCommandPrefix) &quot;. $(LibraryToolsFolder)\NewHelpIndex.ps1 -OutputFile $(PackageDirectory)\index.json -BuildConfig $(Configuration)&quot;" Condition="('$(Scope)' == 'All' or '$(Scope)' == 'Latest') and $(CodeSign) == 'true'" />
  </Target>

  <!-- Do everything possible except Publish -->
  <Target Name="Full" DependsOnTargets="Clean;Build;Test" />

  <Target Name="BuildMsBuildTask" DependsOnTargets="RestoreNugetPackages">
    <Message Importance="high" Text="Building RepoTasks" />
    <MSBuild Projects="@(LocalBuildTasks)" Targets="Build" Properties="Configuration=$(Configuration);Platform=Any CPU" />
  </Target>

  <Target Name="CodeSignBinaries" DependsOnTargets="RestoreNugetPackages;BuildMsBuildTask">
    <PropertyGroup>
      <!--public token associated with MSSharedLibKey.snk-->
      <StrongNameToken Condition=" '$(StrongNameToken)' == '' ">31bf3856ad364e35</StrongNameToken>
    </PropertyGroup>
    <GetFrameworkSdkPath>
      <Output TaskParameter="Path" PropertyName="WindowsSdkPath" />
    </GetFrameworkSdkPath>

    <!-- Azure -->
    <ItemGroup Condition="'$(Scope)' == 'All' or '$(Scope)' == 'Latest' or '$(Scope)' == 'Netcore'">
      <DelaySignedAssembliesToSign Include="$(PackageDirectory)\$(Configuration)\**\Microsoft*Azure*PowerShell*Cmdlets*.dll" />
      <DelaySignedAssembliesToSign Include="$(PackageDirectory)\$(Configuration)\**\Microsoft.Azure.Management.Sql.Legacy.dll" />
    </ItemGroup>

    <Message Importance="high" Text="$(PackageDirectory)\$(Configuration) does not contains any files to sign. Code sign will skip." Condition="'@(DelaySignedAssembliesToSign)' == ''" />

    <ValidateStrongNameSignatureTask
      WindowsSdkPath="$(WindowsSdkPath)"
      Assembly="%(DelaySignedAssembliesToSign.Identity)"
      ExpectedTokenSignature="$(StrongNameToken)"
      ExpectedDelaySigned="true"
      ContinueOnError="false"
      Condition="'@(DelaySignedAssembliesToSign)' != ''" />

    <CodeSigningTask
      Description="Microsoft Azure PowerShell"
      Keywords="Microsoft Azure PowerShell"
      UnsignedFiles="@(DelaySignedAssembliesToSign)"
      DestinationPath="$(LibrarySourceFolder)"
      BasePath="$(LibrarySourceFolder)"
      Certificates="72, 400"
      SigningLogPath="$(LibraryRoot)\signing.log"
      ToolsPath="$(CIToolsPath)"
      Condition="!$(DelaySign) and '@(DelaySignedAssembliesToSign)' != ''" />

    <ValidateStrongNameSignatureTask
        WindowsSdkPath="$(WindowsSdkPath)"
        Assembly="%(DelaySignedAssembliesToSign.Identity)"
        ExpectedTokenSignature="$(StrongNameToken)"
        ExpectedDelaySigned="false"
        ContinueOnError="false"
        Condition="!$(DelaySign) and '@(DelaySignedAssembliesToSign)' != ''" />

    <Exec Command="$(PowerShellCommandPrefix) &quot;. $(LibraryToolsFolder)\UpdateModules.ps1 -BuildConfig $(Configuration) -Scope $(Scope) &quot;" />

    <!-- Copying shortcut to be signed -->
    <Copy SourceFiles="$(LibraryRoot)tools\Az\Az.psm1" DestinationFolder="$(PackageDirectory)\$(Configuration)" Condition="'$(Scope)' == 'Netcore'" />

    <!-- Azure -->
    <ItemGroup Condition="'$(Scope)' == 'All' or '$(Scope)' == 'Latest' or '$(Scope)' == 'Netcore'">
      <ScriptsToSign Include="$(PackageDirectory)\$(Configuration)\**\*.ps1" />
      <ScriptsToSign Include="$(PackageDirectory)\$(Configuration)\**\*.psm1" />
      <ScriptsToSign Include="$(PackageDirectory)\$(Configuration)\**\*.ps1xml" />
      <ScriptsToSign Include="$(PackageDirectory)\$(Configuration)\**\*.js" />
    </ItemGroup>

    <CodeSigningTask
      Description="Microsoft Azure PowerShell"
      Keywords="Microsoft Azure PowerShell"
      UnsignedFiles="@(ScriptsToSign)"
      DestinationPath="$(LibrarySourceFolder)"
      BasePath="$(LibrarySourceFolder)"
      Certificates="400"
      SigningLogPath="$(LibraryRoot)\signing-scripts.log"
      ToolsPath="$(CIToolsPath)"
      Condition="!$(DelaySign) and '@(ScriptsToSign)' != ''" />

    <Exec Command="$(PowerShellCommandPrefix) &quot;. $(LibraryToolsFolder)\CheckSignature.ps1 -CustomPath $(PackageDirectory)\$(Configuration) &quot;" Condition="'$(Scope)' != 'Stack'" ContinueOnError="ErrorAndContinue" />

    <!-- Copy files back after signing -->
    <Copy SourceFiles="$(PackageDirectory)\$(Configuration)\Az.psm1" DestinationFolder="$(LibraryRoot)tools\Az" Condition="'$(Scope)' == 'Netcore'" />
  </Target>

  <Target Name="BuildInstaller" Condition="'$(Scope)' == 'All' or '$(Scope)' == 'Latest'">
    <Exec Command="$(PowerShellCommandPrefix) &quot;. Register-PSRepository -Name MSIcreationrepository -SourceLocation $(PackageDirectory) -InstallationPolicy Trusted &quot; " />
    <Exec Command="$(PowerShellCommandPrefix) &quot;. $(LibraryRoot)\setup\generate.ps1 -repository MSIcreationrepository &quot; " />
    <Exec Command="$(PowerShellCommandPrefix) &quot;. Unregister-PSRepository -Name MSIcreationrepository &quot; " />
    <CallTarget Targets="CodeSignInstaller" Condition=" '$(CodeSign)' == 'true'" />
    <CallTarget Targets="CodeSignInstallerESRP" Condition=" '$(CodeSignESRP)' == 'true'" />
  </Target>

  <Target Name="CodeSignInstaller">
    <PropertyGroup>
      <!--public token associated with MSSharedLibKey.snk-->
      <StrongNameToken Condition=" '$(StrongNameToken)' == '' ">31bf3856ad364e35</StrongNameToken>
    </PropertyGroup>
    <GetFrameworkSdkPath>
      <Output TaskParameter="Path" PropertyName="WindowsSdkPath" />
    </GetFrameworkSdkPath>

    <ItemGroup>
      <InstallersToSign Include="$(LibraryRoot)\setup\*.msi" />
    </ItemGroup>

    <Message Importance="high" Text="$(LibraryRoot)\setup does not contain any installers to sign. Code sign will skip."
             Condition="'@(InstallersToSign)' == ''" />

    <CodeSigningTask
      Description="Microsoft Azure PowerShell"
      Keywords="Microsoft Azure PowerShell"
      UnsignedFiles="@(InstallersToSign)"
      DestinationPath="$(SignedOutputRootDir)"
      SigningLogPath="$(LibraryRoot)\msi-signing.log"
      Certificates="402"
      ToolsPath="$(CIToolsPath)"
      Condition="!$(DelaySign) and '@(InstallersToSign)' != ''" />

    <!--If we are testing locally then we copy the binaries and do not submit to the code sign server-->
    <Copy SourceFiles="@(InstallersToSign)" DestinationFolder="signed" Condition="$(DelaySign)" />
    <SetEnvVar EnvName="SignedMsiDir" EnvValue="$(SignedOutputRootDir)" />
  </Target>

  <!-- Run Validation -->
  <Target Name="DependencyAnalysis" Condition="'$(SkipDependencyAnalysis)' == 'false'">
    <Message Importance="high" Text="Running dependency analysis..." />

    <PropertyGroup>
        <SkipHelpValue Condition=" '$(SkipHelp)' == 'true' ">-s</SkipHelpValue>
    </PropertyGroup>
    <!-- TODO: Use '-m @(ModulesChanged)' in command when FilterBuild is fixed. -->
    <!-- <Exec Command="dotnet $(MSBuildThisFileDirectory)src/Package/StaticAnalysis/StaticAnalysis.Netcore.dll -p $(MSBuildThisFileDirectory)src/Package/$(Configuration) -r $(MSBuildThisFileDirectory)src/Package/StaticAnalysis $(SkipHelpValue) -u" /> -->

    <OnError ExecuteTargets="StaticAnalysisErrorMessage" />
  </Target>

  <!-- Run Validation -->
  <Target Name="DependencyAnalysisNetcore"
          Condition="'$(SkipDependencyAnalysis)' == 'false'">

    <MSBuild  Projects="@(StaticAnalysisNetcore)"
              Targets="Build"
              Properties="Configuration=Debug;Platform=Any CPU"
              ContinueOnError="false" />

    <Message Importance="high" Text="Running dependency analysis..." />

    <PropertyGroup>
        <SkipHelpValue Condition=" '$(SkipHelp)' == 'true' ">-s</SkipHelpValue>
    </PropertyGroup>
    <Exec Command="dotnet $(MSBuildProjectDirectory)\src\Package\StaticAnalysis.Netcore.dll -p $(MSBuildProjectDirectory)\src\Package\$(Configuration) -r $(MSBuildProjectDirectory)\src\Package $(SkipHelpValue) -u -m @(ModulesChanged)" />

    <OnError ExecuteTargets="StaticAnalysisErrorMessage"/>
  </Target>

  <Target Name="StaticAnalysisErrorMessage">
    <Error Text="StaticAnalysis has failed. Please follow the instructions on this doc: https://github.com/Azure/azure-powershell/blob/master/documentation/Debugging-StaticAnalysis-Errors.md" />
  </Target>

  <Target Name="ChangeLogCheck">
    <Exec Command="$(PowerShellCoreCommandPrefix) &quot;. $(LibraryToolsFolder)\CheckChangeLog.ps1 -FilesChanged '@(FilesChanged)'&quot;" ContinueOnError="false" Condition=" '$(Scope)' == 'All' or '$(Scope)' == 'Latest' " />
    <OnError ExecuteTargets="ChangeLogErrorMessage" />
  </Target>

  <Target Name="ChangeLogErrorMessage">
    <Error Text="Modified files were found with no update to their change log. Please add a snippet to the affected modules' change log." />
  </Target>

  <!-- Publish all packages -->
  <Target Name="Publish">
    <Message Importance="high" Text="Publishing Cmdlets using $(Scope) scope" />

    <Error Condition=" '$(NuGetKey)' == '' " Text="You must provide the NuGetKey parameter to the build: /p:NuGetKey=YOUR_PUBLISHING_KEY" />

    <Exec Command="$(PowerShellCommandPrefix) &quot;. $(LibraryToolsFolder)\PublishModules.ps1 -IsNetCore:$$(NetCore) -BuildConfig $(Configuration) -Scope $(Scope) -ApiKey $(NuGetKey) -RepositoryLocation \&quot;$(NuGetPublishingSource)\&quot; &quot; -NugetExe $(NuGetCommand)"
          Condition="'$(Scope)' != 'Stack'"
          ContinueOnError="false" />

    <CallTarget Targets="BuildInstaller" Condition="'$(Scope)' =='All'" />
  </Target>

  <Target Name="Test">
    <Message Importance="high" Text="Running check in tests..." />

    <CallTarget Targets="BinScopeCheck" Condition="'$(OnPremiseBuild)'" />
    <CallTarget Targets="RunPoliCheck" Condition="'$(OnPremiseBuild)'" />

    <MakeDir Directories="$(TestOutputDirectory)" ContinueOnError="false" />
    <Exec Command="dotnet new sln -n Azure.PowerShell --force" />
    <ItemGroup>
      <ModuleCsprojFiles Include="$(LibraryRoot)src/ResourceManager/**/*.csproj" />
    </ItemGroup>
    <Exec Command="dotnet sln Azure.PowerShell.sln add @(ModuleCsprojFiles->'%(FullPath)', ' ')" />
    <!-- https://github.com/Microsoft/msbuild/issues/3157#issuecomment-378002971 -->
    <!-- https://github.com/xunit/xunit/issues/1154#issuecomment-405366373 -->
    <Exec Command="dotnet test Azure.PowerShell.sln --filter &quot;AcceptanceType=CheckIn%26RunType!=DesktopOnly&quot; --configuration $(Configuration) --framework netcoreapp2.0 --logger trx" />

    <ItemGroup>
      <TestResults Include="$(LibraryRoot)src/ResourceManager/**/TestResults/*.trx" />
    </ItemGroup>
    <Copy SourceFiles="@(TestResults)" DestinationFolder="$(TestOutputDirectory)" />

    <OnError ExecuteTargets="TestFailureErrorMessage" />
  </Target>

  <Target Name="TestFailureErrorMessage">
    <Error Text="Test failures occured, check the files in src/Publish/TestResults." />
  </Target>

  <Target Name="BinScopeCheck">
    <Exec Command="$(PowerShellCoreCommandPrefix) &quot;$(MSBuildProjectDirectory)\tools\CheckBinScope.ps1 -BuildConfig $(Configuration) -CIToolsPath $(CIToolsPath)&quot;" ContinueOnError="False" />
    <OnError ExecuteTargets="BinScopeErrorMessage" />
  </Target>

  <Target Name="BinScopeErrorMessage">
    <Error Text="Binscope failed, please check the files in src/Package/BinScope" />
  </Target>

  <Target Name="RunPoliCheck">
    <Exec Command="$(PowerShellCoreCommandPrefix) &quot;$(MSBuildProjectDirectory)\tools\CheckPoliCheck.ps1 -BuildConfig $(Configuration) -CIToolsPath $(CIToolsPath)&quot;" ContinueOnError="False" />
    <OnError ExecuteTargets="PoliCheckErrorMessage" />
  </Target>

  <Target Name="PoliCheckErrorMessage">
    <Error Text="PoliCheck failed with a Severity 1 issue, please check the report at in src/Package/PoliCheck-Scan.html" />
  </Target>

</Project><|MERGE_RESOLUTION|>--- conflicted
+++ resolved
@@ -207,65 +207,9 @@
   </Target>
 
   <!-- Build all flavors of the Cmdlets -->
-<<<<<<< HEAD
-  <Target Name="Build" DependsOnTargets="RestoreNugetPackages;BuildMsBuildTask;FilterBuild">
-
-    <Message Importance="high" Text="Building Cmdlets for scope $(Scope)..." />
-    <!-- Investigate why the ChangeLogCheck target removes the 8080th character -->
-    <!-- <CallTarget targets="ChangeLogCheck" ContinueOnError="false" /> -->
-
-    <MakeDir  Directories="$(PackageDirectory)"
-              Condition="'$(Scope)' != 'Stack'" />
-    <MakeDir  Directories="$(StackPackageFolder)"
-              Condition="'$(Scope)' == 'All' or '$(Scope)' == 'Stack'" />
-
-    <MSBuild  Projects="@(CmdletSolutionsToBuild)"
-              Targets="Build"
-              Properties="Configuration=$(Configuration);Platform=Any CPU"
-              BuildInParallel="$(BuildInParallel)"
-              ContinueOnError="false" />
-
-    <MSBuild  Projects="@(StackSolution)"
-              Targets="Build"
-              Properties="Configuration=$(Configuration);Platform=Any CPU"
-              BuildInParallel="$(BuildInParallel)"
-              Condition="'$(Scope)' == 'All' or '$(Scope)' == 'Stack'"
-              ContinueOnError="false" />
-
-    <!--<Exec Command="$(PowerShellCommandPrefix) &quot;$ProgressPreference = 'SilentlyContinue';. $(LibraryToolsFolder)\GenerateHelp.ps1 -ValidateMarkdownHelp -GenerateMamlHelp -BuildConfig $(Configuration) -FilteredModules '@(ModulesChanged)' &quot;"
-          Condition="'$(SkipHelp)' == 'false'"
-          ContinueOnError="false"/>-->
-
-    <Exec Command="$(PowerShellCommandPrefix) &quot;. $(LibraryToolsFolder)\UpdateModules.ps1 -BuildConfig $(Configuration) -Scope $(Scope) &quot;"
-          Condition="'$(CodeSign)' == 'false'"/>
-
-    <CallTarget Targets="CodeSignBinaries" Condition="'$(CodeSign)' == 'true'" />
-    <CallTarget Targets="CodeSignBinariesESRP" Condition="'$(CodeSignESRP)' == 'true'" />
-
-    <Exec ContinueOnError="false"
-      Command="&quot;$(PowerShellCommand)&quot; -NonInteractive -NoLogo -NoProfile -Command &quot; . $(LibraryToolsFolder)\NewOutputTypeIndex.ps1 -OutputFile $(PackageDirectory)\outputtypes.json -BuildConfig $(Configuration) &quot;"
-      Condition="('$(Scope)' == 'All' or '$(Scope)' == 'Latest') and $(CodeSign) == 'true'" />
-
-    <!--<Message Importance="high" Text="Running Static Analyser" />
-    <CallTarget targets="DependencyAnalysis" ContinueOnError="ErrorAndContinue" />
-    <Exec Command="$(PowerShellCommandPrefix) &quot;. $(LibraryToolsFolder)\CheckAssemblies.ps1 -BuildConfig $(Configuration) &quot;" />-->
-    <Exec Command="$(PowerShellCommandPrefix) &quot;. $(LibraryToolsFolder)\CleanupBuild.ps1 -BuildConfig $(Configuration) &quot;" />
-
-    <Exec ContinueOnError="false"
-          Command="&quot;$(PowerShellCommand)&quot; -NonInteractive -NoLogo -NoProfile -Command &quot; . $(LibraryToolsFolder)\NewHelpIndex.ps1 -OutputFile $(PackageDirectory)\index.json -BuildConfig $(Configuration) &quot;"
-          Condition="('$(Scope)' == 'All' or '$(Scope)' == 'Latest') and $(CodeSign) == 'true'" />
-  </Target>
-
-  <!--
-    Build .Net Core Cmdlets
-    Fully self contained
-  -->
-  <Target Name="BuildNetCore">
-=======
   <!-- TODO: Reimplement the FilterBuild and update RepoTasks to NetStandard -->
   <!-- <Target Name="Build" DependsOnTargets="RestoreNugetPackages;BuildMsBuildTask;FilterBuild"> -->
   <Target Name="Build">
->>>>>>> 62928ade
     <Message Importance="high" Text="Building Cmdlets..." />
     <PropertyGroup>
       <Scope>Netcore</Scope>
