--- conflicted
+++ resolved
@@ -103,12 +103,8 @@
                 {"Microsoft.Resources", null},
                 {"Microsoft.Features", null},
                 {"Microsoft.Authorization", null},
-<<<<<<< HEAD
-                {"Microsoft.Storage", null }
-=======
                 {"Microsoft.EventHub", null},
                 {"Microsoft.Insights", null}
->>>>>>> f6b26cd7
             };
             var providersToIgnore = new Dictionary<string, string>
             {
