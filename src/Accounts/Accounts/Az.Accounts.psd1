#
# Module manifest for module 'PSGet_Az.Accounts'
#
# Generated by: Microsoft Corporation
#
# Generated on: 4/4/2019
#

@{

# Script module or binary module file associated with this manifest.
# RootModule = ''

# Version number of this module.
ModuleVersion = '1.5.0'

# Supported PSEditions
CompatiblePSEditions = 'Core', 'Desktop'

# ID used to uniquely identify this module
GUID = '17a2feff-488b-47f9-8729-e2cec094624c'

# Author of this module
Author = 'Microsoft Corporation'

# Company or vendor of this module
CompanyName = 'Microsoft Corporation'

# Copyright statement for this module
Copyright = 'Microsoft Corporation. All rights reserved.'

# Description of the functionality provided by this module
Description = 'Microsoft Azure PowerShell - Accounts credential management cmdlets for Azure Resource Manager in Windows PowerShell and PowerShell Core.

For more information on account credential management, please visit the following: https://docs.microsoft.com/powershell/azure/authenticate-azureps'

# Minimum version of the PowerShell engine required by this module
PowerShellVersion = '5.1'

# Name of the PowerShell host required by this module
# PowerShellHostName = ''

# Minimum version of the PowerShell host required by this module
# PowerShellHostVersion = ''

# Minimum version of Microsoft .NET Framework required by this module. This prerequisite is valid for the PowerShell Desktop edition only.
DotNetFrameworkVersion = '4.7.2'

# Minimum version of the common language runtime (CLR) required by this module. This prerequisite is valid for the PowerShell Desktop edition only.
# CLRVersion = ''

# Processor architecture (None, X86, Amd64) required by this module
# ProcessorArchitecture = ''

# Modules that must be imported into the global environment prior to importing this module
# RequiredModules = @()

# Assemblies that must be loaded prior to importing this module
<<<<<<< HEAD
RequiredAssemblies = '.\Microsoft.Azure.PowerShell.Authentication.Abstractions.dll',
               '.\Microsoft.Azure.PowerShell.Authentication.dll',
               '.\Microsoft.Azure.PowerShell.Authentication.ResourceManager.dll',
               '.\Microsoft.Azure.PowerShell.Clients.Authorization.dll',
               '.\Microsoft.Azure.PowerShell.Clients.Compute.dll',
               '.\Microsoft.Azure.PowerShell.Clients.Graph.Rbac.dll',
               '.\Microsoft.Azure.PowerShell.Clients.Monitor.dll',
               '.\Microsoft.Azure.PowerShell.Clients.Network.dll',
               '.\Microsoft.Azure.PowerShell.Clients.ResourceManager.dll',
               '.\Microsoft.Azure.PowerShell.Common.dll',
               '.\Microsoft.Azure.PowerShell.Storage.dll',
               '.\Microsoft.Azure.PowerShell.Clients.Storage.Management.dll',
               '.\Microsoft.Azure.PowerShell.Clients.KeyVault.dll',
               '.\Microsoft.Azure.PowerShell.Clients.Websites.dll',
               '.\Hyak.Common.dll', '.\Microsoft.ApplicationInsights.dll',
               '.\Microsoft.Azure.Common.dll',
               '.\Microsoft.Rest.ClientRuntime.dll',
               '.\Microsoft.Rest.ClientRuntime.Azure.dll',
               '.\Microsoft.Rest.ClientRuntime.Azure.Authentication.dll',
               '.\Microsoft.WindowsAzure.Storage.dll',
               '.\Microsoft.WindowsAzure.Storage.DataMovement.dll',
               '.\Microsoft.Azure.PowerShell.Clients.Aks.dll',
=======
RequiredAssemblies = '.\Microsoft.Azure.PowerShell.Authentication.Abstractions.dll', 
               '.\Microsoft.Azure.PowerShell.Authentication.dll', 
               '.\Microsoft.Azure.PowerShell.Authentication.ResourceManager.dll', 
               '.\Microsoft.Azure.PowerShell.Clients.Authorization.dll', 
               '.\Microsoft.Azure.PowerShell.Clients.Compute.dll', 
               '.\Microsoft.Azure.PowerShell.Clients.Graph.Rbac.dll', 
               '.\Microsoft.Azure.PowerShell.Clients.Network.dll', 
               '.\Microsoft.Azure.PowerShell.Clients.ResourceManager.dll', 
               '.\Microsoft.Azure.PowerShell.Common.dll', 
               '.\Microsoft.Azure.PowerShell.Storage.dll', 
               '.\Microsoft.Azure.PowerShell.Clients.Storage.Management.dll', 
               '.\Microsoft.Azure.PowerShell.Clients.KeyVault.dll', 
               '.\Microsoft.Azure.PowerShell.Clients.Websites.dll', 
               '.\Hyak.Common.dll', '.\Microsoft.ApplicationInsights.dll', 
               '.\Microsoft.Azure.Common.dll', 
               '.\Microsoft.Rest.ClientRuntime.dll', 
               '.\Microsoft.Rest.ClientRuntime.Azure.dll', 
               '.\Microsoft.Rest.ClientRuntime.Azure.Authentication.dll', 
               '.\Microsoft.WindowsAzure.Storage.dll', 
               '.\Microsoft.WindowsAzure.Storage.DataMovement.dll', 
               '.\Microsoft.Azure.PowerShell.Clients.Aks.dll', 
>>>>>>> a99f7ffe
               '.\Microsoft.Azure.PowerShell.Strategies.dll'

# Script files (.ps1) that are run in the caller's environment prior to importing this module.
# ScriptsToProcess = @()

# Type files (.ps1xml) to be loaded when importing this module
# TypesToProcess = @()

# Format files (.ps1xml) to be loaded when importing this module
FormatsToProcess = '.\Accounts.format.ps1xml', '.\Accounts.generated.format.ps1xml'

# Modules to import as nested modules of the module specified in RootModule/ModuleToProcess
NestedModules = @('.\Microsoft.Azure.PowerShell.Cmdlets.Accounts.dll')

# Functions to export from this module, for best performance, do not use wildcards and do not delete the entry, use an empty array if there are no functions to export.
FunctionsToExport = @()

# Cmdlets to export from this module, for best performance, do not use wildcards and do not delete the entry, use an empty array if there are no cmdlets to export.
CmdletsToExport = 'Disable-AzDataCollection', 'Disable-AzContextAutosave', 
               'Enable-AzDataCollection', 'Enable-AzContextAutosave', 
               'Remove-AzEnvironment', 'Get-AzEnvironment', 'Set-AzEnvironment', 
               'Add-AzEnvironment', 'Get-AzSubscription', 'Connect-AzAccount', 
               'Get-AzContext', 'Set-AzContext', 'Import-AzContext', 'Save-AzContext', 
               'Get-AzTenant', 'Send-Feedback', 'Resolve-AzError', 'Select-AzContext', 
               'Rename-AzContext', 'Remove-AzContext', 'Clear-AzContext', 
               'Disconnect-AzAccount', 'Get-AzContextAutosaveSetting', 
               'Set-AzDefault', 'Get-AzDefault', 'Clear-AzDefault', 
               'Register-AzModule', 'Enable-AzureRmAlias', 'Disable-AzureRmAlias', 
               'Uninstall-AzureRm'

# Variables to export from this module
# VariablesToExport = @()

# Aliases to export from this module, for best performance, do not use wildcards and do not delete the entry, use an empty array if there are no aliases to export.
AliasesToExport = 'Add-AzAccount', 'Login-AzAccount', 'Remove-AzAccount', 
               'Logout-AzAccount', 'Select-AzSubscription', 'Resolve-Error', 
               'Save-AzProfile', 'Get-AzDomain'

# DSC resources to export from this module
# DscResourcesToExport = @()

# List of all modules packaged with this module
# ModuleList = @()

# List of all files packaged with this module
# FileList = @()

# Private data to pass to the module specified in RootModule/ModuleToProcess. This may also contain a PSData hashtable with additional module metadata used by PowerShell.
PrivateData = @{

    PSData = @{

        # Tags applied to this module. These help with module discovery in online galleries.
        Tags = 'Azure','ResourceManager','ARM','Accounts','Authentication','Environment','Subscription'

        # A URL to the license for this module.
        LicenseUri = 'https://aka.ms/azps-license'

        # A URL to the main website for this project.
        ProjectUri = 'https://github.com/Azure/azure-powershell'

        # A URL to an icon representing this module.
        # IconUri = ''

        # ReleaseNotes of this module
        ReleaseNotes = '* Updated Add-AzEnvironment and Set-AzEnvironment to accept parameter AzureAnalysisServicesEndpointResourceId'

        # Prerelease string of this module
        # Prerelease = ''

        # Flag to indicate whether the module requires explicit user acceptance for install/update
        # RequireLicenseAcceptance = $false

        # External dependent modules of this module
        # ExternalModuleDependencies = @()

    } # End of PSData hashtable

 } # End of PrivateData hashtable

# HelpInfo URI of this module
# HelpInfoURI = ''

# Default prefix for commands exported from this module. Override the default prefix using Import-Module -Prefix.
# DefaultCommandPrefix = ''

}
<|MERGE_RESOLUTION|>--- conflicted
+++ resolved
@@ -56,7 +56,6 @@
 # RequiredModules = @()
 
 # Assemblies that must be loaded prior to importing this module
-<<<<<<< HEAD
 RequiredAssemblies = '.\Microsoft.Azure.PowerShell.Authentication.Abstractions.dll',
                '.\Microsoft.Azure.PowerShell.Authentication.dll',
                '.\Microsoft.Azure.PowerShell.Authentication.ResourceManager.dll',
@@ -79,29 +78,6 @@
                '.\Microsoft.WindowsAzure.Storage.dll',
                '.\Microsoft.WindowsAzure.Storage.DataMovement.dll',
                '.\Microsoft.Azure.PowerShell.Clients.Aks.dll',
-=======
-RequiredAssemblies = '.\Microsoft.Azure.PowerShell.Authentication.Abstractions.dll', 
-               '.\Microsoft.Azure.PowerShell.Authentication.dll', 
-               '.\Microsoft.Azure.PowerShell.Authentication.ResourceManager.dll', 
-               '.\Microsoft.Azure.PowerShell.Clients.Authorization.dll', 
-               '.\Microsoft.Azure.PowerShell.Clients.Compute.dll', 
-               '.\Microsoft.Azure.PowerShell.Clients.Graph.Rbac.dll', 
-               '.\Microsoft.Azure.PowerShell.Clients.Network.dll', 
-               '.\Microsoft.Azure.PowerShell.Clients.ResourceManager.dll', 
-               '.\Microsoft.Azure.PowerShell.Common.dll', 
-               '.\Microsoft.Azure.PowerShell.Storage.dll', 
-               '.\Microsoft.Azure.PowerShell.Clients.Storage.Management.dll', 
-               '.\Microsoft.Azure.PowerShell.Clients.KeyVault.dll', 
-               '.\Microsoft.Azure.PowerShell.Clients.Websites.dll', 
-               '.\Hyak.Common.dll', '.\Microsoft.ApplicationInsights.dll', 
-               '.\Microsoft.Azure.Common.dll', 
-               '.\Microsoft.Rest.ClientRuntime.dll', 
-               '.\Microsoft.Rest.ClientRuntime.Azure.dll', 
-               '.\Microsoft.Rest.ClientRuntime.Azure.Authentication.dll', 
-               '.\Microsoft.WindowsAzure.Storage.dll', 
-               '.\Microsoft.WindowsAzure.Storage.DataMovement.dll', 
-               '.\Microsoft.Azure.PowerShell.Clients.Aks.dll', 
->>>>>>> a99f7ffe
                '.\Microsoft.Azure.PowerShell.Strategies.dll'
 
 # Script files (.ps1) that are run in the caller's environment prior to importing this module.
