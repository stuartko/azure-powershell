--- conflicted
+++ resolved
@@ -45,11 +45,7 @@
 
         [Parameter(ParameterSetName = KnownResourceNameParameterSet,
             Mandatory = false,
-<<<<<<< HEAD
-            HelpMessage = "Optional resource type name, supported values: AadGraph, MSGraph, AnalysisServices, Arm, Attestation, Batch, DataLake, KeyVault, OperationalInsights, ResourceManager, Storage, Synapse. Default value is Arm if not specified.")]
-=======
             HelpMessage = "Optional resource type name, supported values: AadGraph, AnalysisServices, Arm, Attestation, Batch, DataLake, KeyVault, MSGraph, OperationalInsights, ResourceManager, Storage, Synapse. Default value is Arm if not specified.")]
->>>>>>> c80ec9a2
         [PSArgumentCompleter(
             SupportedResourceNames.AadGraph,
             SupportedResourceNames.MSGraph,
