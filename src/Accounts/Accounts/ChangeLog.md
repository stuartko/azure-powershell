--- conflicted
+++ resolved
@@ -19,15 +19,11 @@
 -->
 ## Upcoming Release
 
-<<<<<<< HEAD
-## Version 1.9.4
-=======
 ## Version 1.9.5
 * Fixed DateTime parse issue in common libraries [#13045]
 
 ## Version 1.9.4
 * Formatted the upcoming breaking change messages
->>>>>>> 7368d820
 * Updated Azure.Core to 1.4.1
 
 ## Version 1.9.3
