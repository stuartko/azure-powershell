--- conflicted
+++ resolved
@@ -19,14 +19,11 @@
 -->
 
 ## Upcoming Release
-<<<<<<< HEAD
 * Added `SshCredentialFactory` to support get ssh credential of vm from msal
 * Fixed the issue that authorization does not work in Dogfood environment
-=======
 
 ## Version 2.7.3
 * Fixed the issue that authorization does not work in customized environment [#17157]
->>>>>>> 66afbe4a
 * Enabled Continue Access Evaluation for MSGraph
 * Improved error message when login is blocked by AAD
 * Improved error message when silent reauthentication failed
