<!--
    Please leave this section at the top of the change log.

    Changes for the upcoming release should go under the section titled "Upcoming Release", and should adhere to the following format:

    ## Upcoming Release
    * Overview of change #1
        - Additional information about change #1
    * Overview of change #2
        - Additional information about change #2
        - Additional information about change #2
    * Overview of change #3
    * Overview of change #4
        - Additional information about change #4

    ## YYYY.MM.DD - Version X.Y.Z (Previous Release)
    * Overview of change #1
        - Additional information about change #1
-->
## Upcoming Release
<<<<<<< HEAD
* Fix Get-AzTenant/Get-AzDefault/Set-AzDefault throw NullReferenceException when not login
=======
* Add a deprecation message for `Resolve-Error` alias.
>>>>>>> 66079f70

## Version 1.6.3
* Update telemetry and url rewriting for generated modules, fix windows unit tests.

## Version 1.6.2
* Fixed miscellaneous typos across module
* Support user-assigned MSI in Azure Functions Authentication (#9479)

## Version 1.6.1
* Update common code to use latest version of ClientRuntime

## Version 1.6.0
* Add support for profile cmdlets
* Add support for environments and data planes in generated cmdlets
* Update common packages to include new PolicyInsights library * Fix bug where incorrect endpoint was being used in some cases for data plane cmdlets in Windows PowerShell

## Version 1.5.3
* Fix bug with incorrect URL being used in some cases for Functions calls
    - More information here: https://github.com/Azure/azure-powershell/issues/8983
* Fix Issue with aliases from AzureRM to Az cmdlets
  - Set-AzureRmVMBootDiagnostics -> Set-AzVMBootDiagnostic
  - Export-AzureRMLogAnalyticThrottledRequests -> Export-AzLogAnalyticThrottledRequest

## Version 1.5.2
* Update Authentication Library to fix ADFS issues with username/password auth

## Version 1.5.1
* Update Uninstall-AzureRm to correctly delete modules in Mac

## Version 1.5.0
* Updated Add-AzEnvironment and Set-AzEnvironment to accept parameter AzureAnalysisServicesEndpointResourceId

## Version 1.4.0
* Add 'Register-AzModule' command to support AutoRest generated cmdlets
* Update examples for Connect-AzAccount

## Version 1.3.1
* Add additional framework extensions for .Net Framework execution
* Update common packages to include new wildcard support functions

## Version 1.3.0
* Update to latest version of ClientRuntime

## Version 1.2.1
* Release with correct version of Authentication
* Enable MSI Authentication in Azure Functions and WebApps

## Version 1.2.0
* Add interactive and username/password authentication for Windows PowerShell 5.1 only
* Update incorrect online help URLs
* Add warning message in PS Core for Uninstall-AzureRm

## Version 1.1.0
* Add 'Local' Scope to Enable-AzureRmAlias
* Bug fix for missing path in Uninstall-AzureRm

## Version 1.0.0
* General availability of `Az.Accounts` module<|MERGE_RESOLUTION|>--- conflicted
+++ resolved
@@ -18,11 +18,8 @@
         - Additional information about change #1
 -->
 ## Upcoming Release
-<<<<<<< HEAD
 * Fix Get-AzTenant/Get-AzDefault/Set-AzDefault throw NullReferenceException when not login
-=======
 * Add a deprecation message for `Resolve-Error` alias.
->>>>>>> 66079f70
 
 ## Version 1.6.3
 * Update telemetry and url rewriting for generated modules, fix windows unit tests.
