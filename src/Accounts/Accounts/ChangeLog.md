<!--
    Please leave this section at the top of the change log.

    Changes for the upcoming release should go under the section titled "Upcoming Release", and should adhere to the following format:

    ## Upcoming Release
    * Overview of change #1
        - Additional information about change #1
    * Overview of change #2
        - Additional information about change #2
        - Additional information about change #2
    * Overview of change #3
    * Overview of change #4
        - Additional information about change #4

    ## YYYY.MM.DD - Version X.Y.Z (Previous Release)
    * Overview of change #1
        - Additional information about change #1
-->

## Upcoming Release
<<<<<<< HEAD
* Added `SshCredentialFactory` to support get ssh credential of vm from msal.
=======
* Enabled Continue Access Evaluation for MSGraph
* Improved error message when login is blocked by AAD
* Improved error message when silent reauthentication failed
>>>>>>> 01158db7

## Version 2.7.2
* Removed legacy assembly System.Private.ServiceModel and System.ServiceModel.Primitives [#16063]

## Version 2.7.1
* Copied `ServicePrincipalSecret` and `CertificatePassword` from Az.Accounts buildin profile to customer set profile. [#16617]
* Updated help message and help markdown for parameter `Tenant` of the cmdlet `Set-AzContext`. [#16515]
* Fixed the issue that Azure PowerShell could not work in a workflow. [#16408]
* Fixed the doubled Api Version in the URI of the underlying request issued by `Invoke-AzRestMethod`. [#16615]

## Version 2.7.0
* Removed `ServicePrincipalSecret` and `CertificatePassword` in `PSAzureRmAccount` [#15427]
* Added optional parameter `MicrosoftGraphAccessToken` to `Connect-AzAccount`
* Added optional parameters `MicrosoftGraphEndpointResourceId`, `MicrosoftGraphUrl` to `Add-AzEnvironment` and `Set-AzEnvironment`
* Added `-AccountId` property to `UserWithSubscriptionId` parameter set of `Connect-AzAccount` which allows a user name to be pre-selected for interactive logins
* Added `-Uri` and `-ResourceId` to `Invoke-AzRestMethod`
* Added Environment auto completer to the following cmdlets: Connect-AzAccount, Get-AzEnvironment, Set-AzEnvironment, and Remove-AzEnvironment [#15991]
* Added module name and version to User-Agent string [#16291]

## Version 2.6.2
* Upgraded Azure.Identity to 1.5.0

## Version 2.6.1
* Added new version of AAD service client using Microsoft Graph API

## Version 2.6.0
* Added `-FederatedToken` on `Connect-AzAccount`
* Updated Azure.Core from 1.19.0 to 1.20.0.

## Version 2.5.4
* Supported getting the access token for Microsoft Graph.
* Added AuthorizeRequestDelegate to allow service module to adjust token audience.
* Utilized [AssemblyLoadContext](https://docs.microsoft.com/en-us/dotnet/api/system.runtime.loader.assemblyloadcontext) to resolve assembly conflict issues in PowerShell.
* Updated Azure.Core from 1.16.0 to 1.19.0.

## Version 2.5.3
* Corrected the URLs to Azure Portal in the results of `Get-AzEnvironment` and `Get-AzContext`. [#15429]
* Made infrastructural changes to support overriding default subscription via a `-SubscriptionId <String>` parameter.
    - [Az.Aks](https://docs.microsoft.com/powershell/module/az.aks/get-azakscluster) is the first module that supports it.

## Version 2.5.2
* Disabled context auto saving when token cache persistence fails on Windows and macOS
* Added PowerShell version into telemetry record
* Upgraded Microsoft.ApplicationInsights from 2.4.0 to 2.12.0
* Updated Azure.Core to 1.16.0

## Version 2.5.1
* Fixed access error when subscripiton has no `Tags` property [#15425].

## Version 2.5.0
* Added Tags, AuthorizationSource to PSAzureSusbscripiton and added TenantType, DefaultDomain, TenantBrandingLogoUrl, CountryCode to PSAzureTenant [#15220]
* Upgraded subscription client to 2021-01-01 [#15220]
* Removed Interactive mode check in common lib
* Added endpoint of OperationalInsights to environment AzureChinaCloud [#15305]
* Printed auto generated modules' default logs to verbose stream

## Version 2.4.0
* Added cmdlet `Open-AzSurveyLink`
* Supported certificate file as input parameter of Connect-AzAccount

## Version 2.3.0
* Upgraded Azure.Identity to 1.4 and MSAL to 4.30.1
* Removed obsolete parameters `ManagedServiceHostName`, `ManagedServicePort` and `ManagedServiceSecret` of cmdlet `Connect-AzAccount`, environment variables `MSI_ENDPOINT` and `MSI_SECRET` could be used instead
* Customized display format of PSAzureRmAccount to hide secret of service principal [#14208]
* Added optional parameter `AuthScope` to `Connect-AzAccount` to support enhanced authentication of data plane features
* Set retry times by environment variable [#14748]
* Supported subject name issuer authentication

## Version 2.2.8
* Fallback to first valid context if current default context key is "Default" which is invalid

## Version 2.2.7
* Fixed incorrect warning message on Windows PowerShell [#14556]
* Set Azure Environment variable `AzureKeyVaultServiceEndpointResourceId` according to the value of `AzureKeyVaultDnsSuffix` when discovering environment

## Version 2.2.6
* Upgrade Azure.Identity to fix the issue that Connect-AzAccount fails when ADFS credential is used [#13560]

## Version 2.2.5
* Tracked CloudError code in exception
* Raised 'ContextCleared' event when `Clear-AzContext` was executed

## Version 2.2.4
* Shown correct client request id on debug message [#13745]
* Added common Azure PowerShell exception type
* Supported storage API 2019-06-01

## Version 2.2.3
* Fixed the issue that Http proxy is not respected in Windows PowerShell [#13647]
* Improved debug log of long running operations in generated modules

## Version 2.2.2
* Managed to parse ExpiresOn time from raw token if could not get from underlying library
* Improved warning message if Interactive authentication is unavailable

## Version 2.2.1
* Fixed the issue that using Task.Result incorrectly causes unclear error message if browser is not available for Interactive auth

## Version 2.2.0
* Fixed an issue that TenantId may be not respected if using `Connect-AzAccount -DeviceCode`[#13477]
* Added new cmdlet `Get-AzAccessToken`
* Fixed an issue that error happens if user profile path is inaccessible
* Fixed an issue causing Write-Object error during Connect-AzAccount [#13419]
* Added parameter "ContainerRegistryEndpointSuffix" to: `Add-AzEnvironment`, `Set-AzEnvironment`
* Supported interrupting login by hitting <kbd>CTRL</kbd>+<kbd>C</kbd>
* Fixed an issue causing `Connect-AzAccount -KeyVaultAccessToken` not working [#13127]
* Fixed null reference and method case insensitive in `Invoke-AzRestMethod`

## Version 2.1.2
* Fixed one issue related to MSI

## Version 2.1.1
* Fixed the issue that token is not renewed after expiring for LRO [#13367]
* Fixed the issue that AccountId is not respected in MSI [#13376]
* Fixed the issue that error message is unclear if browser is not avaialable for Interactive auth [#13340]

## Version 2.1.0
* [Breaking Change] Removed `Get-AzProfile` and `Select-AzProfile`
* Replaced Azure Directory Authentication Library with Microsoft Authentication Library(MSAL)

## Version 1.9.5
* Fixed DateTime parse issue in common libraries [#13045]

## Version 1.9.4
* Formatted the upcoming breaking change messages
* Updated Azure.Core to 1.4.1

## Version 1.9.3
* Loaded all public cloud environments when discovery endpoint doesn't return default AzureCloud or other public environments [#12633]
* Exposed SubscriptionPolicies in `Get-AzSubscription` [#12551]

## Version 1.9.2
* Updated `Connect-AzAccount` to accept parameter `MaxContextPopulation` [#9865]
* Updated SubscriptionClient version to 2019-06-01 and display tenant domains [#9838]
* Supported home tenant and managedBy tenant information of subscription
* Corrected module name, version info in telemetry data
* Adjusted SqlDatabaseDnsSuffix and ServiceManagementUrl if environment metadata endpoint returns incompatible value

## Version 1.9.1
* Added new cmdlet `Invoke-AzRestMethod`
* Fixed an issue that may cause authentication errors in multi-process scenarios such as running multiple Azure PowerShell cmdlets using `Start-Job` [#9448]

## Version 1.9.0
* Supported discovering environment setting by default and adding environment via `Add-AzEnvironment`
* Update preloaded assemblies [#12024], [#11976]
* Updated Azure.Core assembly
* Fixed an issue that may cause `Connect-AzAccount` to fail in multi-threaded execution [#11201]

## Version 1.8.1
* Fixed an issue that may cause Az to skip logs in Azure Automation or PowerShell jobs [#11492]

## Version 1.8.0
* Updated `Add-AzEnvironment` and `Set-AzEnvironment` to accept parameters `AzureSynapseAnalyticsEndpointResourceId` and `AzureSynapseAnalyticsEndpointSuffix`
* Added Azure.Core related assemblies into Az.Accounts, supported PowerShell platforms include Windows PowerShell 5.1, PowerShell Core 6.2.4, PowerShell 7+

## Version 1.7.5
* Updated Azure PowerShell survey URL in `Resolve-AzError` [#11507]

## Version 1.7.4
* Fixed `Get-AzTenant`/`Get-AzDefault`/`Set-AzDefault` throw NullReferenceException when not login [#10292]

## Version 1.7.3
* Open Azure PowerShell survey page in `Send-Feedback` [#11020]
* Display Azure PowerShell survey URL in `Resolve-Error` [#11021]
* Added Az version in UserAgent

## Version 1.7.2
* Added SubscriptionId, TenantId, and execution time into data of client side telemetry

## Version 1.7.1
* Disable context auto saving when AzureRmContext.json not available
* Update the reference to Azure Powershell Common to 1.3.5-preview

## Version 1.7.0
* Updated Add-AzEnvironment and Set-AzEnvironment to accept parameters AzureAttestationServiceEndpointResourceId and AzureAttestationServiceEndpointSuffix

## Version 1.6.6
* Add client-side telemetry info for Az 4.0 preview

## Version 1.6.5
* Update references in .psd1 to use relative path
* Set correct UserAgent for client-side telemetry for Az 4.0 preview
* Display user friendly error message when context is null in Az 4.0
* Add endpoints for attestation service

## Version 1.6.4
* Add a deprecation message for `Resolve-Error` alias.

## Version 1.6.3
* Update telemetry and url rewriting for generated modules, fix windows unit tests.

## Version 1.6.2
* Fixed miscellaneous typos across module
* Support user-assigned MSI in Azure Functions Authentication (#9479)

## Version 1.6.1
* Update common code to use latest version of ClientRuntime

## Version 1.6.0
* Add support for profile cmdlets
* Add support for environments and data planes in generated cmdlets
* Update common packages to include new PolicyInsights library * Fix bug where incorrect endpoint was being used in some cases for data plane cmdlets in Windows PowerShell

## Version 1.5.3
* Fix bug with incorrect URL being used in some cases for Functions calls
    - More information here: https://github.com/Azure/azure-powershell/issues/8983
* Fix Issue with aliases from AzureRM to Az cmdlets
  - Set-AzureRmVMBootDiagnostics -> Set-AzVMBootDiagnostic
  - Export-AzureRMLogAnalyticThrottledRequests -> Export-AzLogAnalyticThrottledRequest

## Version 1.5.2
* Update Authentication Library to fix ADFS issues with username/password auth

## Version 1.5.1
* Update Uninstall-AzureRm to correctly delete modules in Mac

## Version 1.5.0
* Updated Add-AzEnvironment and Set-AzEnvironment to accept parameter AzureAnalysisServicesEndpointResourceId

## Version 1.4.0
* Add 'Register-AzModule' command to support AutoRest generated cmdlets
* Update examples for Connect-AzAccount

## Version 1.3.1
* Add additional framework extensions for .Net Framework execution
* Update common packages to include new wildcard support functions

## Version 1.3.0
* Update to latest version of ClientRuntime

## Version 1.2.1
* Release with correct version of Authentication
* Enable MSI Authentication in Azure Functions and WebApps

## Version 1.2.0
* Add interactive and username/password authentication for Windows PowerShell 5.1 only
* Update incorrect online help URLs
* Add warning message in PS Core for Uninstall-AzureRm

## Version 1.1.0
* Add 'Local' Scope to Enable-AzureRmAlias
* Bug fix for missing path in Uninstall-AzureRm

## Version 1.0.0
* General availability of `Az.Accounts` module<|MERGE_RESOLUTION|>--- conflicted
+++ resolved
@@ -19,13 +19,10 @@
 -->
 
 ## Upcoming Release
-<<<<<<< HEAD
 * Added `SshCredentialFactory` to support get ssh credential of vm from msal.
-=======
 * Enabled Continue Access Evaluation for MSGraph
 * Improved error message when login is blocked by AAD
 * Improved error message when silent reauthentication failed
->>>>>>> 01158db7
 
 ## Version 2.7.2
 * Removed legacy assembly System.Private.ServiceModel and System.ServiceModel.Primitives [#16063]
