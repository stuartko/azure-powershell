--- conflicted
+++ resolved
@@ -18,11 +18,8 @@
         - Additional information about change #1
 -->
 ## Upcoming Release
-<<<<<<< HEAD
-* Added support for starting Python 2 runbooks
-=======
+* Added support for Python 2 runbooks
 * Update incorrect online help URLs
->>>>>>> 404b9db6
 
 ## Version 1.0.0
 * General availability of `Az.Automation` module