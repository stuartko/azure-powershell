--- conflicted
+++ resolved
@@ -21,13 +21,10 @@
 
 ## Version 1.1.2
 * Fixed issue when retreiving certain monthly schedules in several Azure Automation cmdlets
-<<<<<<< HEAD
 * Updated Get-AzAutomationJobOutputRecord to handle JSON and Text record values.
     - Fix for issue https://github.com/Azure/azure-powershell/issues/7977
     - Fix for issue https://github.com/Azure/azure-powershell/issues/8600
-=======
 * Fix Get-AzAutomationDscNode returning just top 20 nodes. Now it returns all nodes
->>>>>>> d2a24fd4
 
 ## Version 1.1.1
 * Update help for Import-AzAutomationDscNodeConfiguration
