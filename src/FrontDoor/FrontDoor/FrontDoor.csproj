--- conflicted
+++ resolved
@@ -11,11 +11,7 @@
   </PropertyGroup>
 
   <ItemGroup>
-<<<<<<< HEAD
-    <PackageReference Include="Microsoft.Azure.Management.FrontDoor" Version="0.12.0-preview" />
-=======
-    <PackageReference Include="Microsoft.Azure.Management.FrontDoor" Version="0.12.1-preview" />
->>>>>>> 67b8778d
+    <PackageReference Include="Microsoft.Azure.Management.FrontDoor" Version="0.13.0-preview" />
   </ItemGroup>
 
   <ItemGroup>
