﻿<Project Sdk="Microsoft.NET.Sdk">

  <PropertyGroup>
    <PsModuleName>Resources</PsModuleName>
  </PropertyGroup>

  <Import Project="$(MSBuildThisFileDirectory)..\..\Az.props" />

  <PropertyGroup>
    <AssemblyName>$(AzAssemblyPrefix)ResourceManager</AssemblyName>
    <RootNamespace>$(LegacyAssemblyPrefix)ResourceManager.Cmdlets</RootNamespace>
  </PropertyGroup>

  <ItemGroup>
    <PackageReference Include="AutoMapper" Version="6.2.2" />
<<<<<<< HEAD
    <PackageReference Include="Microsoft.Azure.Management.ResourceManager" Version="3.13.0-local" />
=======
    <PackageReference Include="Microsoft.Azure.Management.ResourceManager" Version="3.12.2-templateSpecsInternal" />
>>>>>>> d4942648
    <PackageReference Include="Microsoft.CSharp" Version="4.5.0" />
    <PackageReference Include="Microsoft.Extensions.Caching.Memory" Version="2.2.0" />
  </ItemGroup>

  <ItemGroup>
    <Compile Update="Properties\Resources.Designer.cs">
      <DesignTime>True</DesignTime>
      <AutoGen>True</AutoGen>
      <DependentUpon>Resources.resx</DependentUpon>
    </Compile>
  </ItemGroup>

  <ItemGroup>
    <EmbeddedResource Update="Properties\Resources.resx">
      <Generator>ResXFileCodeGenerator</Generator>
      <LastGenOutput>Resources.Designer.cs</LastGenOutput>
    </EmbeddedResource>
  </ItemGroup>

  <ItemGroup>
    <None Update="ResourceManagerStartup.ps1" CopyToOutputDirectory="Never" />
  </ItemGroup>

</Project><|MERGE_RESOLUTION|>--- conflicted
+++ resolved
@@ -13,11 +13,7 @@
 
   <ItemGroup>
     <PackageReference Include="AutoMapper" Version="6.2.2" />
-<<<<<<< HEAD
-    <PackageReference Include="Microsoft.Azure.Management.ResourceManager" Version="3.13.0-local" />
-=======
     <PackageReference Include="Microsoft.Azure.Management.ResourceManager" Version="3.12.2-templateSpecsInternal" />
->>>>>>> d4942648
     <PackageReference Include="Microsoft.CSharp" Version="4.5.0" />
     <PackageReference Include="Microsoft.Extensions.Caching.Memory" Version="2.2.0" />
   </ItemGroup>
