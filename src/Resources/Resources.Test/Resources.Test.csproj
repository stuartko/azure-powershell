﻿<Project Sdk="Microsoft.NET.Sdk">

  <PropertyGroup>
    <PsModuleName>Resources</PsModuleName>
  </PropertyGroup>

  <Import Project="$(MSBuildThisFileDirectory)..\..\Az.Test.props" />

  <PropertyGroup>
    <RootNamespace>$(LegacyAssemblyPrefix)$(PsModuleName)$(AzTestAssemblySuffix)</RootNamespace>
  </PropertyGroup>

  <ItemGroup>
    <PackageReference Include="Microsoft.Azure.Graph.RBAC" Version="3.5.0-preview" />
    <PackageReference Include="Microsoft.Azure.Management.Authorization" Version="2.12.0-preview" />
    <PackageReference Include="Microsoft.Azure.Management.ManagementGroups" Version="1.1.1-preview" />
  </ItemGroup>

  <ItemGroup Condition="'$(TargetFramework)' == 'net472'">
    <PackageReference Include="Microsoft.Extensions.Primitives" Version="2.2.0" />
  </ItemGroup>

  <ItemGroup>
    <ProjectReference Include="..\Resources\Resources.csproj" />
  </ItemGroup>

  <ItemGroup>
    <None Update="Resources\*.json" CopyToOutputDirectory="PreserveNewest" />
    <None Update="*.json" CopyToOutputDirectory="PreserveNewest" />
    <None Update="*.bicep" CopyToOutputDirectory="PreserveNewest" />
    <None Update="ScenarioTests\*.pfx" CopyToOutputDirectory="PreserveNewest" />
  </ItemGroup>

  <ItemGroup>
<<<<<<< HEAD
    <PackageReference Update="Microsoft.Azure.Management.ResourceManager" Version="3.13.0-local" />
=======
    <PackageReference Update="Microsoft.Azure.Management.ResourceManager" Version="3.12.2-templateSpecsInternal" />
>>>>>>> d4942648
  </ItemGroup>
  <ItemGroup>
    <PackageReference Include="FluentAssertions" Version="5.9.0" />
  </ItemGroup>
</Project><|MERGE_RESOLUTION|>--- conflicted
+++ resolved
@@ -32,11 +32,7 @@
   </ItemGroup>
 
   <ItemGroup>
-<<<<<<< HEAD
-    <PackageReference Update="Microsoft.Azure.Management.ResourceManager" Version="3.13.0-local" />
-=======
     <PackageReference Update="Microsoft.Azure.Management.ResourceManager" Version="3.12.2-templateSpecsInternal" />
->>>>>>> d4942648
   </ItemGroup>
   <ItemGroup>
     <PackageReference Include="FluentAssertions" Version="5.9.0" />
