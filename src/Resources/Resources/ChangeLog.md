<!--
    Please leave this section at the top of the change log.

    Changes for the upcoming release should go under the section titled "Upcoming Release", and should adhere to the following format:

    ## Upcoming Release
    * Overview of change #1
        - Additional information about change #1
    * Overview of change #2
        - Additional information about change #2
        - Additional information about change #2
    * Overview of change #3
    * Overview of change #4
        - Additional information about change #4

    ## YYYY.MM.DD - Version X.Y.Z (Previous Release)
    * Overview of change #1
        - Additional information about change #1
-->
## Upcoming Release
* Fix for null reference bug in GetAzureRoleAssignmentCommand
<<<<<<< HEAD
* Extended Tag cmdlets to accept -ResourceId
    - Get-AzTag -ResourceId
    - New-AzTag -ResourceId
    - Remove-AzTag -ResourceId
* Added new Tag cmdlet
    - Update-AzTag -ResourceId
* Brought ScopedDeployment from SDK 3.3.0 
=======
* Updated `Get-AzResourceGroup` to perform resource group tag filtering on server-side
>>>>>>> d13c8e4a

## Version 1.11.0
* Refactored template deployment cmdlets
    - Added new cmdlets for managing deployments at management group: *-AzManagementGroupDeployment
    - Added new cmdlets for managing deployments at tenant scope: *-AzTenantDeployment
    - Refactored *-AzDeployment cmdlets to work specifically at subscription scope
    - Created aliases *-AzSubscriptionDeployment for *-AzDeployment cmdlets
* Fixed `Update-AzADApplication` when parameter `AvailableToOtherTenants` is not set
* Removed ApplicationObjectWithoutCredentialParameterSet to avoid AmbiguousParameterSetException.
* Regenerated help files

## Version 1.10.0
* Make -Scope optional in *-AzPolicyAssignment cmdlets with default to context subscription
* Add examples of creating ADServicePrincipal with password and key credential

## Version 1.9.1
* Fix an error in help document of `Remove-AzTag`.
* Fix for aliases missing from output of Get-AzPolicyAlias
* Update resource client to new version that retrieves providers and aliases at tenant level
* Update Get-AzPolicyAlias to retrieve aliases at tenant level
* Update -Policy parameter of New-AzPolicyDefinition and Set-AzPolicyDefinition to allow full policy object

## Version 1.9.0
* Update references in .psd1 to use relative path
* Fix an issue where template deployment fails to read a template parameter if its name conflicts with some built-in parameter name.
* Updated policy cmdlets to use new api version 2019-09-01 that introduces grouping support within policy set definitions.
* Fix the bug that the output of some sub-resource is empty when using `Get-AzResource`.

## Version 1.8.0
- Updated policy cmdlets to use new api version 2019-06-01 that has new EnforcementMode property in policy assignment.
- Updated create policy definition help example
- Fix bug Remove-AZADServicePrincipal -ServicePrincipalName, throw null reference when service principal name not found.
- Fix bug New-AZADServicePrincipal, throw null reference when tenant doesn't have any subscription.
- Change New-AzAdServicePrincipal to add credentials only to associated application.

## Version 1.7.1
* Update dependency assembly Microsoft.Extensions.Caching.Memory from 1.1.1 to 2.2

## Version 1.7.0
* Fix bug where New-AzRoleAssignment could not be called without parameter Scope.

## Version 1.6.2
* Add support for new api version 2019-05-10 for Microsoft.Resource
    - Add support for `copy.count = 0` for variables, resources and properties
    - Resources with `condition = false` or `copy.count = 0` will be deleted in complete mode
* Fixed miscellaneous typos across module
* Add an example of assigning policy at subscription level to help doc
* Added breaking change notice about new required parameter `-ScopeType` in the `AzDeployment` cmdlets
    - `Get-AzDeployment`
    - `Get-AzDeploymentOperation`
    - `New-AzDeployment`
    - `Remove-AzDeployment`
    - `Save-AzDeploymentTemplate`
    - `Stop-AzDeployment`
    - `Test-AzDeployment`

## Version 1.6.1
- Remove missing cmdlet referenced in `New-AzResourceGroupDeployment` documentation
- Updated policy cmdlets to use new api version 2019-01-01

## Version 1.6.0
- Fix help text for Get-AzPolicyState -Top parameter
- Add client-side paging support for Get-AzPolicyAlias
- Add new parameters for Set-AzPolicyAssignment, -PolicyParameters and -PolicyParametersObject
- Handful of doc and example updates for Policy cmdlets

## Version 1.5.0
* Support for additional Template Export options
    - Add `-SkipResourceNameParameterization` parameter to Export-AzResourceGroup
    - Add `-SkipAllParameterization` parameter to Export-AzResourceGroup
    - Add `-Resource` parameter to Export-AzResourceGroup for exported resource filtering

## Version 1.4.0
* Add new cmdlet Get-AzureRmDenyAssignment for retrieving deny assignments
* Added 'Description' parameter when working with Azure AD Groups:
    - Added a parameter to New-AzAdGroup
    - Added as output on Get-AzAdGroup

## Version 1.3.1
* Fix documentation for wildcards

## Version 1.3.0
* Improve handling of providers for `Get-AzResource` when providing `-ResourceId` or `-ResourceGroupName`, `-Name` and `-ResourceType` parameters
* Improve error handling for for `Test-AzDeployment` and `Test-AzResourceGroupDeployment`
    - Handle errors thrown outside of deployment validation and include them in output of command instead
    - More information here: https://github.com/Azure/azure-powershell/issues/6856
* Add `-IgnoreDynamicParameters` switch parameter to set of deployment cmdlets to skip prompt in script and job scenarios
    - More information here: https://github.com/Azure/azure-powershell/issues/6856

## Version 1.2.1
* Update wildcard support for Get-AzResource and Get-AzResourceGroup
* Update credentials used when making generic calls to ARM

## Version 1.2.0
* Add `-TemplateObject` parameter to deployment cmdlets
    - More information here: https://github.com/Azure/azure-powershell/issues/2933
* Fix issue when piping the result of `Get-AzResource` to `Set-AzResource`
    - More information here: https://github.com/Azure/azure-powershell/issues/8240
* Fix issue with JSON data type change when running `Set-AzResource`
    - More information here: https://github.com/Azure/azure-powershell/issues/7930

## Version 1.1.3
* Fix for issue https://github.com/Azure/azure-powershell/issues/8166
* Fix for issue https://github.com/Azure/azure-powershell/issues/8235
* Fix for issue https://github.com/Azure/azure-powershell/issues/6219
* Fix bug preventing repeat creation of KeyCredentials

## Version 1.1.2
* Fix tagging for resource groups
    - More information here: https://github.com/Azure/azure-powershell/issues/8166
* Fix issue where `Get-AzureRmRoleAssignment` doesn't respect -ErrorAction
    - More information here: https://github.com/Azure/azure-powershell/issues/8235

## Version 1.1.1
* Fix incorrect examples in `New-AzADAppCredential` and `New-AzADSpCredential` reference documentation
* Fix issue where path for `-TemplateFile` parameter was not being resolved before executing resource group deployment cmdlets
* Az.Resources: Correct documentation for New-AzureRmPolicyDefinition -Mode default value
* Az.Resources: Fix for issue https://github.com/Azure/azure-powershell/issues/7522
* Az.Resources: Fix for issue https://github.com/Azure/azure-powershell/issues/5747
* Fix formatting issue with `PSResourceGroupDeployment` object
    - More information here: https://github.com/Azure/azure-powershell/issues/2123

## Version 1.1.0
* Fix parameter set issue when providing `-ODataQuery` and `-ResourceId` parameters for `Get-AzResource`
    - More information here: https://github.com/Azure/azure-powershell/issues/7875
* Fix handling of the -Custom parameter in New/Set-AzPolicyDefinition
* Fix typo in New-AzDeployment documentation
* Made `-MailNickname` parameter mandatory for `New-AzADUser`
    - More information here: https://github.com/Azure/azure-powershell/issues/8220

## Version 1.0.0
* General availability of `Az.Resources` module
* Removed -Sku parameter from New/Set-AzPolicyAssignment
* Removed -Password parameter from New-AzADServicePrincipal and New-AzADSpCredential<|MERGE_RESOLUTION|>--- conflicted
+++ resolved
@@ -19,7 +19,7 @@
 -->
 ## Upcoming Release
 * Fix for null reference bug in GetAzureRoleAssignmentCommand
-<<<<<<< HEAD
+* Updated `Get-AzResourceGroup` to perform resource group tag filtering on server-side
 * Extended Tag cmdlets to accept -ResourceId
     - Get-AzTag -ResourceId
     - New-AzTag -ResourceId
@@ -27,9 +27,6 @@
 * Added new Tag cmdlet
     - Update-AzTag -ResourceId
 * Brought ScopedDeployment from SDK 3.3.0 
-=======
-* Updated `Get-AzResourceGroup` to perform resource group tag filtering on server-side
->>>>>>> d13c8e4a
 
 ## Version 1.11.0
 * Refactored template deployment cmdlets
