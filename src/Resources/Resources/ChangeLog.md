--- conflicted
+++ resolved
@@ -20,12 +20,9 @@
 
 ## Upcoming Release
 * Allow naming the deployment when testing deployments [#11497]
-<<<<<<< HEAD
 
 ## Version 4.1.1
-=======
->>>>>>> f05fde1b
-* Fixed issue that property `IdentifierUri` is cleaned by `Update-AzAdApplication` [#15134]
+ Fixed issue that property `IdentifierUri` is cleaned by `Update-AzAdApplication` [#15134]
 
 ## Version 4.1.0
 * Changed `-IdentifierUris` in `New-AzADApplication` to optional parameter
