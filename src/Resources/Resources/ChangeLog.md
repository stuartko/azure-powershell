--- conflicted
+++ resolved
@@ -19,18 +19,14 @@
 -->
 
 ## Upcoming Release
+* Added property `UIFormDefinition` to Template Spec Versions
+* `Export-AzTemplateSpec` will now include a Template Spec Version's UIFormDefinition (if any) as part of the export.
 
 ## Version 4.4.0
 * Added a clearer error message for a case in which TemplateUri do not accept bicep file.
 * Fixed typos with ManagementGroups breaking change descriptions [#15819].
 * Fixed resource tags casing issue - resource tags casing not being preserved.
-<<<<<<< HEAD
-* Update to Microsoft.Azure.Management.Authorization 2.13.0-preview.
-* Added property `UIFormDefinition` to Template Spec Versions
-* `Export-AzTemplateSpec` will now include a Template Spec Version's UIFormDefinition (if any) as part of the export.
-=======
 * Updated to Microsoft.Azure.Management.Authorization 2.13.0-preview.
->>>>>>> 5871ca17
 
 ## Version 4.3.1
 * Use JsonExtensions to serialize deserialize JSON objects to ensure the use of custom serialization settings [#15552]
