--- conflicted
+++ resolved
@@ -12,11 +12,7 @@
 # RootModule = ''
 
 # Version number of this module.
-<<<<<<< HEAD
 ModuleVersion = '1.3.1'
-=======
-ModuleVersion = '1.0.1'
->>>>>>> 4b92da8f
 
 # Supported PSEditions
 CompatiblePSEditions = 'Core', 'Desktop'
@@ -78,15 +74,8 @@
 # TypesToProcess = @()
 
 # Format files (.ps1xml) to be loaded when importing this module
-<<<<<<< HEAD
 FormatsToProcess = '.\Resources.format.ps1xml', '.\ResourceManager.format.ps1xml', 
                '.\ResourceManager.generated.format.ps1xml', '.\Tags.format.ps1xml'
-=======
-FormatsToProcess = '.\Resources.format.ps1xml',
-               '.\ResourceManager.format.ps1xml',
-               '.\ResourceManager.generated.format.ps1xml',
-               '.\Tags.format.ps1xml'
->>>>>>> 4b92da8f
 
 # Modules to import as nested modules of the module specified in RootModule/ModuleToProcess
 NestedModules = @('.\Microsoft.Azure.PowerShell.Cmdlets.Resources.dll', 
@@ -180,14 +169,10 @@
         # IconUri = ''
 
         # ReleaseNotes of this module
-<<<<<<< HEAD
         ReleaseNotes = '* Fix documentation for wildcards'
-=======
-        ReleaseNotes = '* Add new cmdlet Get-AzureRmDenyAssignment for retrieving deny assignments'
->>>>>>> 4b92da8f
 
         # Prerelease string of this module
-        Prerelease = 'preview'
+        # Prerelease = ''
 
         # Flag to indicate whether the module requires explicit user acceptance for install/update
         # RequireLicenseAcceptance = $false
