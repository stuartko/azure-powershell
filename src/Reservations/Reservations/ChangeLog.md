--- conflicted
+++ resolved
@@ -19,13 +19,10 @@
         - Additional information about change #1
 -->
 ## Upcoming Release
-<<<<<<< HEAD
 * Update references in .psd1 to use relative path
-=======
 * Add billing plan details in getCatalog
 	- new object in the response of get-Catalog
 * Add new Api CalculatePrice
 	- new Api for calculate ReservationOrder price
 * Add new Api Purchase
-	- new Api for Purchase ReservationOrder in powershell
->>>>>>> 6c499ecf
+	- new Api for Purchase ReservationOrder in powershell