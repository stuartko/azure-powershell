--- conflicted
+++ resolved
@@ -18,15 +18,12 @@
         - Additional information about change #1
 -->
 ## Upcoming Release
-<<<<<<< HEAD
 * update references in .psd1 to use relative path
 * Exception Handling
-=======
 * Updated the powershell version to 1.0.0
 * Updated the SDK version to 1.0.2
 * Update in tests to refer to new SDK version
 * Updated the output structure from nested to flattened.
->>>>>>> 3fdaf5ee
 
 ## Version 0.1.2
 * Added Exception Handling around KeyNotFoundException
