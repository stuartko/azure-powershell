--- conflicted
+++ resolved
@@ -18,13 +18,10 @@
         - Additional information about change #1
 -->
 ## Upcoming Release
-<<<<<<< HEAD
 * Update references in .psd1 to use relative path
 * Exception Handling
-=======
 
 ## Version 1.0.0
->>>>>>> cc8e4916
 * Updated the powershell version to 1.0.0
 * Updated the SDK version to 1.0.2
 * Update in tests to refer to new SDK version
