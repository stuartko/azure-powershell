<!-- region Generated -->
# Az.Billing
This directory contains the PowerShell module for the Billing service.

---
## Status
[![Az.Billing](https://img.shields.io/powershellgallery/v/Az.Billing.svg?style=flat-square&label=Az.Billing "Az.Billing")](https://www.powershellgallery.com/packages/Az.Billing/)

## Info
- Modifiable: yes
- Generated: all
- Committed: yes
- Packaged: yes

---
## Detail
This module was primarily generated via [AutoRest](https://github.com/Azure/autorest) using the [PowerShell](https://github.com/Azure/autorest.powershell) extension.

## Module Requirements
- [Az.Accounts module](https://www.powershellgallery.com/packages/Az.Accounts/), version 1.4.0 or greater

## Authentication
AutoRest does not generate authentication code for the module. Authentication is handled via Az.Accounts by altering the HTTP payload before it is sent.

## Development
For information on how to develop for `Az.Billing`, see [how-to.md](how-to.md).
<!-- endregion -->

---
## Generation Requirements
Use of the beta version of `autorest.powershell` generator requires the following:
- [NodeJS LTS](https://nodejs.org) (10.15.x LTS preferred)
  - **Note**: It *will not work* with Node < 10.x. Using 11.x builds may cause issues as they may introduce instability or breaking changes.
> If you want an easy way to install and update Node, [NVS - Node Version Switcher](../nodejs/installing-via-nvs.md) or [NVM - Node Version Manager](../nodejs/installing-via-nvm.md) is recommended.
- [AutoRest](https://aka.ms/autorest) v3 beta <br>`npm install -g autorest@beta`<br>&nbsp;
- PowerShell 6.0 or greater
  - If you don't have it installed, you can use the cross-platform npm package <br>`npm install -g pwsh`<br>&nbsp;
- .NET Core SDK 2.0 or greater
  - If you don't have it installed, you can use the cross-platform npm package <br>`npm install -g dotnet-sdk-2.2`<br>&nbsp;

## Run Generation
In this directory, run AutoRest:
> `autorest`

---
### AutoRest Configuration
> see https://aka.ms/autorest

``` yaml
require:
  - $(this-folder)/../readme.azure.md
  - $(repo)/specification/billing/resource-manager/readme.enable-multi-api.md
  - $(repo)/specification/billing/resource-manager/readme.md
  - $(repo)/specification/commerce/resource-manager/readme.enable-multi-api.md
  - $(repo)/specification/commerce/resource-manager/readme.md
  - $(repo)/specification/consumption/resource-manager/readme.enable-multi-api.md
  - $(repo)/specification/consumption/resource-manager/readme.md

module-version: 0.0.1
title: Billing
<<<<<<< HEAD
=======
skip-model-cmdlets: true
subject-prefix: ''

directive:
  - where:
      subject: Agreement|Department|Invoice.*|PaymentMethod|RecipientTransfer|Transaction|Transfer
    set:
      alias: ${verb}-AzBilling${subject}
  - where:
      subject: AggregatedCost|Balance|Budget|Charge.*|CostTag|Forecast|Marketplace|PriceSheet|Reservation.*|UsageDetail
    set:
      alias: ${verb}-AzConsumption${subject}
  - where:
      subject: Policy|Product|RoleAssignment
    set:
      subject-prefix: Billing
  - where:
      subject: Tag|Tenant
    set:
      subject-prefix: Consumption
  - where:
      subject: AvailableBalance
    set:
      subject: AvailableCreditBalance
  - where:
      subject: CreditSummary.*
    set:
      subject: CreditSummary
      alias: ${verb}-AzConsumptionCreditSummary
  - where:
      subject: ConsumptionEventsByBillingProfile
    set:
      subject: ConsumptionEvent
  - where:
      subject: Invoice
      parameter-name: Top
    set:
      alias: MaxCount
  - where:
      subject: BillingPeriod
      parameter-name: Top
    set:
      alias: MaxCount
  - where:
      subject: EnrollmentAccount
      parameter-name: Name
    set:
      alias: ObjectId
  - where:
      subject: UsageAggregate
      parameter-name: ShowDetail
    set:
      alias: ShowDetails
  - where:
      subject: BillingProfile
      parameter-name: EnabledAzureSkU
    set:
      parameter-name: EnabledAzureSku
  - where:
      subject: BillingProfile
      parameter-name: PoNumber
    set:
      parameter-name: PurchaseNumberOrder
>>>>>>> 598b6741
```<|MERGE_RESOLUTION|>--- conflicted
+++ resolved
@@ -58,9 +58,6 @@
 
 module-version: 0.0.1
 title: Billing
-<<<<<<< HEAD
-=======
-skip-model-cmdlets: true
 subject-prefix: ''
 
 directive:
@@ -123,5 +120,4 @@
       parameter-name: PoNumber
     set:
       parameter-name: PurchaseNumberOrder
->>>>>>> 598b6741
 ```