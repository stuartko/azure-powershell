--- conflicted
+++ resolved
@@ -5384,7 +5384,7 @@
         $vmname = 'v' + $rgname;
         $domainNameLabel = "d1" + $rgname;
 
-        # Creating a VM using simple parameter set
+        # Creating a VM using simple parameterset
         $securePassword = Get-PasswordForVM | ConvertTo-SecureString -AsPlainText -Force;  
         $user = "admin01";
         $cred = New-Object System.Management.Automation.PSCredential ($user, $securePassword);
@@ -5398,7 +5398,6 @@
         # Cleanup
         Clean-ResourceGroup $rgname;
     }
-<<<<<<< HEAD
 }
 
 <#
@@ -5587,6 +5586,4 @@
         # Cleanup
         Clean-ResourceGroup $rgname;
     }
-=======
->>>>>>> 1cb65454
 }