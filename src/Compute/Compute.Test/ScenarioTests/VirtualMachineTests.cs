--- conflicted
+++ resolved
@@ -216,15 +216,16 @@
 
         [Fact]
         [Trait(Category.AcceptanceType, Category.CheckIn)]
-<<<<<<< HEAD
         public void VirtualMachineGetStatusWithHealhtExtension()
         {
             TestRunner.RunTestScript("Test-VirtualMachineGetStatusWithHealhtExtension");
-=======
+        }
+        
+        [Fact]
+        [Trait(Category.AcceptanceType, Category.CheckIn)]
         public void TestVirtualMachineGetStatusWithAssignedHost()
         {
             TestRunner.RunTestScript("Test-VirtualMachineGetStatusWithAssignedHost");
->>>>>>> 61d1aaa7
         }
 
         [Fact]
