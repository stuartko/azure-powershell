
<!--
    Please leave this section at the top of the change log.

    Changes for the upcoming release should go under the section titled "Upcoming Release", and should adhere to the following format:

    ## Upcoming Release
    * Overview of change #1
        - Additional information about change #1
    * Overview of change #2
        - Additional information about change #2
        - Additional information about change #2
    * Overview of change #3
    * Overview of change #4
        - Additional information about change #4

    ## YYYY.MM.DD - Version X.Y.Z (Previous Release)
    * Overview of change #1
        - Additional information about change #1

-->
## Upcoming Release
<<<<<<< HEAD
* Updated Tools binaries to have Compute cmdlets support `Standard_GZRS` and `RAGZRS` storage accounts.
=======

## Version 4.10.0
* Added parameter `-EnableHotpatching` to the `Set-AzVMOperatingSystem` cmdlet for Windows machines. 
* Added parameter `-PatchMode` to the Linux parameter sets in the cmdlet `Set-AzVMOperatingSystem`. 
* [Breaking Change] Breaking changes for users in the public preview for the VM Guest Patching feature.
    - Removed property `RebootStatus` from the `Microsoft.Azure.Management.Compute.Models.LastPatchInstallationSummary` object. 
    - Removed property `StartedBy` from the `Microsoft.Azure.Management.Compute.Models.LastPatchInstallationSummary` object.
    - Renamed property `Kbid` to `KbId` in the `Microsoft.Azure.Management.Compute.Models.VirtualMachineSoftwarePatchProperties` object. 
    - Renamed property `patches` to `availablePatches` in the `Microsoft.Azure.Management.Compute.Models.VirtualMachineAssessPatchesResult` object. 
    - Renamed object `Microsoft.Azure.Management.Compute.Models.SoftwareUpdateRebootBehavior` to `Microsoft.Azure.Management.Compute.Models.VMGuestPatchRebootBehavior`.
    - Renamed object `Microsoft.Azure.Management.Compute.Models.InGuestPatchMode` to `Microsoft.Azure.Management.Compute.Models.WindowsVMGuestPatchMode`.
>>>>>>> 27c6da65
* [Breaking Change] Removed all `ContainerService` cmdlets. The Container Service API was deprecated in January 2020. 
    - `Add-AzContainerServiceAgentPoolProfile`
    - `Get-AzContainerService`
    - `New-AzContainerService`
    - `New-AzContainerServiceConfig`
    - `Remove-AzContainerService`
    - `Remove-AzContainerServiceAgentPoolProfile`
    - `Update-AzContainerService`

## Version 4.9.0
* Added parameter `-EnableAutomaticUpgrade` to `Set-AzVmExtension` and `Add-AzVmssExtension`.
* Removed FilterExpression parameter from `Get-AzVMImage` cmdlet documentation. 
* Added deprecation message to the ContainerService cmdlets:
    - `Add-AzureRmContainerServiceAgentPoolProfileCommand`
    - `Get-AzContainerService`
    - `New-AzContainerService`
    - `New-AzContainerServiceConfig`
    - `Remove-AzContainerService`
    - `Remove-AzContainerServiceAgentPoolProfile`
    - `Update-AzContainerService`
* Added parameter `-BurstingEnabled` to `New-AzDiskConfig` and `New-AzDiskUpdateConfig`
* Added `-GroupByApplicationId` and `-GroupByUserAgent` parameters to the `Export-AzLogAnalyticThrottledRequest` and `Export-AzLogAnalyticRequestRateByInterval` cmdlets.
* Added `VMParameterSet` parameter set to `Get-AzVMExtension` cmdlet. Added new parameter `-VM` to this parameter set. 

## Version 4.8.0
* New parameter `VM` in new parameter set `VMParameterSet` added to `Get-AzVMDscExtensionStatus` and `Get-AzVMDscExtension` cmdlets. 
* Edited `New-AzSnapshot` cmdlet to check for existing snapshot with the same name in the same resource group. 
    - Throws an error if a duplicate snapshot exists. 

## Version 4.7.0
* Edited Get-AzVm to filter by `-Name` prior to checking for throttling due to too many resources. 
* New cmdlet `Start-AzVmssRollingExtensionUpgrade`.
## Version 4.6.0
* Added `-VmssId` parameter to `New-AzVm`
* Added `PlatformFaultDomainCount` parameter to the `New-AzVmss` cmdlet.
* New cmdlet `Get-AzDiskEncryptionSetAssociatedResource`
* Added `Tier` and `LogicalSectorSize` optional parameters to the New-AzDiskConfig cmdlet. 
* Added `Tier`, `MaxSharesCount`, `DiskIOPSReadOnly`, and `DiskMBpsReadOnly` optional parameters to the `New-AzDiskUpdateConfig` cmdlet. 
* Modified `Get-AzVmBootDiagnostics` cmdlet to use the new RetrieveBootDiagnosticsData API instead of directly accessing the BootDiagnostics properties on the virtual machine.  

## Version 4.5.0
* Fixed issue in `Update-ASRRecoveryPlan` by populating FailoverTypes
* Added the `-Top` and `-OrderBy` optional parameters to the `Get-AzVmImage` cmdlet. 

## Version 4.4.0
* Added the `-EncryptionType` optional parameter to `New-AzVmDiskEncryptionSetConfig`
* New cmdlets for new resource type: DiskAccess `Get-AzDiskAccess`, `New-AzDiskAccess`, `Get-AzDiskAccess`
* Added optional parameters `-DiskAccessId` and `-NetworkAccessPolicy` to `New-AzSnapshotConfig`
* Added optional parameters `-DiskAccessId` and `-NetworkAccessPolicy` to `New-AzDiskConfig`
* Added `PatchStatus` property to VirtualMachine Instance View
* Added `VMHealth` property to the virtual machine's instance view, which is the returned object when `Get-AzVm` is invoked with `-Status`
* Added `AssignedHost` field to `Get-AzVM` and `Get-AzVmss` instance views. The field shows the resource id of the virtual machine instance
* Added optional parameter `-SupportAutomaticPlacement` to `New-AzHostGroup` 
* Added the `-HostGroupId` parameter to `New-AzVm` and `New-AzVmss`

## Version 4.3.1
* Patched `-EncryptionAtHost` parameter in `New-AzVm` to remove default value of false [#12776]

## Version 4.3.0
* Added `-EncryptionAtHost` parameter to `New-AzVm`, `New-AzVmss`, `New-AzVMConfig`, `New-AzVmssConfig`, `Update-AzVM`, and `Update-AzVmss`
* Added `SecurityProfile` to `Get-AzVM` and `Get-AzVmss` return object
* Added `-InstanceView` switch as optional parameter to `Get-AzHostGroup`
* Added new cmdlet `Invoke-AzVmPatchAssessment`

## Version 4.2.1
* Added warning when using `New-AzVmss` without "latest" image version
* Added '-Location' as optional positional parameter to Get-AzComputeResourceSku cmdlet

## Version 4.2.0
* Added SimulateEviction parameter to Set-AzVM and Set-AzVmssVM cmdlets.
* Added 'Premium_LRS' to the argument completer of StorageAccountType parameter for New-AzGalleryImageVersion cmdlet.
* Added Substatuses to VMCustomScriptExtension [#11297]
* Added 'Delete' to the argument completer of EvictionPolicy parameter for New-AzVM and New-AzVMConfig cmdlets.
* Fixed name of new VM Extension for SAP

## Version 4.1.0
* Added HostId parameter to `Update-AzVM` cmdlet
* Updated Help documents for `New-AzVMConfig`, `New-AzVmssConfig`, `Update-AzVmss`, `Set-AzVMOperatingSystem` and `Set-AzVmssOsProfile` cmdlets.
* Breaking changes
    - FilterExpression parameter is removed from `Get-AzVMImage` cmdlet.
    - AssignIdentity parameter is removed from `New-AzVmssConfig`, `New-AzVMConfig` and `Update-AzVM` cmdlets.
    - AutomaticRepairMaxInstanceRepairsPercent is removed from `New-AzVmssConfig` and `Update-AzVmss` cmdlets.
    - AvailabilitySetsColocationStatus, VirtualMachinesColocationStatus and VirtualMachineScaleSetsColocationStatus properties are removed from ProximityPlacementGroup.
    - MaxInstanceRepairsPercent property is removed from AutomaticRepairsPolicy.
    - The types of AvailabilitySets, VirtualMachines and VirtualMachineScaleSets are changed from IList<SubResource> to IList<SubResourceWithColocationStatus>.
* Description for `Get-AzVM` cmdlet has been updated to better describe it. 

## Version 3.7.0
* Added `Set-AzVmssOrchestrationServiceState` cmdlet.
* `Get-AzVmss` with -InstanceView shows OrchestrationService states.

## Version 3.6.0
* Added the following parameters to `New-AzDiskConfig` cmdlet: 
    - DiskIOPSReadOnly, DiskMBpsReadOnly, MaxSharesCount, GalleryImageReference
* Allowed Encryption property to Target parameter of `New-AzGalleryImageVersion` cmdlet.
* Fixed tempDisk issue for `Set-AzVmss` -Reimage and `Invoke-AzVMReimage` cmdlets. [#11354]
* Added support to below cmdlets for new SAP Extension
    - `Set-AzVMAEMExtension`
    - `Get-AzVMAEMExtension`
    - `Remove-AzVMAEMExtension`
    - `Update-AzVMAEMExtension`
* Fixed errors in examples of help document
* Showed the exact string value for VM PowerState in the table format.
* `New-AzVmssConfig`: fixed serialization of AutomaticRepairs property when SinglePlacementGroup is disabled. [#11257]

## Version 3.5.0
* Allowed empty value for ProximityPlacementGroupId during update

## Version 3.4.0
* Limit the number of VM status to 100 to avoid throttling when Get-AzVM -Status is performed without VM name.
* Add Update-AzDiskEncryptionSet cmdlet
* Add EncryptionType and DiskEncryptionSetId parameters to the following cmdlets:
    - New-AzDiskUpdateConfig, New-AzSnapshotUpdateConfig
* Add ColocationStatus parameter to Get-AzProximityPlacementGroup cmdlet.
* Fix broken example code for 'Revoke-AzSnapshotAccess' and 'Grant-AzSnapshotAccess'
* Fix broken example code for 'Set-AzDiskDiskEncryptionKey' and 'Set-AzDiskKeyEncryptionKey'

## Version 3.3.0
* Fix Set-AzVMCustomScriptExtension cmdlet for a VM with managed OD disk which does not have OS profile.
* Updated the example of `Set-AzVMAccessExtension` to use version 2.4 instead of 2.0

## Version 3.2.0
* Add ProximityPlacementGroupId parameter to the following cmdlets:
    - Update-AzAvailabilitySet, Update-AzVM, Update-AzVmss
* Change ProximityPlacementGroup parameter to ProximityPlacementGroupId parameter in New-AzVM and New-AzVmss.
  (ProximityPlacementGroup parameter is still supported as an alias)
* Update help message for VM and VMSS priority.
* Update references in .psd1 to use relative path

## Version 3.1.0
* VM Reapply feature
    - Add Reapply parameter to Set-AzVM cmdlet
* VM Scale Set AutomaticRepairs feature:
    - Add EnableAutomaticRepair, AutomaticRepairGracePeriod, and AutomaticRepairMaxInstanceRepairsPercent parameters to the following cmdlets:
        New-AzVmssConfig
        Update-AzVmss
* Cross tenant gallery image support for New-AzVM
* Add 'Spot' to the argument completer of Priority parameter in New-AzVM, New-AzVMConfig and New-AzVmss cmdlets
* Add DiskIOPSReadWrite and DiskMBpsReadWrite parameters to Add-AzVmssDataDisk cmdlet
* Change SourceImageId parameter of New-AzGalleryImageVersion cmdlet to optional
* Add OSDiskImage and DataDiskImage parameters to New-AzGalleryImageVersion cmdlet
* Add HyperVGeneration parameter to New-AzGalleryImageDefinition cmdlet
* Add SkipExtensionsOnOverprovisionedVMs parameters to New-AzVmss, New-AzVmssConfig and Update-AzVmss cmdlets

## Version 3.0.0
* Disk Encryption Set feature
    - New cmdlets:
        New-AzDiskEncryptionSetConfig
        New-AzDiskEncryptionSet
        Get-AzDiskEncryptionSet
        Remove-AzDiskEncryptionSet
    - DiskEncryptionSetId parameter is added to the following cmdlets:
        Set-AzImageOSDisk
        Set-AzVMOSDisk
        Set-AzVmssStorageProfile        
        Add-AzImageDataDisk
        New-AzVMDataDisk
        Set-AzVMDataDisk
        Add-AzVMDataDisk
        Add-AzVmssDataDisk
        Add-AzVmssVMDataDisk
    - DiskEncryptionSetId and EncryptionType parameters are added to the following cmdlets:
        New-AzDiskConfig
        New-AzSnapshotConfig
* Add PublicIPAddressVersion parameter to New-AzVmssIPConfig
* Move FileUris of custom script extension from public setting to protected setting
* Add ScaleInPolicy to New-AzVmss, New-AzVmssConfig and Update-AzVmss cmdlets
* Breaking changes
    - UploadSizeInBytes parameter is used instead of DiskSizeGB for New-AzDiskConfig when CreateOption is Upload
    - PublishingProfile.Source.ManagedImage.Id is replaced with StorageProfile.Source.Id in GalleryImageVersion object

## Version 2.7.0
* Add Priority, EvictionPolicy, and MaxPrice parameters to New-AzVM and New-AzVmss cmdlets
* Fix warning message and help document for Add-AzVMAdditionalUnattendContent and Add-AzVMSshPublicKey cmdlets
* Fix -skipVmBackup exception for Linux VMs with managed disks for Set-AzVMDiskEncryptionExtension. 
* Fix bug in update encryption settings in Set-AzVMDiskEncryptionExtension, two pass scenario.

## Version 2.6.0
* Add UploadSizeInBytes parameter tp New-AzDiskConfig
* Add Incremental parameter to New-AzSnapshotConfig
* Add a low priority virtual machine feature:
    - MaxPrice, EvictionPolicy and Priority parameters are added to New-AzVMConfig.
    - MaxPrice parameter is added to New-AzVmssConfig, Update-AzVM and Update-AzVmss cmdlets.
* Fix VM reference issue for Get-AzAvailabilitySet cmdlet when it lists all availability sets in the subscription.
* Fix the null exception for Get-AzRemoteDesktopFile.
* Fix VHD Seek method for end-relative position.
* Fix UltraSSD issue for New-AzVM and Update-AzVM.
* Fix code to allow non default extension publisher, type and name for Get-AzVMDiskEncryptionStatus

## Version 2.5.0
* Add VmssId to New-AzVMConfig cmdlet
* Add TerminateScheduledEvents and TerminateScheduledEventNotBeforeTimeoutInMinutes parameters to New-AzVmssConfig and Update-AzVmss
* Add HyperVGeneration property to VM image object
* Add Host and HostGroup features
    - New cmdlets:
        New-AzHostGroup
        New-AzHost
        Get-AzHostGroup
        Get-AzHost
        Remove-AzHostGroup
        Remove-AzHost
    - HostId parameter is added to New-AzVMConfig and New-AzVM
* Fixed miscellaneous typos across module
* Update example in `Invoke-AzVMRunCommand` documentation to use correct parameter name
* Update `-VolumeType` description in `Set-AzVMDiskEncryptionExtension` and `Set-AzVmssDiskEncryptionExtension` reference documentation

## Version 2.4.1
* Add missing properties (ComputerName, OsName, OsVersion and HyperVGeneration) of VM instance view object.

## Version 2.4.0
* Add HyperVGeneration parameter to New-AzImageConfig
* Use the extension type instead of the name when disabling vmss disk encryption

## Version 2.3.0
* New-AzVm and New-AzVmss simple parameter sets now accept the `ProximityPlacementGroup` parameter.
* Fix typo in `New-AzVM` reference documentation

## Version 2.2.0
* Added `NoWait` parameter that starts the operation and returns immediately, before the operation is completed.
    - Updated cmdlets:
        Export-AzLogAnalyticRequestRateByInterval
        Export-AzLogAnalyticThrottledRequest
        Remove-AzVM
        Remove-AzVMAccessExtension
        Remove-AzVMAEMExtension
        Remove-AzVMChefExtension
        Remove-AzVMCustomScriptExtension
        Remove-AzVMDiagnosticsExtension
        Remove-AzVMDiskEncryptionExtension
        Remove-AzVMDscExtension
        Remove-AzVMSqlServerExtension
        Restart-AzVM
        Set-AzVM
        Set-AzVMAccessExtension
        Set-AzVMADDomainExtension
        Set-AzVMAEMExtension
        Set-AzVMBginfoExtension
        Set-AzVMChefExtension
        Set-AzVMCustomScriptExtension
        Set-AzVMDiagnosticsExtension
        Set-AzVMDscExtension
        Set-AzVMExtension
        Start-AzVM
        Stop-AzVM
        Update-AzVM

## Version 2.1.0
* Add ProtectFromScaleIn and ProtectFromScaleSetAction parameters to Update-AzVmssVM cmdlet.
* New-AzVM simple parameter set now uses by default an available location if 'East US' is not supported

## Version 2.0.0
* Proximity placement group feature.
    - The following new cmdlets are added:
        New-AzProximityPlacementGroup
        Get-AzProximityPlacementGroup
        Remove-AzProximityPlacementGroup
    - The new parameter, ProximityPlacementGroupId, is added to the following cmdlets:
        New-AzAvailabilitySet
        New-AzVMConfig
        New-AzVmssConfig
* StorageAccountType parameter is added to New-AzGalleryImageVersion.
* TargetRegion of New-AzGalleryImageVersion can contain StorageAccountType.
* SkipShutdown switch parameter is added to Stop-AzVM and Stop-AzVmss
* Breaking changes
    - Set-AzVMBootDiagnostics is changed to Set-AzVMBootDiagnostic.
    - Export-AzLogAnalyticThrottledRequests is changed to Export-AzLogAnalyticThrottledRequests.

## Version 1.8.0
* Fix issue with AEM installation if resource ids of disks had lowercase resourcegroups in resource id
* Updated cmdlets with plural nouns to singular, and deprecated plural names.
* Fix documentation for wildcards

## Version 1.7.0
* Add HyperVGeneration parameter to New-AzDiskConfig and New-AzSnapshotConfig
* Allow VM creation with galley image from other tenants. 

## Version 1.6.0
* Fix issue with path resolution in Get-AzVmBootDiagnosticsData
* Update Compute client library to 25.0.0.
* Add new parameter sets to Set-AzVMCustomScriptExtension
    - Accepts PSVirtualMachine object from pipeline
    - Accepts Resource Id and a VirtualMachineCustomScriptExtensionContext also from pipeline

## Version 1.5.0
* Add wildcard support to Get cmdlets

## Version 1.4.0
* Fix issue with ID parameter sets
* Update Get-AzVMExtension to list all installed extension if Name parameter is not provided
* Add Tag and ResourceId parameters to Update-AzImage cmdlet
* Get-AzVmssVM without instance ID and with InstanceView can list VMSS VMs with instance view.

## Version 1.3.0
* AEM extension: Add support for UltraSSD and P60,P70 and P80 disks
* Update help description for Set-AzVMBootDiagnostics
* Update help description and example for Update-AzImage

## Version 1.2.0
* Add Invoke-AzVMReimage cmdlet
* Add TempDisk parameter to Set-AzVmss
* Fix the warning message of New-AzVM
* Add ProvisionAfterExtension parameter to Add-AzVmssExtension

## Version 1.1.0
* Name is now optional in ID parameter set for Restart/Start/Stop/Remove/Set-AzVM and Save-AzVMImage
* Updated the description of ID in help files
* Fix backward compatibility issue with Az.Accounts module

## Version 1.0.0
* General availability of `Az.Compute` module
* Breaking changes
    - IdentityIds are removed from Identity property in PSVirtualMachine and PSVirtualMachineScaleSet object.
    - The type of InstanceView property of PSVirtualMachineScaleSetVM object is changed from VirtualMachineInstanceView to VirtualMachineScaleSetVMInstanceView.
    - AutoOSUpgradePolicy and AutomaticOSUpgrade properties are removed from UpgradePolicy property.
    - The type of Sku property in PSSnapshotUpdate object is changed from DiskSku to SnapshotSku.
    - VmScaleSetVMParameterSet is removed from Add-AzVMDataDisk.<|MERGE_RESOLUTION|>--- conflicted
+++ resolved
@@ -20,9 +20,7 @@
 
 -->
 ## Upcoming Release
-<<<<<<< HEAD
 * Updated Tools binaries to have Compute cmdlets support `Standard_GZRS` and `RAGZRS` storage accounts.
-=======
 
 ## Version 4.10.0
 * Added parameter `-EnableHotpatching` to the `Set-AzVMOperatingSystem` cmdlet for Windows machines. 
@@ -34,7 +32,6 @@
     - Renamed property `patches` to `availablePatches` in the `Microsoft.Azure.Management.Compute.Models.VirtualMachineAssessPatchesResult` object. 
     - Renamed object `Microsoft.Azure.Management.Compute.Models.SoftwareUpdateRebootBehavior` to `Microsoft.Azure.Management.Compute.Models.VMGuestPatchRebootBehavior`.
     - Renamed object `Microsoft.Azure.Management.Compute.Models.InGuestPatchMode` to `Microsoft.Azure.Management.Compute.Models.WindowsVMGuestPatchMode`.
->>>>>>> 27c6da65
 * [Breaking Change] Removed all `ContainerService` cmdlets. The Container Service API was deprecated in January 2020. 
     - `Add-AzContainerServiceAgentPoolProfile`
     - `Get-AzContainerService`
