--- conflicted
+++ resolved
@@ -20,7 +20,6 @@
 
 -->
 ## Upcoming Release
-<<<<<<< HEAD
 * `New-AzGallery` can take in `-Permission` parameter to set its sharingProfile property.
 * `Update-AzGallery` can update sharingProfile.
 * `Get-AzGallery` can take in `-Expand` parameter for expanded resource view.
@@ -28,10 +27,8 @@
     - Get-AzGallery
     - Get-AzGalleryImageDefinition
     - Get-AzGalleryImageVersion
-=======
 
 ## Version 4.25.0
->>>>>>> eca070a9
 * Updated `New-AzVM` to create a new storage account for boot diagnostics if one does not exist. This will prevent the cmdlet from using a random storage account in the current subscription to use for boot diagnostics.
 * Added `AutomaticRepairAction` string parameter to the `New-AzVmssConfig` and `Update-AzVmss` cmdlets.
 * Updated `Get-AzVm` to include `GetVirtualMachineById` parameter set.
