--- conflicted
+++ resolved
@@ -19,16 +19,13 @@
         - Additional information about change #1
 -->        
 ## Upcoming Release
-<<<<<<< HEAD
 * Added ``vmHealh`` property to the virtual machine's instance view, which is the returned object when ``Get-AzVm`` is invoked with ``-Status``
-=======
 * Added 'AssignedHost' field to Get-AzVM and Get-AzVmss's instance views. The field shows the resource id of the virtual machine instance
 * Added `SupportAutomaticPlacement` to New-AzHostGroup 
 * Added '-EncryptionAtHost' parameter to New-AzVm, New-AzVmss, New-AzVMConfig, New-AzVmssConfig, Update-AzVM, and Update-AzVmss
 * Added 'SecurityProfile' to Get-AzVM and Get-AzVmss return object
 * Added the '-InstanceView' switch as optional parameter to Get-AzHostGroup
 * Added the '-HostGroupId' parameter to New-AzVm and New-AzVmss
->>>>>>> 61d1aaa7
 
 ## Version 4.3.0
 * Added `-EncryptionAtHost` parameter to `New-AzVm`, `New-AzVmss`, `New-AzVMConfig`, `New-AzVmssConfig`, `Update-AzVM`, and `Update-AzVmss`
