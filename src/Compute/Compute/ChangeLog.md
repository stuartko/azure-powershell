--- conflicted
+++ resolved
@@ -20,7 +20,6 @@
 
 -->
 ## Upcoming Release
-<<<<<<< HEAD
 * `New-AzGallery` can take in `-Permission` parameter to set its sharingProfile property.
 * `Update-AzGallery` can update sharingProfile.
 * `Get-AzGallery` can take in `-Expand` parameter for expanded resource view.
@@ -28,7 +27,6 @@
     - Get-AzGallery
     - Get-AzGalleryImageDefinition
     - Get-AzGalleryImageVersion
-=======
 * Updated `New-AzVM` to create a new storage account for boot diagnostics if one does not exist. This will prevent the cmdlet from using a random storage account in the current subscription to use for boot diagnostics.
 * Added `AutomaticRepairAction` string parameter to the `New-AzVmssConfig` and `Update-AzVmss` cmdlets.
 * Updated `Get-AzVm` to include `GetVirtualMachineById` parameter set.
@@ -37,7 +35,6 @@
 
 ## Version 4.24.1
 * Updated New-AzVM feature for `vCPUsAvailable` and `vCPUsPerCore` parameters. Cmdlets will not try to use the new `VMCustomizationPreview` feature if the user does not have access to that feature. [#17370]
->>>>>>> 57255045
 
 ## Version 4.24.0
 * Upgraded Compute .NET SDK package reference to version 52.0.0
