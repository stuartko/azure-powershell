
<!--
    Please leave this section at the top of the change log.

    Changes for the upcoming release should go under the section titled "Upcoming Release", and should adhere to the following format:

    ## Upcoming Release
    * Overview of change #1
        - Additional information about change #1
    * Overview of change #2
        - Additional information about change #2
        - Additional information about change #2
    * Overview of change #3
    * Overview of change #4
        - Additional information about change #4

    ## YYYY.MM.DD - Version X.Y.Z (Previous Release)
    * Overview of change #1
        - Additional information about change #1

-->
## Upcoming Release
<<<<<<< HEAD
* Updated Tools binaries to have Get-AzVm support `Standard_GZRS` and `RAGZRS` storage accounts.
=======
* [Breaking Change] Removed all `ContainerService` cmdlets. The Container Service API was deprecated in January 2020. 
    - `Add-AzureRmContainerServiceAgentPoolProfileCommand`
    - `Get-AzContainerService`
    - `New-AzContainerService`
    - `New-AzContainerServiceConfig`
    - `Remove-AzContainerService`
    - `Remove-AzContainerServiceAgentPoolProfile`
    - `Update-AzContainerService`
>>>>>>> 677d1bd1

## Version 4.9.0
* Added parameter `-EnableAutomaticUpgrade` to `Set-AzVmExtension` and `Add-AzVmssExtension`.
* Removed FilterExpression parameter from `Get-AzVMImage` cmdlet documentation. 
* Added deprecation message to the ContainerService cmdlets:
    - `Add-AzureRmContainerServiceAgentPoolProfileCommand`
    - `Get-AzContainerService`
    - `New-AzContainerService`
    - `New-AzContainerServiceConfig`
    - `Remove-AzContainerService`
    - `Remove-AzContainerServiceAgentPoolProfile`
    - `Update-AzContainerService`
* Added parameter `-BurstingEnabled` to `New-AzDiskConfig` and `New-AzDiskUpdateConfig`
* Added `-GroupByApplicationId` and `-GroupByUserAgent` parameters to the `Export-AzLogAnalyticThrottledRequest` and `Export-AzLogAnalyticRequestRateByInterval` cmdlets.
* Added `VMParameterSet` parameter set to `Get-AzVMExtension` cmdlet. Added new parameter `-VM` to this parameter set. 

## Version 4.8.0
* New parameter `VM` in new parameter set `VMParameterSet` added to `Get-AzVMDscExtensionStatus` and `Get-AzVMDscExtension` cmdlets. 
* Edited `New-AzSnapshot` cmdlet to check for existing snapshot with the same name in the same resource group. 
    - Throws an error if a duplicate snapshot exists. 

## Version 4.7.0
* Edited Get-AzVm to filter by `-Name` prior to checking for throttling due to too many resources. 
* New cmdlet `Start-AzVmssRollingExtensionUpgrade`.
## Version 4.6.0
* Added `-VmssId` parameter to `New-AzVm`
* Added `PlatformFaultDomainCount` parameter to the `New-AzVmss` cmdlet.
* New cmdlet `Get-AzDiskEncryptionSetAssociatedResource`
* Added `Tier` and `LogicalSectorSize` optional parameters to the New-AzDiskConfig cmdlet. 
* Added `Tier`, `MaxSharesCount`, `DiskIOPSReadOnly`, and `DiskMBpsReadOnly` optional parameters to the `New-AzDiskUpdateConfig` cmdlet. 
* Modified `Get-AzVmBootDiagnostics` cmdlet to use the new RetrieveBootDiagnosticsData API instead of directly accessing the BootDiagnostics properties on the virtual machine.  

## Version 4.5.0
* Fixed issue in `Update-ASRRecoveryPlan` by populating FailoverTypes
* Added the `-Top` and `-OrderBy` optional parameters to the `Get-AzVmImage` cmdlet. 

## Version 4.4.0
* Added the `-EncryptionType` optional parameter to `New-AzVmDiskEncryptionSetConfig`
* New cmdlets for new resource type: DiskAccess `Get-AzDiskAccess`, `New-AzDiskAccess`, `Get-AzDiskAccess`
* Added optional parameters `-DiskAccessId` and `-NetworkAccessPolicy` to `New-AzSnapshotConfig`
* Added optional parameters `-DiskAccessId` and `-NetworkAccessPolicy` to `New-AzDiskConfig`
* Added `PatchStatus` property to VirtualMachine Instance View
* Added `VMHealth` property to the virtual machine's instance view, which is the returned object when `Get-AzVm` is invoked with `-Status`
* Added `AssignedHost` field to `Get-AzVM` and `Get-AzVmss` instance views. The field shows the resource id of the virtual machine instance
* Added optional parameter `-SupportAutomaticPlacement` to `New-AzHostGroup` 
* Added the `-HostGroupId` parameter to `New-AzVm` and `New-AzVmss`

## Version 4.3.1
* Patched `-EncryptionAtHost` parameter in `New-AzVm` to remove default value of false [#12776]

## Version 4.3.0
* Added `-EncryptionAtHost` parameter to `New-AzVm`, `New-AzVmss`, `New-AzVMConfig`, `New-AzVmssConfig`, `Update-AzVM`, and `Update-AzVmss`
* Added `SecurityProfile` to `Get-AzVM` and `Get-AzVmss` return object
* Added `-InstanceView` switch as optional parameter to `Get-AzHostGroup`
* Added new cmdlet `Invoke-AzVmPatchAssessment`

## Version 4.2.1
* Added warning when using `New-AzVmss` without "latest" image version
* Added '-Location' as optional positional parameter to Get-AzComputeResourceSku cmdlet

## Version 4.2.0
* Added SimulateEviction parameter to Set-AzVM and Set-AzVmssVM cmdlets.
* Added 'Premium_LRS' to the argument completer of StorageAccountType parameter for New-AzGalleryImageVersion cmdlet.
* Added Substatuses to VMCustomScriptExtension [#11297]
* Added 'Delete' to the argument completer of EvictionPolicy parameter for New-AzVM and New-AzVMConfig cmdlets.
* Fixed name of new VM Extension for SAP

## Version 4.1.0
* Added HostId parameter to `Update-AzVM` cmdlet
* Updated Help documents for `New-AzVMConfig`, `New-AzVmssConfig`, `Update-AzVmss`, `Set-AzVMOperatingSystem` and `Set-AzVmssOsProfile` cmdlets.
* Breaking changes
    - FilterExpression parameter is removed from `Get-AzVMImage` cmdlet.
    - AssignIdentity parameter is removed from `New-AzVmssConfig`, `New-AzVMConfig` and `Update-AzVM` cmdlets.
    - AutomaticRepairMaxInstanceRepairsPercent is removed from `New-AzVmssConfig` and `Update-AzVmss` cmdlets.
    - AvailabilitySetsColocationStatus, VirtualMachinesColocationStatus and VirtualMachineScaleSetsColocationStatus properties are removed from ProximityPlacementGroup.
    - MaxInstanceRepairsPercent property is removed from AutomaticRepairsPolicy.
    - The types of AvailabilitySets, VirtualMachines and VirtualMachineScaleSets are changed from IList<SubResource> to IList<SubResourceWithColocationStatus>.
* Description for `Get-AzVM` cmdlet has been updated to better describe it. 

## Version 3.7.0
* Added `Set-AzVmssOrchestrationServiceState` cmdlet.
* `Get-AzVmss` with -InstanceView shows OrchestrationService states.

## Version 3.6.0
* Added the following parameters to `New-AzDiskConfig` cmdlet: 
    - DiskIOPSReadOnly, DiskMBpsReadOnly, MaxSharesCount, GalleryImageReference
* Allowed Encryption property to Target parameter of `New-AzGalleryImageVersion` cmdlet.
* Fixed tempDisk issue for `Set-AzVmss` -Reimage and `Invoke-AzVMReimage` cmdlets. [#11354]
* Added support to below cmdlets for new SAP Extension
    - `Set-AzVMAEMExtension`
    - `Get-AzVMAEMExtension`
    - `Remove-AzVMAEMExtension`
    - `Update-AzVMAEMExtension`
* Fixed errors in examples of help document
* Showed the exact string value for VM PowerState in the table format.
* `New-AzVmssConfig`: fixed serialization of AutomaticRepairs property when SinglePlacementGroup is disabled. [#11257]

## Version 3.5.0
* Allowed empty value for ProximityPlacementGroupId during update

## Version 3.4.0
* Limit the number of VM status to 100 to avoid throttling when Get-AzVM -Status is performed without VM name.
* Add Update-AzDiskEncryptionSet cmdlet
* Add EncryptionType and DiskEncryptionSetId parameters to the following cmdlets:
    - New-AzDiskUpdateConfig, New-AzSnapshotUpdateConfig
* Add ColocationStatus parameter to Get-AzProximityPlacementGroup cmdlet.
* Fix broken example code for 'Revoke-AzSnapshotAccess' and 'Grant-AzSnapshotAccess'
* Fix broken example code for 'Set-AzDiskDiskEncryptionKey' and 'Set-AzDiskKeyEncryptionKey'

## Version 3.3.0
* Fix Set-AzVMCustomScriptExtension cmdlet for a VM with managed OD disk which does not have OS profile.
* Updated the example of `Set-AzVMAccessExtension` to use version 2.4 instead of 2.0

## Version 3.2.0
* Add ProximityPlacementGroupId parameter to the following cmdlets:
    - Update-AzAvailabilitySet, Update-AzVM, Update-AzVmss
* Change ProximityPlacementGroup parameter to ProximityPlacementGroupId parameter in New-AzVM and New-AzVmss.
  (ProximityPlacementGroup parameter is still supported as an alias)
* Update help message for VM and VMSS priority.
* Update references in .psd1 to use relative path

## Version 3.1.0
* VM Reapply feature
    - Add Reapply parameter to Set-AzVM cmdlet
* VM Scale Set AutomaticRepairs feature:
    - Add EnableAutomaticRepair, AutomaticRepairGracePeriod, and AutomaticRepairMaxInstanceRepairsPercent parameters to the following cmdlets:
        New-AzVmssConfig
        Update-AzVmss
* Cross tenant gallery image support for New-AzVM
* Add 'Spot' to the argument completer of Priority parameter in New-AzVM, New-AzVMConfig and New-AzVmss cmdlets
* Add DiskIOPSReadWrite and DiskMBpsReadWrite parameters to Add-AzVmssDataDisk cmdlet
* Change SourceImageId parameter of New-AzGalleryImageVersion cmdlet to optional
* Add OSDiskImage and DataDiskImage parameters to New-AzGalleryImageVersion cmdlet
* Add HyperVGeneration parameter to New-AzGalleryImageDefinition cmdlet
* Add SkipExtensionsOnOverprovisionedVMs parameters to New-AzVmss, New-AzVmssConfig and Update-AzVmss cmdlets

## Version 3.0.0
* Disk Encryption Set feature
    - New cmdlets:
        New-AzDiskEncryptionSetConfig
        New-AzDiskEncryptionSet
        Get-AzDiskEncryptionSet
        Remove-AzDiskEncryptionSet
    - DiskEncryptionSetId parameter is added to the following cmdlets:
        Set-AzImageOSDisk
        Set-AzVMOSDisk
        Set-AzVmssStorageProfile        
        Add-AzImageDataDisk
        New-AzVMDataDisk
        Set-AzVMDataDisk
        Add-AzVMDataDisk
        Add-AzVmssDataDisk
        Add-AzVmssVMDataDisk
    - DiskEncryptionSetId and EncryptionType parameters are added to the following cmdlets:
        New-AzDiskConfig
        New-AzSnapshotConfig
* Add PublicIPAddressVersion parameter to New-AzVmssIPConfig
* Move FileUris of custom script extension from public setting to protected setting
* Add ScaleInPolicy to New-AzVmss, New-AzVmssConfig and Update-AzVmss cmdlets
* Breaking changes
    - UploadSizeInBytes parameter is used instead of DiskSizeGB for New-AzDiskConfig when CreateOption is Upload
    - PublishingProfile.Source.ManagedImage.Id is replaced with StorageProfile.Source.Id in GalleryImageVersion object

## Version 2.7.0
* Add Priority, EvictionPolicy, and MaxPrice parameters to New-AzVM and New-AzVmss cmdlets
* Fix warning message and help document for Add-AzVMAdditionalUnattendContent and Add-AzVMSshPublicKey cmdlets
* Fix -skipVmBackup exception for Linux VMs with managed disks for Set-AzVMDiskEncryptionExtension. 
* Fix bug in update encryption settings in Set-AzVMDiskEncryptionExtension, two pass scenario.

## Version 2.6.0
* Add UploadSizeInBytes parameter tp New-AzDiskConfig
* Add Incremental parameter to New-AzSnapshotConfig
* Add a low priority virtual machine feature:
    - MaxPrice, EvictionPolicy and Priority parameters are added to New-AzVMConfig.
    - MaxPrice parameter is added to New-AzVmssConfig, Update-AzVM and Update-AzVmss cmdlets.
* Fix VM reference issue for Get-AzAvailabilitySet cmdlet when it lists all availability sets in the subscription.
* Fix the null exception for Get-AzRemoteDesktopFile.
* Fix VHD Seek method for end-relative position.
* Fix UltraSSD issue for New-AzVM and Update-AzVM.
* Fix code to allow non default extension publisher, type and name for Get-AzVMDiskEncryptionStatus

## Version 2.5.0
* Add VmssId to New-AzVMConfig cmdlet
* Add TerminateScheduledEvents and TerminateScheduledEventNotBeforeTimeoutInMinutes parameters to New-AzVmssConfig and Update-AzVmss
* Add HyperVGeneration property to VM image object
* Add Host and HostGroup features
    - New cmdlets:
        New-AzHostGroup
        New-AzHost
        Get-AzHostGroup
        Get-AzHost
        Remove-AzHostGroup
        Remove-AzHost
    - HostId parameter is added to New-AzVMConfig and New-AzVM
* Fixed miscellaneous typos across module
* Update example in `Invoke-AzVMRunCommand` documentation to use correct parameter name
* Update `-VolumeType` description in `Set-AzVMDiskEncryptionExtension` and `Set-AzVmssDiskEncryptionExtension` reference documentation

## Version 2.4.1
* Add missing properties (ComputerName, OsName, OsVersion and HyperVGeneration) of VM instance view object.

## Version 2.4.0
* Add HyperVGeneration parameter to New-AzImageConfig
* Use the extension type instead of the name when disabling vmss disk encryption

## Version 2.3.0
* New-AzVm and New-AzVmss simple parameter sets now accept the `ProximityPlacementGroup` parameter.
* Fix typo in `New-AzVM` reference documentation

## Version 2.2.0
* Added `NoWait` parameter that starts the operation and returns immediately, before the operation is completed.
    - Updated cmdlets:
        Export-AzLogAnalyticRequestRateByInterval
        Export-AzLogAnalyticThrottledRequest
        Remove-AzVM
        Remove-AzVMAccessExtension
        Remove-AzVMAEMExtension
        Remove-AzVMChefExtension
        Remove-AzVMCustomScriptExtension
        Remove-AzVMDiagnosticsExtension
        Remove-AzVMDiskEncryptionExtension
        Remove-AzVMDscExtension
        Remove-AzVMSqlServerExtension
        Restart-AzVM
        Set-AzVM
        Set-AzVMAccessExtension
        Set-AzVMADDomainExtension
        Set-AzVMAEMExtension
        Set-AzVMBginfoExtension
        Set-AzVMChefExtension
        Set-AzVMCustomScriptExtension
        Set-AzVMDiagnosticsExtension
        Set-AzVMDscExtension
        Set-AzVMExtension
        Start-AzVM
        Stop-AzVM
        Update-AzVM

## Version 2.1.0
* Add ProtectFromScaleIn and ProtectFromScaleSetAction parameters to Update-AzVmssVM cmdlet.
* New-AzVM simple parameter set now uses by default an available location if 'East US' is not supported

## Version 2.0.0
* Proximity placement group feature.
    - The following new cmdlets are added:
        New-AzProximityPlacementGroup
        Get-AzProximityPlacementGroup
        Remove-AzProximityPlacementGroup
    - The new parameter, ProximityPlacementGroupId, is added to the following cmdlets:
        New-AzAvailabilitySet
        New-AzVMConfig
        New-AzVmssConfig
* StorageAccountType parameter is added to New-AzGalleryImageVersion.
* TargetRegion of New-AzGalleryImageVersion can contain StorageAccountType.
* SkipShutdown switch parameter is added to Stop-AzVM and Stop-AzVmss
* Breaking changes
    - Set-AzVMBootDiagnostics is changed to Set-AzVMBootDiagnostic.
    - Export-AzLogAnalyticThrottledRequests is changed to Export-AzLogAnalyticThrottledRequests.

## Version 1.8.0
* Fix issue with AEM installation if resource ids of disks had lowercase resourcegroups in resource id
* Updated cmdlets with plural nouns to singular, and deprecated plural names.
* Fix documentation for wildcards

## Version 1.7.0
* Add HyperVGeneration parameter to New-AzDiskConfig and New-AzSnapshotConfig
* Allow VM creation with galley image from other tenants. 

## Version 1.6.0
* Fix issue with path resolution in Get-AzVmBootDiagnosticsData
* Update Compute client library to 25.0.0.
* Add new parameter sets to Set-AzVMCustomScriptExtension
    - Accepts PSVirtualMachine object from pipeline
    - Accepts Resource Id and a VirtualMachineCustomScriptExtensionContext also from pipeline

## Version 1.5.0
* Add wildcard support to Get cmdlets

## Version 1.4.0
* Fix issue with ID parameter sets
* Update Get-AzVMExtension to list all installed extension if Name parameter is not provided
* Add Tag and ResourceId parameters to Update-AzImage cmdlet
* Get-AzVmssVM without instance ID and with InstanceView can list VMSS VMs with instance view.

## Version 1.3.0
* AEM extension: Add support for UltraSSD and P60,P70 and P80 disks
* Update help description for Set-AzVMBootDiagnostics
* Update help description and example for Update-AzImage

## Version 1.2.0
* Add Invoke-AzVMReimage cmdlet
* Add TempDisk parameter to Set-AzVmss
* Fix the warning message of New-AzVM
* Add ProvisionAfterExtension parameter to Add-AzVmssExtension

## Version 1.1.0
* Name is now optional in ID parameter set for Restart/Start/Stop/Remove/Set-AzVM and Save-AzVMImage
* Updated the description of ID in help files
* Fix backward compatibility issue with Az.Accounts module

## Version 1.0.0
* General availability of `Az.Compute` module
* Breaking changes
    - IdentityIds are removed from Identity property in PSVirtualMachine and PSVirtualMachineScaleSet object.
    - The type of InstanceView property of PSVirtualMachineScaleSetVM object is changed from VirtualMachineInstanceView to VirtualMachineScaleSetVMInstanceView.
    - AutoOSUpgradePolicy and AutomaticOSUpgrade properties are removed from UpgradePolicy property.
    - The type of Sku property in PSSnapshotUpdate object is changed from DiskSku to SnapshotSku.
    - VmScaleSetVMParameterSet is removed from Add-AzVMDataDisk.<|MERGE_RESOLUTION|>--- conflicted
+++ resolved
@@ -20,9 +20,7 @@
 
 -->
 ## Upcoming Release
-<<<<<<< HEAD
-* Updated Tools binaries to have Get-AzVm support `Standard_GZRS` and `RAGZRS` storage accounts.
-=======
+* Updated Tools binaries to have Compute cmdlets support `Standard_GZRS` and `RAGZRS` storage accounts.
 * [Breaking Change] Removed all `ContainerService` cmdlets. The Container Service API was deprecated in January 2020. 
     - `Add-AzureRmContainerServiceAgentPoolProfileCommand`
     - `Get-AzContainerService`
@@ -31,7 +29,6 @@
     - `Remove-AzContainerService`
     - `Remove-AzContainerServiceAgentPoolProfile`
     - `Update-AzContainerService`
->>>>>>> 677d1bd1
 
 ## Version 4.9.0
 * Added parameter `-EnableAutomaticUpgrade` to `Set-AzVmExtension` and `Add-AzVmssExtension`.
