
<!--
    Please leave this section at the top of the change log.

    Changes for the upcoming release should go under the section titled "Upcoming Release", and should adhere to the following format:

    ## Upcoming Release
    * Overview of change #1
        - Additional information about change #1
    * Overview of change #2
        - Additional information about change #2
        - Additional information about change #2
    * Overview of change #3
    * Overview of change #4
        - Additional information about change #4

    ## YYYY.MM.DD - Version X.Y.Z (Previous Release)
    * Overview of change #1
        - Additional information about change #1

-->
## Upcoming Release
* Added new parameters `-SshKeyName` and `-GenerateSshKey` to `New-AzVM` to create a VM with SSH
* Fixed a bug in `Add-AzVHD` on Linux that caused uploads to fail for certain destination URI

## Version 4.16.0
* Fixed the warning in `New-AzVM` cmdlet stating the sku of the VM is being defaulted even if a sku size is provided by the user. Now it only occurs when the user does not provide a sku size.
<<<<<<< HEAD
* `Add-AzVhd` has the following new functionalities:
    - if a VHDX file is given as `-LocalFilePath`, it coverts to a VHD file using Hyper-V. Throws error if Hyper-V is not found.
    - if a VHD file given in `-LocalFilePath` is dynamically sized, it will covert it to fixed size using Hyper-V. Throws error if Hyper-V is not found.
    - if a VHD file given in `-LocalFilePath` needs resizing, it will resize it using Hyper-V. Throws error if Hyper-V is not found.
    - added a new parameter set which will create a managed disk and upload Vhd file directly to the disk.
=======
* Edited `Set-AzVmOperatingSystem` cmdlet to no longer overwrite any existing EnableAutomaticUpdates value on the passed in virtual machine if it exists.
* Updated Compute module to use the latest .Net SDK version 48.0.0.
* Added new cmdlets for the Capacity Reservation Feature:
    - `New-AzCapacityReservationGroup`
    - `Remove-AzCapacityReservationGroup`
    - `Get-AzCapacityReservationGroup`
    - `New-AzCapacityReservation`
    - `Remove-AzCapacityReservation`
    - `Get-AzCapacityReservation`
* Added a new parameter `-CapacityReservationGroupId` to the following cmdlets:
    - `New-AzVm`
    - `New-AzVmConfig`
    - `New-AzVmss`
    - `New-AzVmssConfig`
    - `Update-AzVm`
    - `Update-AzVmss`
>>>>>>> 28a55834

## Version 4.15.0
* Added optional parameter `-OrchestrationMode` to `New-AzVmss` and `New-AzVmssConfig`
* Updated the following cmdlets to work when the resource uses a remote image source using AKS or Shared Image Gallery.
    - `Update-AzVm`
    - `Update-AzVmss`
    - `Update-AzGalleryImageVersion`
* Added parameters `-EnableCrossZoneUpgrade` and `-PrioritizeUnhealthyInstance` to the `Set-AzVmssRollingUpgradePolicy`  
* Added `AssessmentMode` parameter to the `Set-AzVMOperatingSystem` cmdlet.
* Fixed a bug in `Add-AzVmssNetworkInterfaceConfiguration`
* Fixed IOPS and throughput check in `Test-AzVMAEMExtension`
* Added new cmdlets for 2020-12-01 DiskRP API version
    - New-AzDiskPurchasePlanConfig
    - Set-AzDiskSecurityProfile
* Changed Cmdlets for 2020-12-01 DiskRP API version
    - New-AzDiskConfig
    - New-AzSnapshotConfig
    - New-AzSnapshotUpdateConfig
    - New-AzDiskUpdateConfig
    - New-AzDiskEncryptionSetConfig
    - Update-AzDiskEncryptionSet

## Version 4.14.0
* Updated Compute module to use the latest .Net SDK version 47.0.0.

## Version 4.13.0
* Added `Invoke-AzVmInstallPatch` to support patch installation in VMs using PowerShell.
* Updated Compute module to use the latest .Net SDK version 46.0.0.
* Added optional parameter `-EdgeZone` to the following cmdlets:
    - `Get-AzVMImage
    - `Get-AzVMImageOffer`
    - `Get-AzVMImageSku`
    - `New-AzDiskConfig`
    - `New-AzImageConfig`
    - `New-AzSnapshotConfig`
    - `New-AzVM`
    - `New-AzVmssConfig`
    - `New-AzVMSS`
* Added cmdlets to create, update, delete, and get new Azure resource: Ssh Public Key
    - `New-AzSshKey`
    - `Remove-AzSshKey`
    - `Get-AzSshKey`
    - `Update-AzSshKey`

## Version 4.12.0
* Updated the `Set-AzVMDiskEncryptionExtension` cmdlet to support ADE extension migration from two pass (version with AAD input parameters) to single pass (version without AAD input parameters).
    - Added a switch parameter `-Migrate` to trigger migration workflow.
    - Added a switch parameter `-MigrationRecovery` to trigger recovery workflow for VMs experiencing failures after migration from two pass ADE.
* Added `Win2019Datacenter` in the argument completer list for `Image` parameter in the `New-AzVM` cmdlet.

## Version 4.11.0
* Fixed a bug when 1 data disk attached to VMSS for Remove-AzVmssDataDisk [#13368]
* Added new cmdlets to support TrustedLaunch related cmdlets:
    - `Set-AzVmSecurityProfile`
    - `Set-AzVmUefi`
    - `Set-AzVmssSecurityProfile`
    - `Set-AzVmssUefi`
* Edited default value for Size parameter in New-AzVM cmdlet from Standard_DS1_v2 to Standard_D2s_v3.

## Version 4.10.0
* Added parameter `-EnableHotpatching` to the `Set-AzVMOperatingSystem` cmdlet for Windows machines. 
* Added parameter `-PatchMode` to the Linux parameter sets in the cmdlet `Set-AzVMOperatingSystem`. 
* [Breaking Change] Breaking changes for users in the public preview for the VM Guest Patching feature.
    - Removed property `RebootStatus` from the `Microsoft.Azure.Management.Compute.Models.LastPatchInstallationSummary` object. 
    - Removed property `StartedBy` from the `Microsoft.Azure.Management.Compute.Models.LastPatchInstallationSummary` object.
    - Renamed property `Kbid` to `KbId` in the `Microsoft.Azure.Management.Compute.Models.VirtualMachineSoftwarePatchProperties` object. 
    - Renamed property `patches` to `availablePatches` in the `Microsoft.Azure.Management.Compute.Models.VirtualMachineAssessPatchesResult` object. 
    - Renamed object `Microsoft.Azure.Management.Compute.Models.SoftwareUpdateRebootBehavior` to `Microsoft.Azure.Management.Compute.Models.VMGuestPatchRebootBehavior`.
    - Renamed object `Microsoft.Azure.Management.Compute.Models.InGuestPatchMode` to `Microsoft.Azure.Management.Compute.Models.WindowsVMGuestPatchMode`.
* [Breaking Change] Removed all `ContainerService` cmdlets. The Container Service API was deprecated in January 2020. 
    - `Add-AzContainerServiceAgentPoolProfile`
    - `Get-AzContainerService`
    - `New-AzContainerService`
    - `New-AzContainerServiceConfig`
    - `Remove-AzContainerService`
    - `Remove-AzContainerServiceAgentPoolProfile`
    - `Update-AzContainerService`

## Version 4.9.0
* Added parameter `-EnableAutomaticUpgrade` to `Set-AzVmExtension` and `Add-AzVmssExtension`.
* Removed FilterExpression parameter from `Get-AzVMImage` cmdlet documentation. 
* Added deprecation message to the ContainerService cmdlets:
    - `Add-AzureRmContainerServiceAgentPoolProfileCommand`
    - `Get-AzContainerService`
    - `New-AzContainerService`
    - `New-AzContainerServiceConfig`
    - `Remove-AzContainerService`
    - `Remove-AzContainerServiceAgentPoolProfile`
    - `Update-AzContainerService`
* Added parameter `-BurstingEnabled` to `New-AzDiskConfig` and `New-AzDiskUpdateConfig`
* Added `-GroupByApplicationId` and `-GroupByUserAgent` parameters to the `Export-AzLogAnalyticThrottledRequest` and `Export-AzLogAnalyticRequestRateByInterval` cmdlets.
* Added `VMParameterSet` parameter set to `Get-AzVMExtension` cmdlet. Added new parameter `-VM` to this parameter set. 

## Version 4.8.0
* New parameter `VM` in new parameter set `VMParameterSet` added to `Get-AzVMDscExtensionStatus` and `Get-AzVMDscExtension` cmdlets. 
* Edited `New-AzSnapshot` cmdlet to check for existing snapshot with the same name in the same resource group. 
    - Throws an error if a duplicate snapshot exists. 

## Version 4.7.0
* Edited Get-AzVm to filter by `-Name` prior to checking for throttling due to too many resources. 
* New cmdlet `Start-AzVmssRollingExtensionUpgrade`.
## Version 4.6.0
* Added `-VmssId` parameter to `New-AzVm`
* Added `PlatformFaultDomainCount` parameter to the `New-AzVmss` cmdlet.
* New cmdlet `Get-AzDiskEncryptionSetAssociatedResource`
* Added `Tier` and `LogicalSectorSize` optional parameters to the New-AzDiskConfig cmdlet. 
* Added `Tier`, `MaxSharesCount`, `DiskIOPSReadOnly`, and `DiskMBpsReadOnly` optional parameters to the `New-AzDiskUpdateConfig` cmdlet. 
* Modified `Get-AzVmBootDiagnostics` cmdlet to use the new RetrieveBootDiagnosticsData API instead of directly accessing the BootDiagnostics properties on the virtual machine.  

## Version 4.5.0
* Fixed issue in `Update-ASRRecoveryPlan` by populating FailoverTypes
* Added the `-Top` and `-OrderBy` optional parameters to the `Get-AzVmImage` cmdlet. 

## Version 4.4.0
* Added the `-EncryptionType` optional parameter to `New-AzVmDiskEncryptionSetConfig`
* New cmdlets for new resource type: DiskAccess `Get-AzDiskAccess`, `New-AzDiskAccess`, `Get-AzDiskAccess`
* Added optional parameters `-DiskAccessId` and `-NetworkAccessPolicy` to `New-AzSnapshotConfig`
* Added optional parameters `-DiskAccessId` and `-NetworkAccessPolicy` to `New-AzDiskConfig`
* Added `PatchStatus` property to VirtualMachine Instance View
* Added `VMHealth` property to the virtual machine's instance view, which is the returned object when `Get-AzVm` is invoked with `-Status`
* Added `AssignedHost` field to `Get-AzVM` and `Get-AzVmss` instance views. The field shows the resource id of the virtual machine instance
* Added optional parameter `-SupportAutomaticPlacement` to `New-AzHostGroup` 
* Added the `-HostGroupId` parameter to `New-AzVm` and `New-AzVmss`

## Version 4.3.1
* Patched `-EncryptionAtHost` parameter in `New-AzVm` to remove default value of false [#12776]

## Version 4.3.0
* Added `-EncryptionAtHost` parameter to `New-AzVm`, `New-AzVmss`, `New-AzVMConfig`, `New-AzVmssConfig`, `Update-AzVM`, and `Update-AzVmss`
* Added `SecurityProfile` to `Get-AzVM` and `Get-AzVmss` return object
* Added `-InstanceView` switch as optional parameter to `Get-AzHostGroup`
* Added new cmdlet `Invoke-AzVmPatchAssessment`

## Version 4.2.1
* Added warning when using `New-AzVmss` without "latest" image version
* Added '-Location' as optional positional parameter to Get-AzComputeResourceSku cmdlet

## Version 4.2.0
* Added SimulateEviction parameter to Set-AzVM and Set-AzVmssVM cmdlets.
* Added 'Premium_LRS' to the argument completer of StorageAccountType parameter for New-AzGalleryImageVersion cmdlet.
* Added Substatuses to VMCustomScriptExtension [#11297]
* Added 'Delete' to the argument completer of EvictionPolicy parameter for New-AzVM and New-AzVMConfig cmdlets.
* Fixed name of new VM Extension for SAP

## Version 4.1.0
* Added HostId parameter to `Update-AzVM` cmdlet
* Updated Help documents for `New-AzVMConfig`, `New-AzVmssConfig`, `Update-AzVmss`, `Set-AzVMOperatingSystem` and `Set-AzVmssOsProfile` cmdlets.
* Breaking changes
    - FilterExpression parameter is removed from `Get-AzVMImage` cmdlet.
    - AssignIdentity parameter is removed from `New-AzVmssConfig`, `New-AzVMConfig` and `Update-AzVM` cmdlets.
    - AutomaticRepairMaxInstanceRepairsPercent is removed from `New-AzVmssConfig` and `Update-AzVmss` cmdlets.
    - AvailabilitySetsColocationStatus, VirtualMachinesColocationStatus and VirtualMachineScaleSetsColocationStatus properties are removed from ProximityPlacementGroup.
    - MaxInstanceRepairsPercent property is removed from AutomaticRepairsPolicy.
    - The types of AvailabilitySets, VirtualMachines and VirtualMachineScaleSets are changed from IList<SubResource> to IList<SubResourceWithColocationStatus>.
* Description for `Get-AzVM` cmdlet has been updated to better describe it. 

## Version 3.7.0
* Added `Set-AzVmssOrchestrationServiceState` cmdlet.
* `Get-AzVmss` with -InstanceView shows OrchestrationService states.

## Version 3.6.0
* Added the following parameters to `New-AzDiskConfig` cmdlet: 
    - DiskIOPSReadOnly, DiskMBpsReadOnly, MaxSharesCount, GalleryImageReference
* Allowed Encryption property to Target parameter of `New-AzGalleryImageVersion` cmdlet.
* Fixed tempDisk issue for `Set-AzVmss` -Reimage and `Invoke-AzVMReimage` cmdlets. [#11354]
* Added support to below cmdlets for new SAP Extension
    - `Set-AzVMAEMExtension`
    - `Get-AzVMAEMExtension`
    - `Remove-AzVMAEMExtension`
    - `Update-AzVMAEMExtension`
* Fixed errors in examples of help document
* Showed the exact string value for VM PowerState in the table format.
* `New-AzVmssConfig`: fixed serialization of AutomaticRepairs property when SinglePlacementGroup is disabled. [#11257]

## Version 3.5.0
* Allowed empty value for ProximityPlacementGroupId during update

## Version 3.4.0
* Limit the number of VM status to 100 to avoid throttling when Get-AzVM -Status is performed without VM name.
* Add Update-AzDiskEncryptionSet cmdlet
* Add EncryptionType and DiskEncryptionSetId parameters to the following cmdlets:
    - New-AzDiskUpdateConfig, New-AzSnapshotUpdateConfig
* Add ColocationStatus parameter to Get-AzProximityPlacementGroup cmdlet.
* Fix broken example code for 'Revoke-AzSnapshotAccess' and 'Grant-AzSnapshotAccess'
* Fix broken example code for 'Set-AzDiskDiskEncryptionKey' and 'Set-AzDiskKeyEncryptionKey'

## Version 3.3.0
* Fix Set-AzVMCustomScriptExtension cmdlet for a VM with managed OD disk which does not have OS profile.
* Updated the example of `Set-AzVMAccessExtension` to use version 2.4 instead of 2.0

## Version 3.2.0
* Add ProximityPlacementGroupId parameter to the following cmdlets:
    - Update-AzAvailabilitySet, Update-AzVM, Update-AzVmss
* Change ProximityPlacementGroup parameter to ProximityPlacementGroupId parameter in New-AzVM and New-AzVmss.
  (ProximityPlacementGroup parameter is still supported as an alias)
* Update help message for VM and VMSS priority.
* Update references in .psd1 to use relative path

## Version 3.1.0
* VM Reapply feature
    - Add Reapply parameter to Set-AzVM cmdlet
* VM Scale Set AutomaticRepairs feature:
    - Add EnableAutomaticRepair, AutomaticRepairGracePeriod, and AutomaticRepairMaxInstanceRepairsPercent parameters to the following cmdlets:
        New-AzVmssConfig
        Update-AzVmss
* Cross tenant gallery image support for New-AzVM
* Add 'Spot' to the argument completer of Priority parameter in New-AzVM, New-AzVMConfig and New-AzVmss cmdlets
* Add DiskIOPSReadWrite and DiskMBpsReadWrite parameters to Add-AzVmssDataDisk cmdlet
* Change SourceImageId parameter of New-AzGalleryImageVersion cmdlet to optional
* Add OSDiskImage and DataDiskImage parameters to New-AzGalleryImageVersion cmdlet
* Add HyperVGeneration parameter to New-AzGalleryImageDefinition cmdlet
* Add SkipExtensionsOnOverprovisionedVMs parameters to New-AzVmss, New-AzVmssConfig and Update-AzVmss cmdlets

## Version 3.0.0
* Disk Encryption Set feature
    - New cmdlets:
        New-AzDiskEncryptionSetConfig
        New-AzDiskEncryptionSet
        Get-AzDiskEncryptionSet
        Remove-AzDiskEncryptionSet
    - DiskEncryptionSetId parameter is added to the following cmdlets:
        Set-AzImageOSDisk
        Set-AzVMOSDisk
        Set-AzVmssStorageProfile        
        Add-AzImageDataDisk
        New-AzVMDataDisk
        Set-AzVMDataDisk
        Add-AzVMDataDisk
        Add-AzVmssDataDisk
        Add-AzVmssVMDataDisk
    - DiskEncryptionSetId and EncryptionType parameters are added to the following cmdlets:
        New-AzDiskConfig
        New-AzSnapshotConfig
* Add PublicIPAddressVersion parameter to New-AzVmssIPConfig
* Move FileUris of custom script extension from public setting to protected setting
* Add ScaleInPolicy to New-AzVmss, New-AzVmssConfig and Update-AzVmss cmdlets
* Breaking changes
    - UploadSizeInBytes parameter is used instead of DiskSizeGB for New-AzDiskConfig when CreateOption is Upload
    - PublishingProfile.Source.ManagedImage.Id is replaced with StorageProfile.Source.Id in GalleryImageVersion object

## Version 2.7.0
* Add Priority, EvictionPolicy, and MaxPrice parameters to New-AzVM and New-AzVmss cmdlets
* Fix warning message and help document for Add-AzVMAdditionalUnattendContent and Add-AzVMSshPublicKey cmdlets
* Fix -skipVmBackup exception for Linux VMs with managed disks for Set-AzVMDiskEncryptionExtension. 
* Fix bug in update encryption settings in Set-AzVMDiskEncryptionExtension, two pass scenario.

## Version 2.6.0
* Add UploadSizeInBytes parameter tp New-AzDiskConfig
* Add Incremental parameter to New-AzSnapshotConfig
* Add a low priority virtual machine feature:
    - MaxPrice, EvictionPolicy and Priority parameters are added to New-AzVMConfig.
    - MaxPrice parameter is added to New-AzVmssConfig, Update-AzVM and Update-AzVmss cmdlets.
* Fix VM reference issue for Get-AzAvailabilitySet cmdlet when it lists all availability sets in the subscription.
* Fix the null exception for Get-AzRemoteDesktopFile.
* Fix VHD Seek method for end-relative position.
* Fix UltraSSD issue for New-AzVM and Update-AzVM.
* Fix code to allow non default extension publisher, type and name for Get-AzVMDiskEncryptionStatus

## Version 2.5.0
* Add VmssId to New-AzVMConfig cmdlet
* Add TerminateScheduledEvents and TerminateScheduledEventNotBeforeTimeoutInMinutes parameters to New-AzVmssConfig and Update-AzVmss
* Add HyperVGeneration property to VM image object
* Add Host and HostGroup features
    - New cmdlets:
        New-AzHostGroup
        New-AzHost
        Get-AzHostGroup
        Get-AzHost
        Remove-AzHostGroup
        Remove-AzHost
    - HostId parameter is added to New-AzVMConfig and New-AzVM
* Fixed miscellaneous typos across module
* Update example in `Invoke-AzVMRunCommand` documentation to use correct parameter name
* Update `-VolumeType` description in `Set-AzVMDiskEncryptionExtension` and `Set-AzVmssDiskEncryptionExtension` reference documentation

## Version 2.4.1
* Add missing properties (ComputerName, OsName, OsVersion and HyperVGeneration) of VM instance view object.

## Version 2.4.0
* Add HyperVGeneration parameter to New-AzImageConfig
* Use the extension type instead of the name when disabling vmss disk encryption

## Version 2.3.0
* New-AzVm and New-AzVmss simple parameter sets now accept the `ProximityPlacementGroup` parameter.
* Fix typo in `New-AzVM` reference documentation

## Version 2.2.0
* Added `NoWait` parameter that starts the operation and returns immediately, before the operation is completed.
    - Updated cmdlets:
        Export-AzLogAnalyticRequestRateByInterval
        Export-AzLogAnalyticThrottledRequest
        Remove-AzVM
        Remove-AzVMAccessExtension
        Remove-AzVMAEMExtension
        Remove-AzVMChefExtension
        Remove-AzVMCustomScriptExtension
        Remove-AzVMDiagnosticsExtension
        Remove-AzVMDiskEncryptionExtension
        Remove-AzVMDscExtension
        Remove-AzVMSqlServerExtension
        Restart-AzVM
        Set-AzVM
        Set-AzVMAccessExtension
        Set-AzVMADDomainExtension
        Set-AzVMAEMExtension
        Set-AzVMBginfoExtension
        Set-AzVMChefExtension
        Set-AzVMCustomScriptExtension
        Set-AzVMDiagnosticsExtension
        Set-AzVMDscExtension
        Set-AzVMExtension
        Start-AzVM
        Stop-AzVM
        Update-AzVM

## Version 2.1.0
* Add ProtectFromScaleIn and ProtectFromScaleSetAction parameters to Update-AzVmssVM cmdlet.
* New-AzVM simple parameter set now uses by default an available location if 'East US' is not supported

## Version 2.0.0
* Proximity placement group feature.
    - The following new cmdlets are added:
        New-AzProximityPlacementGroup
        Get-AzProximityPlacementGroup
        Remove-AzProximityPlacementGroup
    - The new parameter, ProximityPlacementGroupId, is added to the following cmdlets:
        New-AzAvailabilitySet
        New-AzVMConfig
        New-AzVmssConfig
* StorageAccountType parameter is added to New-AzGalleryImageVersion.
* TargetRegion of New-AzGalleryImageVersion can contain StorageAccountType.
* SkipShutdown switch parameter is added to Stop-AzVM and Stop-AzVmss
* Breaking changes
    - Set-AzVMBootDiagnostics is changed to Set-AzVMBootDiagnostic.
    - Export-AzLogAnalyticThrottledRequests is changed to Export-AzLogAnalyticThrottledRequests.

## Version 1.8.0
* Fix issue with AEM installation if resource ids of disks had lowercase resourcegroups in resource id
* Updated cmdlets with plural nouns to singular, and deprecated plural names.
* Fix documentation for wildcards

## Version 1.7.0
* Add HyperVGeneration parameter to New-AzDiskConfig and New-AzSnapshotConfig
* Allow VM creation with galley image from other tenants. 

## Version 1.6.0
* Fix issue with path resolution in Get-AzVmBootDiagnosticsData
* Update Compute client library to 25.0.0.
* Add new parameter sets to Set-AzVMCustomScriptExtension
    - Accepts PSVirtualMachine object from pipeline
    - Accepts Resource Id and a VirtualMachineCustomScriptExtensionContext also from pipeline

## Version 1.5.0
* Add wildcard support to Get cmdlets

## Version 1.4.0
* Fix issue with ID parameter sets
* Update Get-AzVMExtension to list all installed extension if Name parameter is not provided
* Add Tag and ResourceId parameters to Update-AzImage cmdlet
* Get-AzVmssVM without instance ID and with InstanceView can list VMSS VMs with instance view.

## Version 1.3.0
* AEM extension: Add support for UltraSSD and P60,P70 and P80 disks
* Update help description for Set-AzVMBootDiagnostics
* Update help description and example for Update-AzImage

## Version 1.2.0
* Add Invoke-AzVMReimage cmdlet
* Add TempDisk parameter to Set-AzVmss
* Fix the warning message of New-AzVM
* Add ProvisionAfterExtension parameter to Add-AzVmssExtension

## Version 1.1.0
* Name is now optional in ID parameter set for Restart/Start/Stop/Remove/Set-AzVM and Save-AzVMImage
* Updated the description of ID in help files
* Fix backward compatibility issue with Az.Accounts module

## Version 1.0.0
* General availability of `Az.Compute` module
* Breaking changes
    - IdentityIds are removed from Identity property in PSVirtualMachine and PSVirtualMachineScaleSet object.
    - The type of InstanceView property of PSVirtualMachineScaleSetVM object is changed from VirtualMachineInstanceView to VirtualMachineScaleSetVMInstanceView.
    - AutoOSUpgradePolicy and AutomaticOSUpgrade properties are removed from UpgradePolicy property.
    - The type of Sku property in PSSnapshotUpdate object is changed from DiskSku to SnapshotSku.
    - VmScaleSetVMParameterSet is removed from Add-AzVMDataDisk.<|MERGE_RESOLUTION|>--- conflicted
+++ resolved
@@ -25,13 +25,11 @@
 
 ## Version 4.16.0
 * Fixed the warning in `New-AzVM` cmdlet stating the sku of the VM is being defaulted even if a sku size is provided by the user. Now it only occurs when the user does not provide a sku size.
-<<<<<<< HEAD
 * `Add-AzVhd` has the following new functionalities:
     - if a VHDX file is given as `-LocalFilePath`, it coverts to a VHD file using Hyper-V. Throws error if Hyper-V is not found.
     - if a VHD file given in `-LocalFilePath` is dynamically sized, it will covert it to fixed size using Hyper-V. Throws error if Hyper-V is not found.
     - if a VHD file given in `-LocalFilePath` needs resizing, it will resize it using Hyper-V. Throws error if Hyper-V is not found.
     - added a new parameter set which will create a managed disk and upload Vhd file directly to the disk.
-=======
 * Edited `Set-AzVmOperatingSystem` cmdlet to no longer overwrite any existing EnableAutomaticUpdates value on the passed in virtual machine if it exists.
 * Updated Compute module to use the latest .Net SDK version 48.0.0.
 * Added new cmdlets for the Capacity Reservation Feature:
@@ -48,7 +46,6 @@
     - `New-AzVmssConfig`
     - `Update-AzVm`
     - `Update-AzVmss`
->>>>>>> 28a55834
 
 ## Version 4.15.0
 * Added optional parameter `-OrchestrationMode` to `New-AzVmss` and `New-AzVmssConfig`
