
<!--
    Please leave this section at the top of the change log.

    Changes for the upcoming release should go under the section titled "Upcoming Release", and should adhere to the following format:

    ## Upcoming Release
    * Overview of change #1
        - Additional information about change #1
    * Overview of change #2
        - Additional information about change #2
        - Additional information about change #2
    * Overview of change #3
    * Overview of change #4
        - Additional information about change #4

    ## YYYY.MM.DD - Version X.Y.Z (Previous Release)
    * Overview of change #1
        - Additional information about change #1
-->
## Upcoming Release
<<<<<<< HEAD
* Fix issue with ID parameter sets
=======
* Update Get-AzVMExtension to list all installed extension if Name parameter is not provided
>>>>>>> 6b0a8937
* Add Tag and ResourceId parameters to Update-AzImage cmdlet
* Get-AzVmssVM without instance ID and with InstanceView can list VMSS VMs with instance view.

## Version 1.3.0
* AEM extension: Add support for UltraSSD and P60,P70 and P80 disks
* Update help description for Set-AzVMBootDiagnostics
* Update help description and example for Update-AzImage

## Version 1.2.0
* Add Invoke-AzVMReimage cmdlet
* Add TempDisk parameter to Set-AzVmss
* Fix the warning message of New-AzVM
* Add ProvisionAfterExtension parameter to Add-AzVmssExtension

## Version 1.1.0
* Name is now optional in ID parameter set for Restart/Start/Stop/Remove/Set-AzVM and Save-AzVMImage
* Updated the description of ID in help files
* Fix backward compatibility issue with Az.Accounts module

## Version 1.0.0
* General availability of `Az.Compute` module
* Breaking changes
    - IdentityIds are removed from Identity property in PSVirtualMachine and PSVirtualMachineScaleSet object.
    - The type of InstanceView property of PSVirtualMachineScaleSetVM object is changed from VirtualMachineInstanceView to VirtualMachineScaleSetVMInstanceView.
    - AutoOSUpgradePolicy and AutomaticOSUpgrade properties are removed from UpgradePolicy property.
    - The type of Sku property in PSSnapshotUpdate object is changed from DiskSku to SnapshotSku.
    - VmScaleSetVMParameterSet is removed from Add-AzVMDataDisk.<|MERGE_RESOLUTION|>--- conflicted
+++ resolved
@@ -19,11 +19,8 @@
         - Additional information about change #1
 -->
 ## Upcoming Release
-<<<<<<< HEAD
 * Fix issue with ID parameter sets
-=======
 * Update Get-AzVMExtension to list all installed extension if Name parameter is not provided
->>>>>>> 6b0a8937
 * Add Tag and ResourceId parameters to Update-AzImage cmdlet
 * Get-AzVmssVM without instance ID and with InstanceView can list VMSS VMs with instance view.
 
