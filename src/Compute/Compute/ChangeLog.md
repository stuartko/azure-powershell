
<!--
    Please leave this section at the top of the change log.

    Changes for the upcoming release should go under the section titled "Upcoming Release", and should adhere to the following format:

    ## Upcoming Release
    * Overview of change #1
        - Additional information about change #1
    * Overview of change #2
        - Additional information about change #2
        - Additional information about change #2
    * Overview of change #3
    * Overview of change #4
        - Additional information about change #4

    ## YYYY.MM.DD - Version X.Y.Z (Previous Release)
    * Overview of change #1
        - Additional information about change #1

-->
## Upcoming Release
<<<<<<< HEAD
* Added `UserData` parameter to the following cmdlets:
    - `Get-AzVm`
    - `Get-AzVmss`
    - `Get-AzVmssVm`
    - `New-Azvm`
    - `New-AzVmConfig`
    - `New-AzVmss`
    - `New-AzVmssConfig`
    - `Update-AzVm`
    - `Update-AzVmss`
    - `Update-AzVmssVm`
  When UserData is provided as a string to a cmdlet, the cmdlet will base64 encode the parameter if it is not already and inform the user of this new value.
=======
* `Add-AzVhd` has the following new functionalities:
    - if a VHDX file is given as `-LocalFilePath`, it coverts to a VHD file using Hyper-V. Throws error if Hyper-V is not found.
    - if a VHD file given in `-LocalFilePath` is dynamically sized, it will covert it to fixed size using Hyper-V. Throws error if Hyper-V is not found.
    - if a VHD file given in `-LocalFilePath` needs resizing, it will resize it using Hyper-V. Throws error if Hyper-V is not found.
>>>>>>> d1f7ed53

## Version 4.20.0
* Added cmdlets to support gallery applications and versions:
    - Get-AzGalleryApplication
    - Get-AzGalleryApplicationVersion
    - New-AzGalleryApplication
    - New-AzGalleryApplicationVersion
    - Remove-AzGalleryApplication
    - Remove-AzGalleryApplicationVersion
    - Update-AzGalleryApplication
    - Update-AzGalleryApplicationVersion

## Version 4.19.0
* Update-AzVM will update ApplicationProfile.
* Added new cmdlets:
    - Add-AzVmssRunCommand
    - Remove-AzVmssRunCommand

## Version 4.18.0
* Added cmdlets for adding VMGalleryApplication property to VM/VMSS
    - New-AzVmGalleryApplication
    - New-AzVmssGalleryApplication
    - Add-AzVmGalleryApplication
    - Add-AzVmssGalleryApplication
    - Remove-AzVmGalleryApplication
    - Remove-AzVmssGalleryApplication
* Added support for proxy and debug settings for VM Extension for SAP (AEM)
* Updated New-AzGalleryImageVersion to take in the 'Encryption' property correctly from '-TargetRegion' parameter. 
* Updated Set-AzVmBootDiagnostic to default to managed storage account if not provided.
* Edited New-AzVmss defaulting behavior when `OrchestrationMode` is set to Flexible.
    - Removed NAT Pool.
    - Removed UpgradePolicy. Throws an error if provided.
    - SinglePlacementGroup must be false. Throws an error if true. 
    - Networking Profile's API version is 2020-11-01 or later.
    - Networking Profile IP Configurations Primary property is set to true.

## Version 4.17.1
* Updated Compute .NET SDK package reference to version 49.1.0
* Fixed a bug in `Get-AzVM` that caused incorrect power status output.

## Version 4.17.0
* Added new parameters `-LinuxConfigurationPatchMode`, `-WindowsConfigurationPatchMode`, and `-LinuxConfigurationProvisionVMAgent` to `Set-AzVmssOSProfile`
* Added new parameters `-SshKeyName` and `-GenerateSshKey` to `New-AzVM` to create a VM with SSH
* Fixed a bug in `Add-AzVHD` on Linux that caused uploads to fail for certain destination URI
* Added new cmdlets for Restore Points and Restore Point Collection:
    - 'New-AzRestorePoint'
    - 'New-AzRestorePointCollection'
    - 'Get-AzRestorePoint'
    - 'Get-AzRestorePointCollection'
    - 'Update-AzRestorePointCollection'
    - 'Remove-AzRestorePoint'
    - 'Remove-AzRestorePointCollection'
* Added new parameters '-EnableSpotRestore' and '-SpotRestoreTimeout' to 'New-AzVMSSConfig' to enable Spot Restore Policy 
* Added new cmdlets: `Update-AzCapacityReservationGroup` and `Update-AzCapacityReservation`

## Version 4.16.0
* Fixed the warning in `New-AzVM` cmdlet stating the sku of the VM is being defaulted even if a sku size is provided by the user. Now it only occurs when the user does not provide a sku size.
* Edited `Set-AzVmOperatingSystem` cmdlet to no longer overwrite any existing EnableAutomaticUpdates value on the passed in virtual machine if it exists.
* Updated Compute module to use the latest .Net SDK version 48.0.0.
* Added new cmdlets for the Capacity Reservation Feature:
    - `New-AzCapacityReservationGroup`
    - `Remove-AzCapacityReservationGroup`
    - `Get-AzCapacityReservationGroup`
    - `New-AzCapacityReservation`
    - `Remove-AzCapacityReservation`
    - `Get-AzCapacityReservation`
* Added a new parameter `-CapacityReservationGroupId` to the following cmdlets:
    - `New-AzVm`
    - `New-AzVmConfig`
    - `New-AzVmss`
    - `New-AzVmssConfig`
    - `Update-AzVm`
    - `Update-AzVmss`

## Version 4.15.0
* Added optional parameter `-OrchestrationMode` to `New-AzVmss` and `New-AzVmssConfig`
* Updated the following cmdlets to work when the resource uses a remote image source using AKS or Shared Image Gallery.
    - `Update-AzVm`
    - `Update-AzVmss`
    - `Update-AzGalleryImageVersion`
* Added parameters `-EnableCrossZoneUpgrade` and `-PrioritizeUnhealthyInstance` to the `Set-AzVmssRollingUpgradePolicy`  
* Added `AssessmentMode` parameter to the `Set-AzVMOperatingSystem` cmdlet.
* Fixed a bug in `Add-AzVmssNetworkInterfaceConfiguration`
* Fixed IOPS and throughput check in `Test-AzVMAEMExtension`
* Added new cmdlets for 2020-12-01 DiskRP API version
    - New-AzDiskPurchasePlanConfig
    - Set-AzDiskSecurityProfile
* Changed Cmdlets for 2020-12-01 DiskRP API version
    - New-AzDiskConfig
    - New-AzSnapshotConfig
    - New-AzSnapshotUpdateConfig
    - New-AzDiskUpdateConfig
    - New-AzDiskEncryptionSetConfig
    - Update-AzDiskEncryptionSet

## Version 4.14.0
* Updated Compute module to use the latest .Net SDK version 47.0.0.

## Version 4.13.0
* Added `Invoke-AzVmInstallPatch` to support patch installation in VMs using PowerShell.
* Updated Compute module to use the latest .Net SDK version 46.0.0.
* Added optional parameter `-EdgeZone` to the following cmdlets:
    - `Get-AzVMImage
    - `Get-AzVMImageOffer`
    - `Get-AzVMImageSku`
    - `New-AzDiskConfig`
    - `New-AzImageConfig`
    - `New-AzSnapshotConfig`
    - `New-AzVM`
    - `New-AzVmssConfig`
    - `New-AzVMSS`
* Added cmdlets to create, update, delete, and get new Azure resource: Ssh Public Key
    - `New-AzSshKey`
    - `Remove-AzSshKey`
    - `Get-AzSshKey`
    - `Update-AzSshKey`

## Version 4.12.0
* Updated the `Set-AzVMDiskEncryptionExtension` cmdlet to support ADE extension migration from two pass (version with AAD input parameters) to single pass (version without AAD input parameters).
    - Added a switch parameter `-Migrate` to trigger migration workflow.
    - Added a switch parameter `-MigrationRecovery` to trigger recovery workflow for VMs experiencing failures after migration from two pass ADE.
* Added `Win2019Datacenter` in the argument completer list for `Image` parameter in the `New-AzVM` cmdlet.

## Version 4.11.0
* Fixed a bug when 1 data disk attached to VMSS for Remove-AzVmssDataDisk [#13368]
* Added new cmdlets to support TrustedLaunch related cmdlets:
    - `Set-AzVmSecurityProfile`
    - `Set-AzVmUefi`
    - `Set-AzVmssSecurityProfile`
    - `Set-AzVmssUefi`
* Edited default value for Size parameter in New-AzVM cmdlet from Standard_DS1_v2 to Standard_D2s_v3.

## Version 4.10.0
* Added parameter `-EnableHotpatching` to the `Set-AzVMOperatingSystem` cmdlet for Windows machines. 
* Added parameter `-PatchMode` to the Linux parameter sets in the cmdlet `Set-AzVMOperatingSystem`. 
* [Breaking Change] Breaking changes for users in the public preview for the VM Guest Patching feature.
    - Removed property `RebootStatus` from the `Microsoft.Azure.Management.Compute.Models.LastPatchInstallationSummary` object. 
    - Removed property `StartedBy` from the `Microsoft.Azure.Management.Compute.Models.LastPatchInstallationSummary` object.
    - Renamed property `Kbid` to `KbId` in the `Microsoft.Azure.Management.Compute.Models.VirtualMachineSoftwarePatchProperties` object. 
    - Renamed property `patches` to `availablePatches` in the `Microsoft.Azure.Management.Compute.Models.VirtualMachineAssessPatchesResult` object. 
    - Renamed object `Microsoft.Azure.Management.Compute.Models.SoftwareUpdateRebootBehavior` to `Microsoft.Azure.Management.Compute.Models.VMGuestPatchRebootBehavior`.
    - Renamed object `Microsoft.Azure.Management.Compute.Models.InGuestPatchMode` to `Microsoft.Azure.Management.Compute.Models.WindowsVMGuestPatchMode`.
* [Breaking Change] Removed all `ContainerService` cmdlets. The Container Service API was deprecated in January 2020. 
    - `Add-AzContainerServiceAgentPoolProfile`
    - `Get-AzContainerService`
    - `New-AzContainerService`
    - `New-AzContainerServiceConfig`
    - `Remove-AzContainerService`
    - `Remove-AzContainerServiceAgentPoolProfile`
    - `Update-AzContainerService`

## Version 4.9.0
* Added parameter `-EnableAutomaticUpgrade` to `Set-AzVmExtension` and `Add-AzVmssExtension`.
* Removed FilterExpression parameter from `Get-AzVMImage` cmdlet documentation. 
* Added deprecation message to the ContainerService cmdlets:
    - `Add-AzureRmContainerServiceAgentPoolProfileCommand`
    - `Get-AzContainerService`
    - `New-AzContainerService`
    - `New-AzContainerServiceConfig`
    - `Remove-AzContainerService`
    - `Remove-AzContainerServiceAgentPoolProfile`
    - `Update-AzContainerService`
* Added parameter `-BurstingEnabled` to `New-AzDiskConfig` and `New-AzDiskUpdateConfig`
* Added `-GroupByApplicationId` and `-GroupByUserAgent` parameters to the `Export-AzLogAnalyticThrottledRequest` and `Export-AzLogAnalyticRequestRateByInterval` cmdlets.
* Added `VMParameterSet` parameter set to `Get-AzVMExtension` cmdlet. Added new parameter `-VM` to this parameter set. 

## Version 4.8.0
* New parameter `VM` in new parameter set `VMParameterSet` added to `Get-AzVMDscExtensionStatus` and `Get-AzVMDscExtension` cmdlets. 
* Edited `New-AzSnapshot` cmdlet to check for existing snapshot with the same name in the same resource group. 
    - Throws an error if a duplicate snapshot exists. 

## Version 4.7.0
* Edited Get-AzVm to filter by `-Name` prior to checking for throttling due to too many resources. 
* New cmdlet `Start-AzVmssRollingExtensionUpgrade`.
## Version 4.6.0
* Added `-VmssId` parameter to `New-AzVm`
* Added `PlatformFaultDomainCount` parameter to the `New-AzVmss` cmdlet.
* New cmdlet `Get-AzDiskEncryptionSetAssociatedResource`
* Added `Tier` and `LogicalSectorSize` optional parameters to the New-AzDiskConfig cmdlet. 
* Added `Tier`, `MaxSharesCount`, `DiskIOPSReadOnly`, and `DiskMBpsReadOnly` optional parameters to the `New-AzDiskUpdateConfig` cmdlet. 
* Modified `Get-AzVmBootDiagnostics` cmdlet to use the new RetrieveBootDiagnosticsData API instead of directly accessing the BootDiagnostics properties on the virtual machine.  

## Version 4.5.0
* Fixed issue in `Update-ASRRecoveryPlan` by populating FailoverTypes
* Added the `-Top` and `-OrderBy` optional parameters to the `Get-AzVmImage` cmdlet. 

## Version 4.4.0
* Added the `-EncryptionType` optional parameter to `New-AzVmDiskEncryptionSetConfig`
* New cmdlets for new resource type: DiskAccess `Get-AzDiskAccess`, `New-AzDiskAccess`, `Get-AzDiskAccess`
* Added optional parameters `-DiskAccessId` and `-NetworkAccessPolicy` to `New-AzSnapshotConfig`
* Added optional parameters `-DiskAccessId` and `-NetworkAccessPolicy` to `New-AzDiskConfig`
* Added `PatchStatus` property to VirtualMachine Instance View
* Added `VMHealth` property to the virtual machine's instance view, which is the returned object when `Get-AzVm` is invoked with `-Status`
* Added `AssignedHost` field to `Get-AzVM` and `Get-AzVmss` instance views. The field shows the resource id of the virtual machine instance
* Added optional parameter `-SupportAutomaticPlacement` to `New-AzHostGroup` 
* Added the `-HostGroupId` parameter to `New-AzVm` and `New-AzVmss`

## Version 4.3.1
* Patched `-EncryptionAtHost` parameter in `New-AzVm` to remove default value of false [#12776]

## Version 4.3.0
* Added `-EncryptionAtHost` parameter to `New-AzVm`, `New-AzVmss`, `New-AzVMConfig`, `New-AzVmssConfig`, `Update-AzVM`, and `Update-AzVmss`
* Added `SecurityProfile` to `Get-AzVM` and `Get-AzVmss` return object
* Added `-InstanceView` switch as optional parameter to `Get-AzHostGroup`
* Added new cmdlet `Invoke-AzVmPatchAssessment`

## Version 4.2.1
* Added warning when using `New-AzVmss` without "latest" image version
* Added '-Location' as optional positional parameter to Get-AzComputeResourceSku cmdlet

## Version 4.2.0
* Added SimulateEviction parameter to Set-AzVM and Set-AzVmssVM cmdlets.
* Added 'Premium_LRS' to the argument completer of StorageAccountType parameter for New-AzGalleryImageVersion cmdlet.
* Added Substatuses to VMCustomScriptExtension [#11297]
* Added 'Delete' to the argument completer of EvictionPolicy parameter for New-AzVM and New-AzVMConfig cmdlets.
* Fixed name of new VM Extension for SAP

## Version 4.1.0
* Added HostId parameter to `Update-AzVM` cmdlet
* Updated Help documents for `New-AzVMConfig`, `New-AzVmssConfig`, `Update-AzVmss`, `Set-AzVMOperatingSystem` and `Set-AzVmssOsProfile` cmdlets.
* Breaking changes
    - FilterExpression parameter is removed from `Get-AzVMImage` cmdlet.
    - AssignIdentity parameter is removed from `New-AzVmssConfig`, `New-AzVMConfig` and `Update-AzVM` cmdlets.
    - AutomaticRepairMaxInstanceRepairsPercent is removed from `New-AzVmssConfig` and `Update-AzVmss` cmdlets.
    - AvailabilitySetsColocationStatus, VirtualMachinesColocationStatus and VirtualMachineScaleSetsColocationStatus properties are removed from ProximityPlacementGroup.
    - MaxInstanceRepairsPercent property is removed from AutomaticRepairsPolicy.
    - The types of AvailabilitySets, VirtualMachines and VirtualMachineScaleSets are changed from IList<SubResource> to IList<SubResourceWithColocationStatus>.
* Description for `Get-AzVM` cmdlet has been updated to better describe it. 

## Version 3.7.0
* Added `Set-AzVmssOrchestrationServiceState` cmdlet.
* `Get-AzVmss` with -InstanceView shows OrchestrationService states.

## Version 3.6.0
* Added the following parameters to `New-AzDiskConfig` cmdlet: 
    - DiskIOPSReadOnly, DiskMBpsReadOnly, MaxSharesCount, GalleryImageReference
* Allowed Encryption property to Target parameter of `New-AzGalleryImageVersion` cmdlet.
* Fixed tempDisk issue for `Set-AzVmss` -Reimage and `Invoke-AzVMReimage` cmdlets. [#11354]
* Added support to below cmdlets for new SAP Extension
    - `Set-AzVMAEMExtension`
    - `Get-AzVMAEMExtension`
    - `Remove-AzVMAEMExtension`
    - `Update-AzVMAEMExtension`
* Fixed errors in examples of help document
* Showed the exact string value for VM PowerState in the table format.
* `New-AzVmssConfig`: fixed serialization of AutomaticRepairs property when SinglePlacementGroup is disabled. [#11257]

## Version 3.5.0
* Allowed empty value for ProximityPlacementGroupId during update

## Version 3.4.0
* Limit the number of VM status to 100 to avoid throttling when Get-AzVM -Status is performed without VM name.
* Add Update-AzDiskEncryptionSet cmdlet
* Add EncryptionType and DiskEncryptionSetId parameters to the following cmdlets:
    - New-AzDiskUpdateConfig, New-AzSnapshotUpdateConfig
* Add ColocationStatus parameter to Get-AzProximityPlacementGroup cmdlet.
* Fix broken example code for 'Revoke-AzSnapshotAccess' and 'Grant-AzSnapshotAccess'
* Fix broken example code for 'Set-AzDiskDiskEncryptionKey' and 'Set-AzDiskKeyEncryptionKey'

## Version 3.3.0
* Fix Set-AzVMCustomScriptExtension cmdlet for a VM with managed OD disk which does not have OS profile.
* Updated the example of `Set-AzVMAccessExtension` to use version 2.4 instead of 2.0

## Version 3.2.0
* Add ProximityPlacementGroupId parameter to the following cmdlets:
    - Update-AzAvailabilitySet, Update-AzVM, Update-AzVmss
* Change ProximityPlacementGroup parameter to ProximityPlacementGroupId parameter in New-AzVM and New-AzVmss.
  (ProximityPlacementGroup parameter is still supported as an alias)
* Update help message for VM and VMSS priority.
* Update references in .psd1 to use relative path

## Version 3.1.0
* VM Reapply feature
    - Add Reapply parameter to Set-AzVM cmdlet
* VM Scale Set AutomaticRepairs feature:
    - Add EnableAutomaticRepair, AutomaticRepairGracePeriod, and AutomaticRepairMaxInstanceRepairsPercent parameters to the following cmdlets:
        New-AzVmssConfig
        Update-AzVmss
* Cross tenant gallery image support for New-AzVM
* Add 'Spot' to the argument completer of Priority parameter in New-AzVM, New-AzVMConfig and New-AzVmss cmdlets
* Add DiskIOPSReadWrite and DiskMBpsReadWrite parameters to Add-AzVmssDataDisk cmdlet
* Change SourceImageId parameter of New-AzGalleryImageVersion cmdlet to optional
* Add OSDiskImage and DataDiskImage parameters to New-AzGalleryImageVersion cmdlet
* Add HyperVGeneration parameter to New-AzGalleryImageDefinition cmdlet
* Add SkipExtensionsOnOverprovisionedVMs parameters to New-AzVmss, New-AzVmssConfig and Update-AzVmss cmdlets

## Version 3.0.0
* Disk Encryption Set feature
    - New cmdlets:
        New-AzDiskEncryptionSetConfig
        New-AzDiskEncryptionSet
        Get-AzDiskEncryptionSet
        Remove-AzDiskEncryptionSet
    - DiskEncryptionSetId parameter is added to the following cmdlets:
        Set-AzImageOSDisk
        Set-AzVMOSDisk
        Set-AzVmssStorageProfile        
        Add-AzImageDataDisk
        New-AzVMDataDisk
        Set-AzVMDataDisk
        Add-AzVMDataDisk
        Add-AzVmssDataDisk
        Add-AzVmssVMDataDisk
    - DiskEncryptionSetId and EncryptionType parameters are added to the following cmdlets:
        New-AzDiskConfig
        New-AzSnapshotConfig
* Add PublicIPAddressVersion parameter to New-AzVmssIPConfig
* Move FileUris of custom script extension from public setting to protected setting
* Add ScaleInPolicy to New-AzVmss, New-AzVmssConfig and Update-AzVmss cmdlets
* Breaking changes
    - UploadSizeInBytes parameter is used instead of DiskSizeGB for New-AzDiskConfig when CreateOption is Upload
    - PublishingProfile.Source.ManagedImage.Id is replaced with StorageProfile.Source.Id in GalleryImageVersion object

## Version 2.7.0
* Add Priority, EvictionPolicy, and MaxPrice parameters to New-AzVM and New-AzVmss cmdlets
* Fix warning message and help document for Add-AzVMAdditionalUnattendContent and Add-AzVMSshPublicKey cmdlets
* Fix -skipVmBackup exception for Linux VMs with managed disks for Set-AzVMDiskEncryptionExtension. 
* Fix bug in update encryption settings in Set-AzVMDiskEncryptionExtension, two pass scenario.

## Version 2.6.0
* Add UploadSizeInBytes parameter tp New-AzDiskConfig
* Add Incremental parameter to New-AzSnapshotConfig
* Add a low priority virtual machine feature:
    - MaxPrice, EvictionPolicy and Priority parameters are added to New-AzVMConfig.
    - MaxPrice parameter is added to New-AzVmssConfig, Update-AzVM and Update-AzVmss cmdlets.
* Fix VM reference issue for Get-AzAvailabilitySet cmdlet when it lists all availability sets in the subscription.
* Fix the null exception for Get-AzRemoteDesktopFile.
* Fix VHD Seek method for end-relative position.
* Fix UltraSSD issue for New-AzVM and Update-AzVM.
* Fix code to allow non default extension publisher, type and name for Get-AzVMDiskEncryptionStatus

## Version 2.5.0
* Add VmssId to New-AzVMConfig cmdlet
* Add TerminateScheduledEvents and TerminateScheduledEventNotBeforeTimeoutInMinutes parameters to New-AzVmssConfig and Update-AzVmss
* Add HyperVGeneration property to VM image object
* Add Host and HostGroup features
    - New cmdlets:
        New-AzHostGroup
        New-AzHost
        Get-AzHostGroup
        Get-AzHost
        Remove-AzHostGroup
        Remove-AzHost
    - HostId parameter is added to New-AzVMConfig and New-AzVM
* Fixed miscellaneous typos across module
* Update example in `Invoke-AzVMRunCommand` documentation to use correct parameter name
* Update `-VolumeType` description in `Set-AzVMDiskEncryptionExtension` and `Set-AzVmssDiskEncryptionExtension` reference documentation

## Version 2.4.1
* Add missing properties (ComputerName, OsName, OsVersion and HyperVGeneration) of VM instance view object.

## Version 2.4.0
* Add HyperVGeneration parameter to New-AzImageConfig
* Use the extension type instead of the name when disabling vmss disk encryption

## Version 2.3.0
* New-AzVm and New-AzVmss simple parameter sets now accept the `ProximityPlacementGroup` parameter.
* Fix typo in `New-AzVM` reference documentation

## Version 2.2.0
* Added `NoWait` parameter that starts the operation and returns immediately, before the operation is completed.
    - Updated cmdlets:
        Export-AzLogAnalyticRequestRateByInterval
        Export-AzLogAnalyticThrottledRequest
        Remove-AzVM
        Remove-AzVMAccessExtension
        Remove-AzVMAEMExtension
        Remove-AzVMChefExtension
        Remove-AzVMCustomScriptExtension
        Remove-AzVMDiagnosticsExtension
        Remove-AzVMDiskEncryptionExtension
        Remove-AzVMDscExtension
        Remove-AzVMSqlServerExtension
        Restart-AzVM
        Set-AzVM
        Set-AzVMAccessExtension
        Set-AzVMADDomainExtension
        Set-AzVMAEMExtension
        Set-AzVMBginfoExtension
        Set-AzVMChefExtension
        Set-AzVMCustomScriptExtension
        Set-AzVMDiagnosticsExtension
        Set-AzVMDscExtension
        Set-AzVMExtension
        Start-AzVM
        Stop-AzVM
        Update-AzVM

## Version 2.1.0
* Add ProtectFromScaleIn and ProtectFromScaleSetAction parameters to Update-AzVmssVM cmdlet.
* New-AzVM simple parameter set now uses by default an available location if 'East US' is not supported

## Version 2.0.0
* Proximity placement group feature.
    - The following new cmdlets are added:
        New-AzProximityPlacementGroup
        Get-AzProximityPlacementGroup
        Remove-AzProximityPlacementGroup
    - The new parameter, ProximityPlacementGroupId, is added to the following cmdlets:
        New-AzAvailabilitySet
        New-AzVMConfig
        New-AzVmssConfig
* StorageAccountType parameter is added to New-AzGalleryImageVersion.
* TargetRegion of New-AzGalleryImageVersion can contain StorageAccountType.
* SkipShutdown switch parameter is added to Stop-AzVM and Stop-AzVmss
* Breaking changes
    - Set-AzVMBootDiagnostics is changed to Set-AzVMBootDiagnostic.
    - Export-AzLogAnalyticThrottledRequests is changed to Export-AzLogAnalyticThrottledRequests.

## Version 1.8.0
* Fix issue with AEM installation if resource ids of disks had lowercase resourcegroups in resource id
* Updated cmdlets with plural nouns to singular, and deprecated plural names.
* Fix documentation for wildcards

## Version 1.7.0
* Add HyperVGeneration parameter to New-AzDiskConfig and New-AzSnapshotConfig
* Allow VM creation with galley image from other tenants. 

## Version 1.6.0
* Fix issue with path resolution in Get-AzVmBootDiagnosticsData
* Update Compute client library to 25.0.0.
* Add new parameter sets to Set-AzVMCustomScriptExtension
    - Accepts PSVirtualMachine object from pipeline
    - Accepts Resource Id and a VirtualMachineCustomScriptExtensionContext also from pipeline

## Version 1.5.0
* Add wildcard support to Get cmdlets

## Version 1.4.0
* Fix issue with ID parameter sets
* Update Get-AzVMExtension to list all installed extension if Name parameter is not provided
* Add Tag and ResourceId parameters to Update-AzImage cmdlet
* Get-AzVmssVM without instance ID and with InstanceView can list VMSS VMs with instance view.

## Version 1.3.0
* AEM extension: Add support for UltraSSD and P60,P70 and P80 disks
* Update help description for Set-AzVMBootDiagnostics
* Update help description and example for Update-AzImage

## Version 1.2.0
* Add Invoke-AzVMReimage cmdlet
* Add TempDisk parameter to Set-AzVmss
* Fix the warning message of New-AzVM
* Add ProvisionAfterExtension parameter to Add-AzVmssExtension

## Version 1.1.0
* Name is now optional in ID parameter set for Restart/Start/Stop/Remove/Set-AzVM and Save-AzVMImage
* Updated the description of ID in help files
* Fix backward compatibility issue with Az.Accounts module

## Version 1.0.0
* General availability of `Az.Compute` module
* Breaking changes
    - IdentityIds are removed from Identity property in PSVirtualMachine and PSVirtualMachineScaleSet object.
    - The type of InstanceView property of PSVirtualMachineScaleSetVM object is changed from VirtualMachineInstanceView to VirtualMachineScaleSetVMInstanceView.
    - AutoOSUpgradePolicy and AutomaticOSUpgrade properties are removed from UpgradePolicy property.
    - The type of Sku property in PSSnapshotUpdate object is changed from DiskSku to SnapshotSku.
    - VmScaleSetVMParameterSet is removed from Add-AzVMDataDisk.<|MERGE_RESOLUTION|>--- conflicted
+++ resolved
@@ -20,7 +20,10 @@
 
 -->
 ## Upcoming Release
-<<<<<<< HEAD
+* `Add-AzVhd` has the following new functionalities:
+    - if a VHDX file is given as `-LocalFilePath`, it coverts to a VHD file using Hyper-V. Throws error if Hyper-V is not found.
+    - if a VHD file given in `-LocalFilePath` is dynamically sized, it will covert it to fixed size using Hyper-V. Throws error if Hyper-V is not found.
+    - if a VHD file given in `-LocalFilePath` needs resizing, it will resize it using Hyper-V. Throws error if Hyper-V is not found.
 * Added `UserData` parameter to the following cmdlets:
     - `Get-AzVm`
     - `Get-AzVmss`
@@ -33,12 +36,6 @@
     - `Update-AzVmss`
     - `Update-AzVmssVm`
   When UserData is provided as a string to a cmdlet, the cmdlet will base64 encode the parameter if it is not already and inform the user of this new value.
-=======
-* `Add-AzVhd` has the following new functionalities:
-    - if a VHDX file is given as `-LocalFilePath`, it coverts to a VHD file using Hyper-V. Throws error if Hyper-V is not found.
-    - if a VHD file given in `-LocalFilePath` is dynamically sized, it will covert it to fixed size using Hyper-V. Throws error if Hyper-V is not found.
-    - if a VHD file given in `-LocalFilePath` needs resizing, it will resize it using Hyper-V. Throws error if Hyper-V is not found.
->>>>>>> d1f7ed53
 
 ## Version 4.20.0
 * Added cmdlets to support gallery applications and versions:
