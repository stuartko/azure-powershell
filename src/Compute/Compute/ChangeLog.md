--- conflicted
+++ resolved
@@ -20,7 +20,14 @@
 
 -->
 ## Upcoming Release
-<<<<<<< HEAD
+* Contains updates to the following powershell cmdlets
+    - `SetAzVmssDiskEncryptionExtension` : Added extension parameters for the cmdlet to work with test extensions and parameter `EncryptFormatAll` for Virtual Machine Scale Sets
+    - `GetAzVmssVMDiskEncryptionStatus`	 : Modified the functionality of the cmdlet to properly display the encryption status of data disks of Virtual Machine Scale Sets
+    - `SetAzDiskEncryptionExtension`     : Fixed a bug in the cmdlet in the migrate scenario from 2pass to 1pass encryption
+* `Add-AzVhd` has the following new functionalities:
+    - if a VHDX file is given as `-LocalFilePath`, it coverts to a VHD file using Hyper-V. Throws error if Hyper-V is not found.
+    - if a VHD file given in `-LocalFilePath` is dynamically sized, it will covert it to fixed size using Hyper-V. Throws error if Hyper-V is not found.
+    - if a VHD file given in `-LocalFilePath` needs resizing, it will resize it using Hyper-V. Throws error if Hyper-V is not found.
 * Added string parameter `PublicNetworkAccess` to the following cmdlets:
     - `New-AzDiskConfig`
     - `New-AzDiskUpdateConfig`
@@ -31,16 +38,6 @@
     - `New-AzDiskUpdateConfig`
     - `New-AzSnapshotConfig`
 * Added `CompletionPercent` property to the PSSNapshot model so it is visible to the user.
-=======
-* Contains updates to the following powershell cmdlets
-    - `SetAzVmssDiskEncryptionExtension` : Added extension parameters for the cmdlet to work with test extensions and parameter `EncryptFormatAll` for Virtual Machine Scale Sets
-    - `GetAzVmssVMDiskEncryptionStatus`	 : Modified the functionality of the cmdlet to properly display the encryption status of data disks of Virtual Machine Scale Sets
-    - `SetAzDiskEncryptionExtension`     : Fixed a bug in the cmdlet in the migrate scenario from 2pass to 1pass encryption
-* `Add-AzVhd` has the following new functionalities:
-    - if a VHDX file is given as `-LocalFilePath`, it coverts to a VHD file using Hyper-V. Throws error if Hyper-V is not found.
-    - if a VHD file given in `-LocalFilePath` is dynamically sized, it will covert it to fixed size using Hyper-V. Throws error if Hyper-V is not found.
-    - if a VHD file given in `-LocalFilePath` needs resizing, it will resize it using Hyper-V. Throws error if Hyper-V is not found.
->>>>>>> f65d671c
 
 ## Version 4.20.0
 * Added cmdlets to support gallery applications and versions:
