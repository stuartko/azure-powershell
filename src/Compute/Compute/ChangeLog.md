
<!--
    Please leave this section at the top of the change log.

    Changes for the upcoming release should go under the section titled "Upcoming Release", and should adhere to the following format:

    ## Upcoming Release
    * Overview of change #1
        - Additional information about change #1
    * Overview of change #2
        - Additional information about change #2
        - Additional information about change #2
    * Overview of change #3
    * Overview of change #4
        - Additional information about change #4

    ## YYYY.MM.DD - Version X.Y.Z (Previous Release)
    * Overview of change #1
        - Additional information about change #1
-->
## Upcoming Release
<<<<<<< HEAD
* Add SkipExtensionsOnOverprovisionedVMs parameters to New-AzVmss, New-AzVmssConfig and Update-AzVmss cmdlets
=======

## Version 3.1.0
>>>>>>> 3b78a75d
* VM Reapply feature
    - Add Reapply parameter to Set-AzVM cmdlet
* VM Scale Set AutomaticRepairs feature:
    - Add EnableAutomaticRepair, AutomaticRepairGracePeriod, and AutomaticRepairMaxInstanceRepairsPercent parameters to the following cmdlets:
        New-AzVmssConfig
        Update-AzVmss
* Cross tenant gallery image support for New-AzVM
* Add 'Spot' to the argument completer of Priority parameter in New-AzVM, New-AzVMConfig and New-AzVmss cmdlets
* Add DiskIOPSReadWrite and DiskMBpsReadWrite parameters to Add-AzVmssDataDisk cmdlet
* Change SourceImageId parameter of New-AzGalleryImageVersion cmdlet to optional
* Add OSDiskImage and DataDiskImage parameters to New-AzGalleryImageVersion cmdlet
* Add HyperVGeneration parameter to New-AzGalleryImageDefinition cmdlet

## Version 3.0.0
* Disk Encryption Set feature
    - New cmdlets:
        New-AzDiskEncryptionSetConfig
        New-AzDiskEncryptionSet
        Get-AzDiskEncryptionSet
        Remove-AzDiskEncryptionSet
    - DiskEncryptionSetId parameter is added to the following cmdlets:
        Set-AzImageOSDisk
        Set-AzVMOSDisk
        Set-AzVmssStorageProfile        
        Add-AzImageDataDisk
        New-AzVMDataDisk
        Set-AzVMDataDisk
        Add-AzVMDataDisk
        Add-AzVmssDataDisk
        Add-AzVmssVMDataDisk
    - DiskEncryptionSetId and EncryptionType parameters are added to the following cmdlets:
        New-AzDiskConfig
        New-AzSnapshotConfig
* Add PublicIPAddressVersion parameter to New-AzVmssIPConfig
* Move FileUris of custom script extension from public setting to protected setting
* Add ScaleInPolicy to New-AzVmss, New-AzVmssConfig and Update-AzVmss cmdlets
* Breaking changes
    - UploadSizeInBytes parameter is used instead of DiskSizeGB for New-AzDiskConfig when CreateOption is Upload
    - PublishingProfile.Source.ManagedImage.Id is replaced with StorageProfile.Source.Id in GalleryImageVersion object

## Version 2.7.0
* Add Priority, EvictionPolicy, and MaxPrice parameters to New-AzVM and New-AzVmss cmdlets
* Fix warning message and help document for Add-AzVMAdditionalUnattendContent and Add-AzVMSshPublicKey cmdlets
* Fix -skipVmBackup exception for Linux VMs with managed disks for Set-AzVMDiskEncryptionExtension. 
* Fix bug in update encryption settings in Set-AzVMDiskEncryptionExtension, two pass scenario.

## Version 2.6.0
* Add UploadSizeInBytes parameter tp New-AzDiskConfig
* Add Incremental parameter to New-AzSnapshotConfig
* Add a low priority virtual machine feature:
    - MaxPrice, EvictionPolicy and Priority parameters are added to New-AzVMConfig.
    - MaxPrice parameter is added to New-AzVmssConfig, Update-AzVM and Update-AzVmss cmdlets.
* Fix VM reference issue for Get-AzAvailabilitySet cmdlet when it lists all availability sets in the subscription.
* Fix the null exception for Get-AzRemoteDesktopFile.
* Fix VHD Seek method for end-relative position.
* Fix UltraSSD issue for New-AzVM and Update-AzVM.
* Fix code to allow non default extension publisher, type and name for Get-AzVMDiskEncryptionStatus

## Version 2.5.0
* Add VmssId to New-AzVMConfig cmdlet
* Add TerminateScheduledEvents and TerminateScheduledEventNotBeforeTimeoutInMinutes parameters to New-AzVmssConfig and Update-AzVmss
* Add HyperVGeneration property to VM image object
* Add Host and HostGroup features
    - New cmdlets:
        New-AzHostGroup
        New-AzHost
        Get-AzHostGroup
        Get-AzHost
        Remove-AzHostGroup
        Remove-AzHost
    - HostId parameter is added to New-AzVMConfig and New-AzVM
* Fixed miscellaneous typos across module
* Update example in `Invoke-AzVMRunCommand` documentation to use correct parameter name
* Update `-VolumeType` description in `Set-AzVMDiskEncryptionExtension` and `Set-AzVmssDiskEncryptionExtension` reference documentation

## Version 2.4.1
* Add missing properties (ComputerName, OsName, OsVersion and HyperVGeneration) of VM instance view object.

## Version 2.4.0
* Add HyperVGeneration parameter to New-AzImageConfig
* Use the extension type instead of the name when disabling vmss disk encryption

## Version 2.3.0
* New-AzVm and New-AzVmss simple parameter sets now accept the `ProximityPlacementGroup` parameter.
* Fix typo in `New-AzVM` reference documentation

## Version 2.2.0
* Added `NoWait` parameter that starts the operation and returns immediately, before the operation is completed.
    - Updated cmdlets:
        Export-AzLogAnalyticRequestRateByInterval
        Export-AzLogAnalyticThrottledRequest
        Remove-AzVM
        Remove-AzVMAccessExtension
        Remove-AzVMAEMExtension
        Remove-AzVMChefExtension
        Remove-AzVMCustomScriptExtension
        Remove-AzVMDiagnosticsExtension
        Remove-AzVMDiskEncryptionExtension
        Remove-AzVMDscExtension
        Remove-AzVMSqlServerExtension
        Restart-AzVM
        Set-AzVM
        Set-AzVMAccessExtension
        Set-AzVMADDomainExtension
        Set-AzVMAEMExtension
        Set-AzVMBginfoExtension
        Set-AzVMChefExtension
        Set-AzVMCustomScriptExtension
        Set-AzVMDiagnosticsExtension
        Set-AzVMDscExtension
        Set-AzVMExtension
        Start-AzVM
        Stop-AzVM
        Update-AzVM

## Version 2.1.0
* Add ProtectFromScaleIn and ProtectFromScaleSetAction parameters to Update-AzVmssVM cmdlet.
* New-AzVM simple parameter set now uses by default an available location if 'East US' is not supported

## Version 2.0.0
* Proximity placement group feature.
    - The following new cmdlets are added:
        New-AzProximityPlacementGroup
        Get-AzProximityPlacementGroup
        Remove-AzProximityPlacementGroup
    - The new parameter, ProximityPlacementGroupId, is added to the following cmdlets:
        New-AzAvailabilitySet
        New-AzVMConfig
        New-AzVmssConfig
* StorageAccountType parameter is added to New-AzGalleryImageVersion.
* TargetRegion of New-AzGalleryImageVersion can contain StorageAccountType.
* SkipShutdown switch parameter is added to Stop-AzVM and Stop-AzVmss
* Breaking changes
    - Set-AzVMBootDiagnostics is changed to Set-AzVMBootDiagnostic.
    - Export-AzLogAnalyticThrottledRequests is changed to Export-AzLogAnalyticThrottledRequests.

## Version 1.8.0
* Fix issue with AEM installation if resource ids of disks had lowercase resourcegroups in resource id
* Updated cmdlets with plural nouns to singular, and deprecated plural names.
* Fix documentation for wildcards

## Version 1.7.0
* Add HyperVGeneration parameter to New-AzDiskConfig and New-AzSnapshotConfig
* Allow VM creation with galley image from other tenants. 

## Version 1.6.0
* Fix issue with path resolution in Get-AzVmBootDiagnosticsData
* Update Compute client library to 25.0.0.
* Add new parameter sets to Set-AzVMCustomScriptExtension
    - Accepts PSVirtualMachine object from pipeline
    - Accepts Resource Id and a VirtualMachineCustomScriptExtensionContext also from pipeline

## Version 1.5.0
* Add wildcard support to Get cmdlets

## Version 1.4.0
* Fix issue with ID parameter sets
* Update Get-AzVMExtension to list all installed extension if Name parameter is not provided
* Add Tag and ResourceId parameters to Update-AzImage cmdlet
* Get-AzVmssVM without instance ID and with InstanceView can list VMSS VMs with instance view.

## Version 1.3.0
* AEM extension: Add support for UltraSSD and P60,P70 and P80 disks
* Update help description for Set-AzVMBootDiagnostics
* Update help description and example for Update-AzImage

## Version 1.2.0
* Add Invoke-AzVMReimage cmdlet
* Add TempDisk parameter to Set-AzVmss
* Fix the warning message of New-AzVM
* Add ProvisionAfterExtension parameter to Add-AzVmssExtension

## Version 1.1.0
* Name is now optional in ID parameter set for Restart/Start/Stop/Remove/Set-AzVM and Save-AzVMImage
* Updated the description of ID in help files
* Fix backward compatibility issue with Az.Accounts module

## Version 1.0.0
* General availability of `Az.Compute` module
* Breaking changes
    - IdentityIds are removed from Identity property in PSVirtualMachine and PSVirtualMachineScaleSet object.
    - The type of InstanceView property of PSVirtualMachineScaleSetVM object is changed from VirtualMachineInstanceView to VirtualMachineScaleSetVMInstanceView.
    - AutoOSUpgradePolicy and AutomaticOSUpgrade properties are removed from UpgradePolicy property.
    - The type of Sku property in PSSnapshotUpdate object is changed from DiskSku to SnapshotSku.
    - VmScaleSetVMParameterSet is removed from Add-AzVMDataDisk.<|MERGE_RESOLUTION|>--- conflicted
+++ resolved
@@ -19,12 +19,8 @@
         - Additional information about change #1
 -->
 ## Upcoming Release
-<<<<<<< HEAD
-* Add SkipExtensionsOnOverprovisionedVMs parameters to New-AzVmss, New-AzVmssConfig and Update-AzVmss cmdlets
-=======
 
 ## Version 3.1.0
->>>>>>> 3b78a75d
 * VM Reapply feature
     - Add Reapply parameter to Set-AzVM cmdlet
 * VM Scale Set AutomaticRepairs feature:
@@ -37,6 +33,7 @@
 * Change SourceImageId parameter of New-AzGalleryImageVersion cmdlet to optional
 * Add OSDiskImage and DataDiskImage parameters to New-AzGalleryImageVersion cmdlet
 * Add HyperVGeneration parameter to New-AzGalleryImageDefinition cmdlet
+* Add SkipExtensionsOnOverprovisionedVMs parameters to New-AzVmss, New-AzVmssConfig and Update-AzVmss cmdlets
 
 ## Version 3.0.0
 * Disk Encryption Set feature
