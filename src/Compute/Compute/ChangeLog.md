
<!--
    Please leave this section at the top of the change log.

    Changes for the upcoming release should go under the section titled "Upcoming Release", and should adhere to the following format:

    ## Upcoming Release
    * Overview of change #1
        - Additional information about change #1
    * Overview of change #2
        - Additional information about change #2
        - Additional information about change #2
    * Overview of change #3
    * Overview of change #4
        - Additional information about change #4

    ## YYYY.MM.DD - Version X.Y.Z (Previous Release)
    * Overview of change #1
        - Additional information about change #1

-->
## Upcoming Release
* Updated `Set-AzVmExtension` cmdlet to properly display `-Name` and `-Location` parameters as mandatory.
* Edited `New-AzVmssConfig` second example so it runs successfully by changing the Tag input to the correct format. 
<<<<<<< HEAD
* Added `Hibernate` parameter to `Stop-AzVm` cmdlet. 
  Added `HibernationEnabled` parameter to `New-AzVm`, `New-AzVmConfig`, and `Update-AzVm` cmdlets.
=======
* Added `EnableHotpatching` parameter to the `Set-AzVmssOSProfile` cmdlet.
>>>>>>> 559e6060

## Version 4.22.0
* Updated `UserData` parameter in VM and VMSS cmdlets to pipe by the Property Name to ensure piping scenarios occur correctly.
* Changed `New-AzVM` cmdlet when using the SimpleParameterSet to not create a `PublicIPAddress` when a `PublicIPAddress` name is not provided.
* Added `PlatformFaultDomain` parameter to cmdlets: `New-AzVM` and `New-AzVMConfig`
* Added `-Feature` parameter for `New-AzGalleryImageDefinition`
* Added `DiffDiskPlacement` string parameter to `Set-AzVmOSDisk` and `Set-AzVmssStorageProfile` cmdlets.

## Version 4.21.0
* Contains updates to the following powershell cmdlets
    - `SetAzVmssDiskEncryptionExtension` : Added extension parameters for the cmdlet to work with test extensions and parameter `EncryptFormatAll` for Virtual Machine Scale Sets
    - `GetAzVmssVMDiskEncryptionStatus`	 : Modified the functionality of the cmdlet to properly display the encryption status of data disks of Virtual Machine Scale Sets
    - `SetAzDiskEncryptionExtension`     : Fixed a bug in the cmdlet in the migrate scenario from 2pass to 1pass encryption
* Added `Add-AzVhd` to convert VHD using Hyper-V
* Added `UserData` parameter to VM and VMSS cmdlets
* Added string parameter `PublicNetworkAccess` to DiskConfig and SnapshotConfig cmdlets
* Added boolean parameter `AcceleratedNetwork` to DiskConfig and SnapshotConfig cmdlets
* Added `CompletionPercent` property to the PSSnapshot model so it is visible to the user.

## Version 4.20.0
* Added cmdlets to support gallery applications and versions:
    - Get-AzGalleryApplication
    - Get-AzGalleryApplicationVersion
    - New-AzGalleryApplication
    - New-AzGalleryApplicationVersion
    - Remove-AzGalleryApplication
    - Remove-AzGalleryApplicationVersion
    - Update-AzGalleryApplication
    - Update-AzGalleryApplicationVersion

## Version 4.19.0
* Update-AzVM will update ApplicationProfile.
* Added new cmdlets:
    - Add-AzVmssRunCommand
    - Remove-AzVmssRunCommand

## Version 4.18.0
* Added cmdlets for adding VMGalleryApplication property to VM/VMSS
    - New-AzVmGalleryApplication
    - New-AzVmssGalleryApplication
    - Add-AzVmGalleryApplication
    - Add-AzVmssGalleryApplication
    - Remove-AzVmGalleryApplication
    - Remove-AzVmssGalleryApplication
* Added support for proxy and debug settings for VM Extension for SAP (AEM)
* Updated New-AzGalleryImageVersion to take in the 'Encryption' property correctly from '-TargetRegion' parameter. 
* Updated Set-AzVmBootDiagnostic to default to managed storage account if not provided.
* Edited New-AzVmss defaulting behavior when `OrchestrationMode` is set to Flexible.
    - Removed NAT Pool.
    - Removed UpgradePolicy. Throws an error if provided.
    - SinglePlacementGroup must be false. Throws an error if true. 
    - Networking Profile's API version is 2020-11-01 or later.
    - Networking Profile IP Configurations Primary property is set to true.

## Version 4.17.1
* Updated Compute .NET SDK package reference to version 49.1.0
* Fixed a bug in `Get-AzVM` that caused incorrect power status output.

## Version 4.17.0
* Added new parameters `-LinuxConfigurationPatchMode`, `-WindowsConfigurationPatchMode`, and `-LinuxConfigurationProvisionVMAgent` to `Set-AzVmssOSProfile`
* Added new parameters `-SshKeyName` and `-GenerateSshKey` to `New-AzVM` to create a VM with SSH
* Fixed a bug in `Add-AzVHD` on Linux that caused uploads to fail for certain destination URI
* Added new cmdlets for Restore Points and Restore Point Collection:
    - 'New-AzRestorePoint'
    - 'New-AzRestorePointCollection'
    - 'Get-AzRestorePoint'
    - 'Get-AzRestorePointCollection'
    - 'Update-AzRestorePointCollection'
    - 'Remove-AzRestorePoint'
    - 'Remove-AzRestorePointCollection'
* Added new parameters '-EnableSpotRestore' and '-SpotRestoreTimeout' to 'New-AzVMSSConfig' to enable Spot Restore Policy 
* Added new cmdlets: `Update-AzCapacityReservationGroup` and `Update-AzCapacityReservation`

## Version 4.16.0
* Fixed the warning in `New-AzVM` cmdlet stating the sku of the VM is being defaulted even if a sku size is provided by the user. Now it only occurs when the user does not provide a sku size.
* Edited `Set-AzVmOperatingSystem` cmdlet to no longer overwrite any existing EnableAutomaticUpdates value on the passed in virtual machine if it exists.
* Updated Compute module to use the latest .Net SDK version 48.0.0.
* Added new cmdlets for the Capacity Reservation Feature:
    - `New-AzCapacityReservationGroup`
    - `Remove-AzCapacityReservationGroup`
    - `Get-AzCapacityReservationGroup`
    - `New-AzCapacityReservation`
    - `Remove-AzCapacityReservation`
    - `Get-AzCapacityReservation`
* Added a new parameter `-CapacityReservationGroupId` to the following cmdlets:
    - `New-AzVm`
    - `New-AzVmConfig`
    - `New-AzVmss`
    - `New-AzVmssConfig`
    - `Update-AzVm`
    - `Update-AzVmss`

## Version 4.15.0
* Added optional parameter `-OrchestrationMode` to `New-AzVmss` and `New-AzVmssConfig`
* Updated the following cmdlets to work when the resource uses a remote image source using AKS or Shared Image Gallery.
    - `Update-AzVm`
    - `Update-AzVmss`
    - `Update-AzGalleryImageVersion`
* Added parameters `-EnableCrossZoneUpgrade` and `-PrioritizeUnhealthyInstance` to the `Set-AzVmssRollingUpgradePolicy`  
* Added `AssessmentMode` parameter to the `Set-AzVMOperatingSystem` cmdlet.
* Fixed a bug in `Add-AzVmssNetworkInterfaceConfiguration`
* Fixed IOPS and throughput check in `Test-AzVMAEMExtension`
* Added new cmdlets for 2020-12-01 DiskRP API version
    - New-AzDiskPurchasePlanConfig
    - Set-AzDiskSecurityProfile
* Changed Cmdlets for 2020-12-01 DiskRP API version
    - New-AzDiskConfig
    - New-AzSnapshotConfig
    - New-AzSnapshotUpdateConfig
    - New-AzDiskUpdateConfig
    - New-AzDiskEncryptionSetConfig
    - Update-AzDiskEncryptionSet

## Version 4.14.0
* Updated Compute module to use the latest .Net SDK version 47.0.0.

## Version 4.13.0
* Added `Invoke-AzVmInstallPatch` to support patch installation in VMs using PowerShell.
* Updated Compute module to use the latest .Net SDK version 46.0.0.
* Added optional parameter `-EdgeZone` to the following cmdlets:
    - `Get-AzVMImage
    - `Get-AzVMImageOffer`
    - `Get-AzVMImageSku`
    - `New-AzDiskConfig`
    - `New-AzImageConfig`
    - `New-AzSnapshotConfig`
    - `New-AzVM`
    - `New-AzVmssConfig`
    - `New-AzVMSS`
* Added cmdlets to create, update, delete, and get new Azure resource: Ssh Public Key
    - `New-AzSshKey`
    - `Remove-AzSshKey`
    - `Get-AzSshKey`
    - `Update-AzSshKey`

## Version 4.12.0
* Updated the `Set-AzVMDiskEncryptionExtension` cmdlet to support ADE extension migration from two pass (version with AAD input parameters) to single pass (version without AAD input parameters).
    - Added a switch parameter `-Migrate` to trigger migration workflow.
    - Added a switch parameter `-MigrationRecovery` to trigger recovery workflow for VMs experiencing failures after migration from two pass ADE.
* Added `Win2019Datacenter` in the argument completer list for `Image` parameter in the `New-AzVM` cmdlet.

## Version 4.11.0
* Fixed a bug when 1 data disk attached to VMSS for Remove-AzVmssDataDisk [#13368]
* Added new cmdlets to support TrustedLaunch related cmdlets:
    - `Set-AzVmSecurityProfile`
    - `Set-AzVmUefi`
    - `Set-AzVmssSecurityProfile`
    - `Set-AzVmssUefi`
* Edited default value for Size parameter in New-AzVM cmdlet from Standard_DS1_v2 to Standard_D2s_v3.

## Version 4.10.0
* Added parameter `-EnableHotpatching` to the `Set-AzVMOperatingSystem` cmdlet for Windows machines. 
* Added parameter `-PatchMode` to the Linux parameter sets in the cmdlet `Set-AzVMOperatingSystem`. 
* [Breaking Change] Breaking changes for users in the public preview for the VM Guest Patching feature.
    - Removed property `RebootStatus` from the `Microsoft.Azure.Management.Compute.Models.LastPatchInstallationSummary` object. 
    - Removed property `StartedBy` from the `Microsoft.Azure.Management.Compute.Models.LastPatchInstallationSummary` object.
    - Renamed property `Kbid` to `KbId` in the `Microsoft.Azure.Management.Compute.Models.VirtualMachineSoftwarePatchProperties` object. 
    - Renamed property `patches` to `availablePatches` in the `Microsoft.Azure.Management.Compute.Models.VirtualMachineAssessPatchesResult` object. 
    - Renamed object `Microsoft.Azure.Management.Compute.Models.SoftwareUpdateRebootBehavior` to `Microsoft.Azure.Management.Compute.Models.VMGuestPatchRebootBehavior`.
    - Renamed object `Microsoft.Azure.Management.Compute.Models.InGuestPatchMode` to `Microsoft.Azure.Management.Compute.Models.WindowsVMGuestPatchMode`.
* [Breaking Change] Removed all `ContainerService` cmdlets. The Container Service API was deprecated in January 2020. 
    - `Add-AzContainerServiceAgentPoolProfile`
    - `Get-AzContainerService`
    - `New-AzContainerService`
    - `New-AzContainerServiceConfig`
    - `Remove-AzContainerService`
    - `Remove-AzContainerServiceAgentPoolProfile`
    - `Update-AzContainerService`

## Version 4.9.0
* Added parameter `-EnableAutomaticUpgrade` to `Set-AzVmExtension` and `Add-AzVmssExtension`.
* Removed FilterExpression parameter from `Get-AzVMImage` cmdlet documentation. 
* Added deprecation message to the ContainerService cmdlets:
    - `Add-AzureRmContainerServiceAgentPoolProfileCommand`
    - `Get-AzContainerService`
    - `New-AzContainerService`
    - `New-AzContainerServiceConfig`
    - `Remove-AzContainerService`
    - `Remove-AzContainerServiceAgentPoolProfile`
    - `Update-AzContainerService`
* Added parameter `-BurstingEnabled` to `New-AzDiskConfig` and `New-AzDiskUpdateConfig`
* Added `-GroupByApplicationId` and `-GroupByUserAgent` parameters to the `Export-AzLogAnalyticThrottledRequest` and `Export-AzLogAnalyticRequestRateByInterval` cmdlets.
* Added `VMParameterSet` parameter set to `Get-AzVMExtension` cmdlet. Added new parameter `-VM` to this parameter set. 

## Version 4.8.0
* New parameter `VM` in new parameter set `VMParameterSet` added to `Get-AzVMDscExtensionStatus` and `Get-AzVMDscExtension` cmdlets. 
* Edited `New-AzSnapshot` cmdlet to check for existing snapshot with the same name in the same resource group. 
    - Throws an error if a duplicate snapshot exists. 

## Version 4.7.0
* Edited Get-AzVm to filter by `-Name` prior to checking for throttling due to too many resources. 
* New cmdlet `Start-AzVmssRollingExtensionUpgrade`.
## Version 4.6.0
* Added `-VmssId` parameter to `New-AzVm`
* Added `PlatformFaultDomainCount` parameter to the `New-AzVmss` cmdlet.
* New cmdlet `Get-AzDiskEncryptionSetAssociatedResource`
* Added `Tier` and `LogicalSectorSize` optional parameters to the New-AzDiskConfig cmdlet. 
* Added `Tier`, `MaxSharesCount`, `DiskIOPSReadOnly`, and `DiskMBpsReadOnly` optional parameters to the `New-AzDiskUpdateConfig` cmdlet. 
* Modified `Get-AzVmBootDiagnostics` cmdlet to use the new RetrieveBootDiagnosticsData API instead of directly accessing the BootDiagnostics properties on the virtual machine.  

## Version 4.5.0
* Fixed issue in `Update-ASRRecoveryPlan` by populating FailoverTypes
* Added the `-Top` and `-OrderBy` optional parameters to the `Get-AzVmImage` cmdlet. 

## Version 4.4.0
* Added the `-EncryptionType` optional parameter to `New-AzVmDiskEncryptionSetConfig`
* New cmdlets for new resource type: DiskAccess `Get-AzDiskAccess`, `New-AzDiskAccess`, `Get-AzDiskAccess`
* Added optional parameters `-DiskAccessId` and `-NetworkAccessPolicy` to `New-AzSnapshotConfig`
* Added optional parameters `-DiskAccessId` and `-NetworkAccessPolicy` to `New-AzDiskConfig`
* Added `PatchStatus` property to VirtualMachine Instance View
* Added `VMHealth` property to the virtual machine's instance view, which is the returned object when `Get-AzVm` is invoked with `-Status`
* Added `AssignedHost` field to `Get-AzVM` and `Get-AzVmss` instance views. The field shows the resource id of the virtual machine instance
* Added optional parameter `-SupportAutomaticPlacement` to `New-AzHostGroup` 
* Added the `-HostGroupId` parameter to `New-AzVm` and `New-AzVmss`

## Version 4.3.1
* Patched `-EncryptionAtHost` parameter in `New-AzVm` to remove default value of false [#12776]

## Version 4.3.0
* Added `-EncryptionAtHost` parameter to `New-AzVm`, `New-AzVmss`, `New-AzVMConfig`, `New-AzVmssConfig`, `Update-AzVM`, and `Update-AzVmss`
* Added `SecurityProfile` to `Get-AzVM` and `Get-AzVmss` return object
* Added `-InstanceView` switch as optional parameter to `Get-AzHostGroup`
* Added new cmdlet `Invoke-AzVmPatchAssessment`

## Version 4.2.1
* Added warning when using `New-AzVmss` without "latest" image version
* Added '-Location' as optional positional parameter to Get-AzComputeResourceSku cmdlet

## Version 4.2.0
* Added SimulateEviction parameter to Set-AzVM and Set-AzVmssVM cmdlets.
* Added 'Premium_LRS' to the argument completer of StorageAccountType parameter for New-AzGalleryImageVersion cmdlet.
* Added Substatuses to VMCustomScriptExtension [#11297]
* Added 'Delete' to the argument completer of EvictionPolicy parameter for New-AzVM and New-AzVMConfig cmdlets.
* Fixed name of new VM Extension for SAP

## Version 4.1.0
* Added HostId parameter to `Update-AzVM` cmdlet
* Updated Help documents for `New-AzVMConfig`, `New-AzVmssConfig`, `Update-AzVmss`, `Set-AzVMOperatingSystem` and `Set-AzVmssOsProfile` cmdlets.
* Breaking changes
    - FilterExpression parameter is removed from `Get-AzVMImage` cmdlet.
    - AssignIdentity parameter is removed from `New-AzVmssConfig`, `New-AzVMConfig` and `Update-AzVM` cmdlets.
    - AutomaticRepairMaxInstanceRepairsPercent is removed from `New-AzVmssConfig` and `Update-AzVmss` cmdlets.
    - AvailabilitySetsColocationStatus, VirtualMachinesColocationStatus and VirtualMachineScaleSetsColocationStatus properties are removed from ProximityPlacementGroup.
    - MaxInstanceRepairsPercent property is removed from AutomaticRepairsPolicy.
    - The types of AvailabilitySets, VirtualMachines and VirtualMachineScaleSets are changed from IList<SubResource> to IList<SubResourceWithColocationStatus>.
* Description for `Get-AzVM` cmdlet has been updated to better describe it. 

## Version 3.7.0
* Added `Set-AzVmssOrchestrationServiceState` cmdlet.
* `Get-AzVmss` with -InstanceView shows OrchestrationService states.

## Version 3.6.0
* Added the following parameters to `New-AzDiskConfig` cmdlet: 
    - DiskIOPSReadOnly, DiskMBpsReadOnly, MaxSharesCount, GalleryImageReference
* Allowed Encryption property to Target parameter of `New-AzGalleryImageVersion` cmdlet.
* Fixed tempDisk issue for `Set-AzVmss` -Reimage and `Invoke-AzVMReimage` cmdlets. [#11354]
* Added support to below cmdlets for new SAP Extension
    - `Set-AzVMAEMExtension`
    - `Get-AzVMAEMExtension`
    - `Remove-AzVMAEMExtension`
    - `Update-AzVMAEMExtension`
* Fixed errors in examples of help document
* Showed the exact string value for VM PowerState in the table format.
* `New-AzVmssConfig`: fixed serialization of AutomaticRepairs property when SinglePlacementGroup is disabled. [#11257]

## Version 3.5.0
* Allowed empty value for ProximityPlacementGroupId during update

## Version 3.4.0
* Limit the number of VM status to 100 to avoid throttling when Get-AzVM -Status is performed without VM name.
* Add Update-AzDiskEncryptionSet cmdlet
* Add EncryptionType and DiskEncryptionSetId parameters to the following cmdlets:
    - New-AzDiskUpdateConfig, New-AzSnapshotUpdateConfig
* Add ColocationStatus parameter to Get-AzProximityPlacementGroup cmdlet.
* Fix broken example code for 'Revoke-AzSnapshotAccess' and 'Grant-AzSnapshotAccess'
* Fix broken example code for 'Set-AzDiskDiskEncryptionKey' and 'Set-AzDiskKeyEncryptionKey'

## Version 3.3.0
* Fix Set-AzVMCustomScriptExtension cmdlet for a VM with managed OD disk which does not have OS profile.
* Updated the example of `Set-AzVMAccessExtension` to use version 2.4 instead of 2.0

## Version 3.2.0
* Add ProximityPlacementGroupId parameter to the following cmdlets:
    - Update-AzAvailabilitySet, Update-AzVM, Update-AzVmss
* Change ProximityPlacementGroup parameter to ProximityPlacementGroupId parameter in New-AzVM and New-AzVmss.
  (ProximityPlacementGroup parameter is still supported as an alias)
* Update help message for VM and VMSS priority.
* Update references in .psd1 to use relative path

## Version 3.1.0
* VM Reapply feature
    - Add Reapply parameter to Set-AzVM cmdlet
* VM Scale Set AutomaticRepairs feature:
    - Add EnableAutomaticRepair, AutomaticRepairGracePeriod, and AutomaticRepairMaxInstanceRepairsPercent parameters to the following cmdlets:
        New-AzVmssConfig
        Update-AzVmss
* Cross tenant gallery image support for New-AzVM
* Add 'Spot' to the argument completer of Priority parameter in New-AzVM, New-AzVMConfig and New-AzVmss cmdlets
* Add DiskIOPSReadWrite and DiskMBpsReadWrite parameters to Add-AzVmssDataDisk cmdlet
* Change SourceImageId parameter of New-AzGalleryImageVersion cmdlet to optional
* Add OSDiskImage and DataDiskImage parameters to New-AzGalleryImageVersion cmdlet
* Add HyperVGeneration parameter to New-AzGalleryImageDefinition cmdlet
* Add SkipExtensionsOnOverprovisionedVMs parameters to New-AzVmss, New-AzVmssConfig and Update-AzVmss cmdlets

## Version 3.0.0
* Disk Encryption Set feature
    - New cmdlets:
        New-AzDiskEncryptionSetConfig
        New-AzDiskEncryptionSet
        Get-AzDiskEncryptionSet
        Remove-AzDiskEncryptionSet
    - DiskEncryptionSetId parameter is added to the following cmdlets:
        Set-AzImageOSDisk
        Set-AzVMOSDisk
        Set-AzVmssStorageProfile        
        Add-AzImageDataDisk
        New-AzVMDataDisk
        Set-AzVMDataDisk
        Add-AzVMDataDisk
        Add-AzVmssDataDisk
        Add-AzVmssVMDataDisk
    - DiskEncryptionSetId and EncryptionType parameters are added to the following cmdlets:
        New-AzDiskConfig
        New-AzSnapshotConfig
* Add PublicIPAddressVersion parameter to New-AzVmssIPConfig
* Move FileUris of custom script extension from public setting to protected setting
* Add ScaleInPolicy to New-AzVmss, New-AzVmssConfig and Update-AzVmss cmdlets
* Breaking changes
    - UploadSizeInBytes parameter is used instead of DiskSizeGB for New-AzDiskConfig when CreateOption is Upload
    - PublishingProfile.Source.ManagedImage.Id is replaced with StorageProfile.Source.Id in GalleryImageVersion object

## Version 2.7.0
* Add Priority, EvictionPolicy, and MaxPrice parameters to New-AzVM and New-AzVmss cmdlets
* Fix warning message and help document for Add-AzVMAdditionalUnattendContent and Add-AzVMSshPublicKey cmdlets
* Fix -skipVmBackup exception for Linux VMs with managed disks for Set-AzVMDiskEncryptionExtension. 
* Fix bug in update encryption settings in Set-AzVMDiskEncryptionExtension, two pass scenario.

## Version 2.6.0
* Add UploadSizeInBytes parameter tp New-AzDiskConfig
* Add Incremental parameter to New-AzSnapshotConfig
* Add a low priority virtual machine feature:
    - MaxPrice, EvictionPolicy and Priority parameters are added to New-AzVMConfig.
    - MaxPrice parameter is added to New-AzVmssConfig, Update-AzVM and Update-AzVmss cmdlets.
* Fix VM reference issue for Get-AzAvailabilitySet cmdlet when it lists all availability sets in the subscription.
* Fix the null exception for Get-AzRemoteDesktopFile.
* Fix VHD Seek method for end-relative position.
* Fix UltraSSD issue for New-AzVM and Update-AzVM.
* Fix code to allow non default extension publisher, type and name for Get-AzVMDiskEncryptionStatus

## Version 2.5.0
* Add VmssId to New-AzVMConfig cmdlet
* Add TerminateScheduledEvents and TerminateScheduledEventNotBeforeTimeoutInMinutes parameters to New-AzVmssConfig and Update-AzVmss
* Add HyperVGeneration property to VM image object
* Add Host and HostGroup features
    - New cmdlets:
        New-AzHostGroup
        New-AzHost
        Get-AzHostGroup
        Get-AzHost
        Remove-AzHostGroup
        Remove-AzHost
    - HostId parameter is added to New-AzVMConfig and New-AzVM
* Fixed miscellaneous typos across module
* Update example in `Invoke-AzVMRunCommand` documentation to use correct parameter name
* Update `-VolumeType` description in `Set-AzVMDiskEncryptionExtension` and `Set-AzVmssDiskEncryptionExtension` reference documentation

## Version 2.4.1
* Add missing properties (ComputerName, OsName, OsVersion and HyperVGeneration) of VM instance view object.

## Version 2.4.0
* Add HyperVGeneration parameter to New-AzImageConfig
* Use the extension type instead of the name when disabling vmss disk encryption

## Version 2.3.0
* New-AzVm and New-AzVmss simple parameter sets now accept the `ProximityPlacementGroup` parameter.
* Fix typo in `New-AzVM` reference documentation

## Version 2.2.0
* Added `NoWait` parameter that starts the operation and returns immediately, before the operation is completed.
    - Updated cmdlets:
        Export-AzLogAnalyticRequestRateByInterval
        Export-AzLogAnalyticThrottledRequest
        Remove-AzVM
        Remove-AzVMAccessExtension
        Remove-AzVMAEMExtension
        Remove-AzVMChefExtension
        Remove-AzVMCustomScriptExtension
        Remove-AzVMDiagnosticsExtension
        Remove-AzVMDiskEncryptionExtension
        Remove-AzVMDscExtension
        Remove-AzVMSqlServerExtension
        Restart-AzVM
        Set-AzVM
        Set-AzVMAccessExtension
        Set-AzVMADDomainExtension
        Set-AzVMAEMExtension
        Set-AzVMBginfoExtension
        Set-AzVMChefExtension
        Set-AzVMCustomScriptExtension
        Set-AzVMDiagnosticsExtension
        Set-AzVMDscExtension
        Set-AzVMExtension
        Start-AzVM
        Stop-AzVM
        Update-AzVM

## Version 2.1.0
* Add ProtectFromScaleIn and ProtectFromScaleSetAction parameters to Update-AzVmssVM cmdlet.
* New-AzVM simple parameter set now uses by default an available location if 'East US' is not supported

## Version 2.0.0
* Proximity placement group feature.
    - The following new cmdlets are added:
        New-AzProximityPlacementGroup
        Get-AzProximityPlacementGroup
        Remove-AzProximityPlacementGroup
    - The new parameter, ProximityPlacementGroupId, is added to the following cmdlets:
        New-AzAvailabilitySet
        New-AzVMConfig
        New-AzVmssConfig
* StorageAccountType parameter is added to New-AzGalleryImageVersion.
* TargetRegion of New-AzGalleryImageVersion can contain StorageAccountType.
* SkipShutdown switch parameter is added to Stop-AzVM and Stop-AzVmss
* Breaking changes
    - Set-AzVMBootDiagnostics is changed to Set-AzVMBootDiagnostic.
    - Export-AzLogAnalyticThrottledRequests is changed to Export-AzLogAnalyticThrottledRequests.

## Version 1.8.0
* Fix issue with AEM installation if resource ids of disks had lowercase resourcegroups in resource id
* Updated cmdlets with plural nouns to singular, and deprecated plural names.
* Fix documentation for wildcards

## Version 1.7.0
* Add HyperVGeneration parameter to New-AzDiskConfig and New-AzSnapshotConfig
* Allow VM creation with galley image from other tenants. 

## Version 1.6.0
* Fix issue with path resolution in Get-AzVmBootDiagnosticsData
* Update Compute client library to 25.0.0.
* Add new parameter sets to Set-AzVMCustomScriptExtension
    - Accepts PSVirtualMachine object from pipeline
    - Accepts Resource Id and a VirtualMachineCustomScriptExtensionContext also from pipeline

## Version 1.5.0
* Add wildcard support to Get cmdlets

## Version 1.4.0
* Fix issue with ID parameter sets
* Update Get-AzVMExtension to list all installed extension if Name parameter is not provided
* Add Tag and ResourceId parameters to Update-AzImage cmdlet
* Get-AzVmssVM without instance ID and with InstanceView can list VMSS VMs with instance view.

## Version 1.3.0
* AEM extension: Add support for UltraSSD and P60,P70 and P80 disks
* Update help description for Set-AzVMBootDiagnostics
* Update help description and example for Update-AzImage

## Version 1.2.0
* Add Invoke-AzVMReimage cmdlet
* Add TempDisk parameter to Set-AzVmss
* Fix the warning message of New-AzVM
* Add ProvisionAfterExtension parameter to Add-AzVmssExtension

## Version 1.1.0
* Name is now optional in ID parameter set for Restart/Start/Stop/Remove/Set-AzVM and Save-AzVMImage
* Updated the description of ID in help files
* Fix backward compatibility issue with Az.Accounts module

## Version 1.0.0
* General availability of `Az.Compute` module
* Breaking changes
    - IdentityIds are removed from Identity property in PSVirtualMachine and PSVirtualMachineScaleSet object.
    - The type of InstanceView property of PSVirtualMachineScaleSetVM object is changed from VirtualMachineInstanceView to VirtualMachineScaleSetVMInstanceView.
    - AutoOSUpgradePolicy and AutomaticOSUpgrade properties are removed from UpgradePolicy property.
    - The type of Sku property in PSSnapshotUpdate object is changed from DiskSku to SnapshotSku.
    - VmScaleSetVMParameterSet is removed from Add-AzVMDataDisk.<|MERGE_RESOLUTION|>--- conflicted
+++ resolved
@@ -22,12 +22,9 @@
 ## Upcoming Release
 * Updated `Set-AzVmExtension` cmdlet to properly display `-Name` and `-Location` parameters as mandatory.
 * Edited `New-AzVmssConfig` second example so it runs successfully by changing the Tag input to the correct format. 
-<<<<<<< HEAD
 * Added `Hibernate` parameter to `Stop-AzVm` cmdlet. 
-  Added `HibernationEnabled` parameter to `New-AzVm`, `New-AzVmConfig`, and `Update-AzVm` cmdlets.
-=======
+* Added `HibernationEnabled` parameter to `New-AzVm`, `New-AzVmConfig`, and `Update-AzVm` cmdlets.
 * Added `EnableHotpatching` parameter to the `Set-AzVmssOSProfile` cmdlet.
->>>>>>> 559e6060
 
 ## Version 4.22.0
 * Updated `UserData` parameter in VM and VMSS cmdlets to pipe by the Property Name to ensure piping scenarios occur correctly.
