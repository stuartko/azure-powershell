--- conflicted
+++ resolved
@@ -144,11 +144,7 @@
   <data name="KustoClusterNotExist" xml:space="preserve">
     <value>Cannot perform the requested operation because the specified cluster '{0}' doesn't exist.</value>
   </data>
-<<<<<<< HEAD
   <data name="KustoClusterExistsRegion" xml:space="preserve">
-=======
-  <data name="KustoClustertExist" xml:space="preserve">
->>>>>>> 86222cd4
     <value>Cannot perform the requested operation because the specified cluster '{0}' exists in region {1}.</value>
   </data>
   <data name="KustoDatabaseNotExist" xml:space="preserve">
