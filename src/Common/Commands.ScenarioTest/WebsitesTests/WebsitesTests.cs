﻿// ----------------------------------------------------------------------------------
//
// Copyright Microsoft Corporation
// Licensed under the Apache License, Version 2.0 (the "License");
// you may not use this file except in compliance with the License.
// You may obtain a copy of the License at
// http://www.apache.org/licenses/LICENSE-2.0
// Unless required by applicable law or agreed to in writing, software
// distributed under the License is distributed on an "AS IS" BASIS,
// WITHOUT WARRANTIES OR CONDITIONS OF ANY KIND, either express or implied.
// See the License for the specific language governing permissions and
// limitations under the License.
// ----------------------------------------------------------------------------------

using Microsoft.WindowsAzure.Commands.Test.Utilities.Common;
using Xunit;

namespace Microsoft.WindowsAzure.Commands.ScenarioTest.WebsitesTests
{
    public class WebsitesTests : WebsitesTestsBase
    {
        #region Remove-AzureWebsite Scenario Tests

        [Fact]
        [Trait(Category.RunType, Category.LiveOnly)]
        [Trait(Category.AcceptanceType, Category.BVT)]
        [Trait(Category.Service, Category.Websites)]
        [Trait(Category.Environment, Category.WAPack)]
        public void TestRemoveAzureWebsiteWithInvalidCredentials()
        {
            RunPowerShellTest("Run-WebsiteTest {Test-WithInvalidCredentials {Remove-AzureWebsite $(Get-WebsiteName) -Force }} 'TestRemoveAzureWebsiteWithInvalidCredentials'");
        }

        [Fact]
        [Trait(Category.RunType, Category.LiveOnly)]
        [Trait(Category.AcceptanceType, Category.CheckIn)]
        [Trait(Category.AcceptanceType, Category.BVT)]
        [Trait(Category.Service, Category.Websites)]
        [Trait(Category.Environment, Category.WAPack)]
        public void TestRemoveAzureServiceWithValidName()
        {
            RunPowerShellTest("Run-WebsiteTest {Test-RemoveAzureServiceWithValidName} 'TestRemoveAzureServiceWithValidName'");
        }

        [Fact]
        [Trait(Category.RunType, Category.LiveOnly)]
        [Trait(Category.AcceptanceType, Category.CheckIn)]
        [Trait(Category.AcceptanceType, Category.BVT)]
        [Trait(Category.Service, Category.Websites)]
        [Trait(Category.Environment, Category.WAPack)]
        public void TestRemoveAzureServiceWithNonExistingName()
        {
            RunPowerShellTest("Run-WebsiteTest {Test-RemoveAzureServiceWithNonExistingName} 'TestRemoveAzureServiceWithNonExistingName'");
        }

        [Fact]
        [Trait(Category.RunType, Category.LiveOnly)]
        [Trait(Category.AcceptanceType, Category.CheckIn)]
        [Trait(Category.AcceptanceType, Category.BVT)]
        [Trait(Category.Service, Category.Websites)]
        [Trait(Category.Environment, Category.WAPack)]
        public void TestRemoveAzureServiceWithWhatIf()
        {
            RunPowerShellTest("Run-WebsiteTest {Test-RemoveAzureServiceWithWhatIf} 'TestRemoveAzureServiceWithWhatIf'");
        }

        #endregion Remove-AzureWebsite Scenario Tests

        #region Get-AzureWebsiteLog Scenario Tests

        [Fact]
        [Trait(Category.RunType, Category.LiveOnly)]
        [Trait(Category.AcceptanceType, Category.BVT)]
        [Trait(Category.Service, Category.Websites)]
        [Trait(Category.Environment, Category.WAPack)]
        public void TestGetAzureWebsiteLogWithInvalidCredentials()
        {
            RunPowerShellTest("Run-WebsiteTest {Test-WithInvalidCredentials { Get-AzureWebsiteLog -Tail -Name $(Get-WebsiteName) }} 'TestGetAzureWebsiteLogWithInvalidCredentials'");
        }

        [Fact(Skip = "TODO: Fix the failing tests.")]
        [Trait(Category.RunType, Category.LiveOnly)]
        [Trait(Category.Service, Category.Websites)]
        [Trait(Category.Environment, Category.WAPack)]
        public void TestGetAzureWebsiteLogTail()
        {
            RunPowerShellTest("Test-GetAzureWebsiteLogTail");
        }

        [Fact(Skip = "TODO: Fix the failing tests.")]
        [Trait(Category.RunType, Category.LiveOnly)]
        [Trait(Category.Service, Category.Websites)]
        [Trait(Category.Environment, Category.WAPack)]
        public void TestGetAzureWebsiteLogTailPath()
        {
            RunPowerShellTest("Test-GetAzureWebsiteLogTailPath");
        }

        [Fact(Skip = "TODO: Fix the failing tests.")]
        [Trait(Category.RunType, Category.LiveOnly)]
        [Trait(Category.Service, Category.Websites)]
        [Trait(Category.Environment, Category.WAPack)]
        public void TestGetAzureWebsiteLogTailUriEncoding()
        {
            RunPowerShellTest("Test-GetAzureWebsiteLogTailUriEncoding");
        }

        [Fact(Skip = "TODO: Fix the failing tests.")]
        [Trait(Category.RunType, Category.LiveOnly)]
        [Trait(Category.Service, Category.Websites)]
        [Trait(Category.Environment, Category.WAPack)]
        public void TestGetAzureWebsiteLogListPath()
        {
            RunPowerShellTest("Test-GetAzureWebsiteLogListPath");
        }

        #endregion Get-AzureWebsiteLog Scenario Tests

        #region Get-AzureWebsite Scenario Tests

        [Fact]
        [Trait(Category.RunType, Category.LiveOnly)]
        [Trait(Category.AcceptanceType, Category.CheckIn)]
        [Trait(Category.AcceptanceType, Category.BVT)]
        [Trait(Category.Service, Category.Websites)]
        [Trait(Category.Environment, Category.WAPack)]
        public void TestGetAzureWebsite()
        {
            RunPowerShellTest("Run-WebsiteTest {Test-GetAzureWebsite} 'TestGetAzureWebsite'");
        }

        [Fact]
        [Trait(Category.RunType, Category.LiveOnly)]
        [Trait(Category.AcceptanceType, Category.CheckIn)]
        [Trait(Category.AcceptanceType, Category.BVT)]
        [Trait(Category.Service, Category.Websites)]
        [Trait(Category.Environment, Category.WAPack)]
        public void TestGetAzureWebsiteWithStoppedSite()
        {
            RunPowerShellTest("Run-WebsiteTest {Test-GetAzureWebsiteWithStoppedSite} 'TestGetAzureWebsiteWithStoppedSite'");
        }

        #endregion Get-AzureWebsite Scenario Tests

        #region Start-AzureWebsite Scenario Tests

        [Fact]
        [Trait(Category.RunType, Category.LiveOnly)]
        [Trait(Category.AcceptanceType, Category.CheckIn)]
        [Trait(Category.AcceptanceType, Category.BVT)]
        [Trait(Category.Service, Category.Websites)]
        [Trait(Category.Environment, Category.WAPack)]
        public void TestStartAzureWebsite()
        {
            RunPowerShellTest("Run-WebsiteTest {Test-StartAzureWebsite} 'TestStartAzureWebsite'");
        }

        #endregion Start-AzureWebsite Scenario Tests

        #region Stop-AzureWebsite Scenario Tests

        [Fact]
        [Trait(Category.RunType, Category.LiveOnly)]
        [Trait(Category.AcceptanceType, Category.CheckIn)]
        [Trait(Category.AcceptanceType, Category.BVT)]
        [Trait(Category.Service, Category.Websites)]
        [Trait(Category.Environment, Category.WAPack)]
        public void TestStopAzureWebsite()
        {
            RunPowerShellTest("Run-WebsiteTest {Test-StopAzureWebsite} 'TestStopAzureWebsite'");
        }

        #endregion Stop-AzureWebsite Scenario Tests

        #region Restart-AzureWebsite Scenario Tests

        [Fact]
        [Trait(Category.RunType, Category.LiveOnly)]
        [Trait(Category.AcceptanceType, Category.CheckIn)]
        [Trait(Category.AcceptanceType, Category.BVT)]
        [Trait(Category.Service, Category.Websites)]
        [Trait(Category.Environment, Category.WAPack)]
        public void TestRestartAzureWebsite()
        {
            RunPowerShellTest("Run-WebsiteTest {Test-RestartAzureWebsite} 'TestRestartAzureWebsite'");
        }

        #endregion Restart-AzureWebsite Scenario Tests

        #region Enable-AzureWebsiteApplicationDiagnostic Scenario Tests

        [Fact]
        [Trait(Category.RunType, Category.LiveOnly)]
        [Trait(Category.AcceptanceType, Category.BVT)]
        [Trait(Category.Service, Category.Websites)]
        public void TestEnableApplicationDiagnosticOnTableStorage()
        {
            RunPowerShellTest("Run-WebsiteTest {Test-EnableApplicationDiagnosticOnTableStorage} 'TestEnableApplicationDiagnosticOnTableStorage'");
        }

        [Fact]
        [Trait(Category.RunType, Category.LiveOnly)]
<<<<<<< HEAD
=======
        [Trait(Category.AcceptanceType, Category.BVT)]
        [Trait(Category.Service, Category.Websites)]
        public void TestEnableApplicationDiagnosticOnBlobStorage()
        {
            RunPowerShellTest("Run-WebsiteTest {Test-EnableApplicationDiagnosticOnBlobStorage} 'TestEnableApplicationDiagnosticOnBlobStorage'");
        }

        [Fact]
        [Trait(Category.RunType, Category.LiveOnly)]
>>>>>>> db292ec7
        [Trait(Category.Service, Category.Websites)]
        [Trait(Category.AcceptanceType, Category.BVT)]
        [Trait(Category.Environment, Category.WAPack)]
        public void TestEnableApplicationDiagnosticOnFileSystem()
        {
            RunPowerShellTest("Run-WebsiteTest {Test-EnableApplicationDiagnosticOnFileSystem} 'TestEnableApplicationDiagnosticOnFileSystem'");
        }

        [Fact]
        [Trait(Category.RunType, Category.LiveOnly)]
        [Trait(Category.AcceptanceType, Category.BVT)]
        [Trait(Category.Service, Category.Websites)]
        [Trait(Category.Environment, Category.WAPack)]
        public void TestUpdateTheDiagnositicLogLevel()
        {
            RunPowerShellTest("Run-WebsiteTest {Test-UpdateTheDiagnositicLogLevel} 'TestUpdateTheDiagnositicLogLevel'");
        }

        [Fact]
        [Trait(Category.RunType, Category.LiveOnly)]
        [Trait(Category.AcceptanceType, Category.BVT)]
        [Trait(Category.Service, Category.Websites)]
        public void TestReconfigureStorageAppDiagnostics()
        {
            RunPowerShellTest("Run-WebsiteTest {Test-ReconfigureStorageAppDiagnostics} 'TestReconfigureStorageAppDiagnostics'");
        }

        [Fact]
        [Trait(Category.RunType, Category.LiveOnly)]
        [Trait(Category.AcceptanceType, Category.CheckIn)]
        [Trait(Category.AcceptanceType, Category.BVT)]
        [Trait(Category.Service, Category.Websites)]
        public void TestThrowsForInvalidStorageAccountName()
        {
            RunPowerShellTest("Run-WebsiteTest {Test-ThrowsForInvalidStorageAccountName} 'TestThrowsForInvalidStorageAccountName'");
        }

        #endregion Enable-AzureWebsiteApplicationDiagnostic Scenario Tests

        #region Disable-AzureWebsiteApplicationDiagnostic Scenario Tests

        [Fact]
        [Trait(Category.RunType, Category.LiveOnly)]
        [Trait(Category.AcceptanceType, Category.BVT)]
        [Trait(Category.Service, Category.Websites)]
        public void TestDisableApplicationDiagnosticOnTableStorage()
        {
            RunPowerShellTest("Run-WebsiteTest {Test-DisableApplicationDiagnosticOnTableStorage} 'TestDisableApplicationDiagnosticOnTableStorage'");
        }

        [Fact]
        [Trait(Category.RunType, Category.LiveOnly)]
        [Trait(Category.AcceptanceType, Category.BVT)]
        [Trait(Category.Service, Category.Websites)]
        [Trait(Category.Environment, Category.WAPack)]
        public void TestDisableApplicationDiagnosticOnFileSystem()
        {
            RunPowerShellTest("Run-WebsiteTest {Test-DisableApplicationDiagnosticOnFileSystem} 'TestDisableApplicationDiagnosticOnFileSystem'");
        }

        [Fact]
        [Trait(Category.RunType, Category.LiveOnly)]
        [Trait(Category.AcceptanceType, Category.BVT)]
        [Trait(Category.Service, Category.Websites)]
        public void TestDisableApplicationDiagnosticOnTableStorageAndFile()
        {
            RunPowerShellTest("Run-WebsiteTest {Test-DisableApplicationDiagnosticOnTableStorageAndFile} 'TestDisableApplicationDiagnosticOnTableStorageAndFile'");
        }

        [Fact]
        [Trait(Category.RunType, Category.LiveOnly)]
        [Trait(Category.AcceptanceType, Category.BVT)]
        [Trait(Category.Service, Category.Websites)]
        public void TestDisablesFileOnly()
        {
            RunPowerShellTest("Run-WebsiteTest {Test-DisablesFileOnly} 'TestDisablesFileOnly'");
        }

        [Fact]
        [Trait(Category.RunType, Category.LiveOnly)]
        [Trait(Category.AcceptanceType, Category.BVT)]
        [Trait(Category.Service, Category.Websites)]
        public void TestDisablesStorageOnly()
        {
            RunPowerShellTest("Run-WebsiteTest {Test-DisablesStorageOnly} 'TestDisablesStorageOnly'");
        }

        [Fact]
        [Trait(Category.RunType, Category.LiveOnly)]
        [Trait(Category.AcceptanceType, Category.BVT)]
        [Trait(Category.Service, Category.Websites)]
        public void TestDisablesBothByDefault()
        {
            RunPowerShellTest("Run-WebsiteTest {Test-DisablesBothByDefault} 'TestDisablesBothByDefault'");
        }

        #endregion Disable-AzureWebsiteApplicationDiagnostic Scenario Tests

        #region Get-AzureWebsiteLocation Scenario Tests

        [Fact]
        [Trait(Category.RunType, Category.LiveOnly)]
        [Trait(Category.AcceptanceType, Category.CheckIn)]
        [Trait(Category.AcceptanceType, Category.BVT)]
        [Trait(Category.Service, Category.Websites)]
        [Trait(Category.Environment, Category.WAPack)]
        public void TestGetAzureWebsiteLocation()
        {
            RunPowerShellTest("Run-WebsiteTest {Test-GetAzureWebsiteLocation} 'TestGetAzureWebsiteLocation'");
        }

        [Fact]
        [Trait(Category.RunType, Category.LiveOnly)]
        [Trait(Category.AcceptanceType, Category.BVT)]
        [Trait(Category.Service, Category.Websites)]
        [Trait(Category.Environment, Category.WAPack)]
        public void TestKuduAppsExpressApp()
        {
            RunPowerShellTest("Run-WebsiteTest {Test-KuduAppsExpressApp} 'TestKuduAppsExpressApp'");
        }

        [Fact]
        [Trait(Category.RunType, Category.LiveOnly)]
        [Trait(Category.AcceptanceType, Category.CheckIn)]
        [Trait(Category.AcceptanceType, Category.BVT)]
        [Trait(Category.Service, Category.Websites)]
        [Trait(Category.Environment, Category.WAPack)]
        public void TestGetAzureWebSiteListNone()
        {
            RunPowerShellTest("Run-WebsiteTest {Test-GetAzureWebSiteListNone} 'TestGetAzureWebSiteListNone'");
        }

        [Fact]
        [Trait(Category.RunType, Category.LiveOnly)]
        [Trait(Category.AcceptanceType, Category.CheckIn)]
        [Trait(Category.AcceptanceType, Category.BVT)]
        [Trait(Category.Service, Category.Websites)]
        [Trait(Category.Environment, Category.WAPack)]
        public void TestAzureWebSiteListAll()
        {
            RunPowerShellTest("Run-WebsiteTest {Test-AzureWebSiteListAll} 'TestAzureWebSiteListAll'");
        }

        [Fact]
        [Trait(Category.RunType, Category.LiveOnly)]
        [Trait(Category.AcceptanceType, Category.CheckIn)]
        [Trait(Category.AcceptanceType, Category.BVT)]
        [Trait(Category.Service, Category.Websites)]
        [Trait(Category.Environment, Category.WAPack)]
        public void TestAzureWebSiteShowSingleSite()
        {
            RunPowerShellTest("Run-WebsiteTest {Test-AzureWebSiteShowSingleSite} 'TestAzureWebSiteShowSingleSite'");
        }

        #endregion Get-AzureWebsiteLocation Scenario Tests

        #region AzureWebSiteGitHubAllParms Scenario Tests

        [Fact]
        [Trait(Category.RunType, Category.LiveOnly)]
        [Trait(Category.AcceptanceType, Category.BVT)]
        [Trait(Category.Service, Category.Websites)]
        [Trait(Category.Environment, Category.WAPack)]
        public void TestNewAzureWebSiteMultipleCreds()
        {
            RunPowerShellTest("Run-WebsiteTest {Test-NewAzureWebSiteMultipleCreds} 'TestNewAzureWebSiteMultipleCreds'");
        }

<<<<<<< HEAD
        [Fact (Skip = "TODO: Fix failing test.")]
=======
        [Fact(Skip = "TODO: Fix failing test.")]
>>>>>>> db292ec7
        [Trait(Category.RunType, Category.LiveOnly)]
        [Trait(Category.Service, Category.Websites)]
        [Trait(Category.Environment, Category.WAPack)]
        public void TestNewAzureWebSiteGitHubAllParms()
        {
            RunPowerShellTest("Test-NewAzureWebSiteGitHubAllParms");
        }

        [Fact]
        [Trait(Category.RunType, Category.LiveOnly)]
        [Trait(Category.AcceptanceType, Category.BVT)]
        [Trait(Category.Service, Category.Websites)]
        [Trait(Category.Environment, Category.WAPack)]
        public void TestNewAzureWebSiteUpdateGit()
        {
            RunPowerShellTest("Run-WebsiteTest {Test-NewAzureWebSiteUpdateGit} 'TestNewAzureWebSiteUpdateGit'");
        }

        #endregion AzureWebSiteGitHubAllParms Scenario Tests

        #region Set-AzureWebSite Scenario Tests

        [Fact]
        [Trait(Category.RunType, Category.LiveOnly)]
        [Trait(Category.AcceptanceType, Category.CheckIn)]
        [Trait(Category.AcceptanceType, Category.BVT)]
        [Trait(Category.Service, Category.Websites)]
        [Trait(Category.Environment, Category.WAPack)]
        public void TestSetAzureWebsite()
        {
            RunPowerShellTest("Run-WebsiteTest {Test-SetAzureWebsite} 'TestSetAzureWebsite'");
        }

        #endregion Set-AzureWebSite Scenario Tests

        #region WebJob Scenario Tests

        [Fact]
        [Trait(Category.RunType, Category.LiveOnly)]
        [Trait(Category.AcceptanceType, Category.BVT)]
        [Trait(Category.Service, Category.Websites)]
        public void TestRemoveAzureWebsiteTriggeredJob()
        {
            RunPowerShellTest("Run-WebsiteTest {Test-RemoveAzureWebsiteTriggeredJob} 'TestRemoveAzureWebsiteTriggeredJob'");
        }

<<<<<<< HEAD
        [Fact (Skip = "TODO: Fix failing test.")]
=======
        [Fact(Skip = "TODO: Fix failing test.")]
>>>>>>> db292ec7
        [Trait(Category.RunType, Category.LiveOnly)]
        [Trait(Category.AcceptanceType, Category.BVT)]
        [Trait(Category.Service, Category.Websites)]
        public void TestRemoveAzureWebsiteContinuousJob()
        {
            RunPowerShellTest("Run-WebsiteTest {Test-RemoveAzureWebsiteContinuousJob} 'TestRemoveAzureWebsiteContinuousJob'");
        }

        [Fact]
        [Trait(Category.RunType, Category.LiveOnly)]
        [Trait(Category.AcceptanceType, Category.BVT)]
        [Trait(Category.Service, Category.Websites)]
        public void TestRemoveNonExistingAzureWebsiteJob()
        {
            RunPowerShellTest("Run-WebsiteTest {Test-RemoveNonExistingAzureWebsiteJob} 'TestRemoveNonExistingAzureWebsiteJob'");
        }

        [Fact]
        [Trait(Category.RunType, Category.LiveOnly)]
        [Trait(Category.AcceptanceType, Category.BVT)]
        [Trait(Category.Service, Category.Websites)]
        public void TestStartAzureWebsiteTriggeredJob()
        {
            RunPowerShellTest("Run-WebsiteTest {Test-StartAzureWebsiteTriggeredJob} 'TestStartAzureWebsiteTriggeredJob'");
        }

        [Fact]
        [Trait(Category.RunType, Category.LiveOnly)]
        [Trait(Category.AcceptanceType, Category.BVT)]
        [Trait(Category.Service, Category.Websites)]
        public void TestStartAndStopAzureWebsiteContinuousJob()
        {
            RunPowerShellTest("Run-WebsiteTest {Test-StartAndStopAzureWebsiteContinuousJob} 'TestStartAndStopAzureWebsiteContinuousJob'");
        }

        [Fact]
        [Trait(Category.RunType, Category.LiveOnly)]
        [Trait(Category.AcceptanceType, Category.BVT)]
        [Trait(Category.Service, Category.Websites)]
        public void GettingWebsiteJobs()
        {
            RunPowerShellTest("Run-WebsiteTest {Test-GettingWebsiteJobs} 'GettingWebsiteJobs'");
        }

        [Fact]
        [Trait(Category.RunType, Category.LiveOnly)]
        [Trait(Category.AcceptanceType, Category.BVT)]
        [Trait(Category.Service, Category.Websites)]
        public void TestGetsJobHistory()
        {
            RunPowerShellTest("Run-WebsiteTest {Test-GettingJobHistory} 'TestGetsJobHistory'");
        }

        #endregion WebJob Scenario Tests
    }
}<|MERGE_RESOLUTION|>--- conflicted
+++ resolved
@@ -200,8 +200,6 @@
 
         [Fact]
         [Trait(Category.RunType, Category.LiveOnly)]
-<<<<<<< HEAD
-=======
         [Trait(Category.AcceptanceType, Category.BVT)]
         [Trait(Category.Service, Category.Websites)]
         public void TestEnableApplicationDiagnosticOnBlobStorage()
@@ -211,7 +209,6 @@
 
         [Fact]
         [Trait(Category.RunType, Category.LiveOnly)]
->>>>>>> db292ec7
         [Trait(Category.Service, Category.Websites)]
         [Trait(Category.AcceptanceType, Category.BVT)]
         [Trait(Category.Environment, Category.WAPack)]
@@ -380,11 +377,7 @@
             RunPowerShellTest("Run-WebsiteTest {Test-NewAzureWebSiteMultipleCreds} 'TestNewAzureWebSiteMultipleCreds'");
         }
 
-<<<<<<< HEAD
-        [Fact (Skip = "TODO: Fix failing test.")]
-=======
         [Fact(Skip = "TODO: Fix failing test.")]
->>>>>>> db292ec7
         [Trait(Category.RunType, Category.LiveOnly)]
         [Trait(Category.Service, Category.Websites)]
         [Trait(Category.Environment, Category.WAPack)]
@@ -431,11 +424,7 @@
             RunPowerShellTest("Run-WebsiteTest {Test-RemoveAzureWebsiteTriggeredJob} 'TestRemoveAzureWebsiteTriggeredJob'");
         }
 
-<<<<<<< HEAD
-        [Fact (Skip = "TODO: Fix failing test.")]
-=======
         [Fact(Skip = "TODO: Fix failing test.")]
->>>>>>> db292ec7
         [Trait(Category.RunType, Category.LiveOnly)]
         [Trait(Category.AcceptanceType, Category.BVT)]
         [Trait(Category.Service, Category.Websites)]
