--- conflicted
+++ resolved
@@ -182,14 +182,11 @@
     </Reference>
   </ItemGroup>
   <ItemGroup>
-<<<<<<< HEAD
-=======
     <Compile Include="AzureRMProfileTests.cs" />
     <Compile Include="ContextCmdletTests.Live.cs" />
     <Compile Include="MockSubscriptionClientFactory.cs" />
     <Compile Include="ProfileController.cs" />
     <Compile Include="SubscriptionCmdletTests.cs" />
->>>>>>> 670693bd
     <Compile Include="TenantCmdletTests.cs" />
     <Compile Include="LoginCmdletTests.cs" />
     <Compile Include="ContextCmdletTests.cs" />
