--- conflicted
+++ resolved
@@ -1451,21 +1451,19 @@
     <value>Cannot delete '{0}': {1}</value>
     <comment>{0} is the path of a file, {1} is an error message</comment>
   </data>
-<<<<<<< HEAD
+  <data name="IaasDiagnosticsBadConfigNoEndWadCfg" xml:space="preserve">
+    <value>Cannot find the WadCfg end element in the config.</value>
+  </data>
+  <data name="IaasDiagnosticsBadConfigNoMatchingWadCfg" xml:space="preserve">
+    <value>WadCfg start element in the config is not matching the end element.</value>
+  </data>
+  <data name="IaasDiagnosticsBadConfigNoWadCfg" xml:space="preserve">
+    <value>Cannot find the WadCfg element in the config.</value>
+  </data>
   <data name="AzureVMDscCannotFindConfigurationDataFile" xml:space="preserve">
     <value>Cannot find configuration data file: {0}</value>
   </data>
   <data name="AzureVMDscInvalidConfigurationDataFile" xml:space="preserve">
     <value>The configuration data must be a .psd1 file</value>
-=======
-  <data name="IaasDiagnosticsBadConfigNoEndWadCfg" xml:space="preserve">
-    <value>Cannot find the WadCfg end element in the config.</value>
-  </data>
-  <data name="IaasDiagnosticsBadConfigNoMatchingWadCfg" xml:space="preserve">
-    <value>WadCfg start element in the config is not matching the end element.</value>
-  </data>
-  <data name="IaasDiagnosticsBadConfigNoWadCfg" xml:space="preserve">
-    <value>Cannot find the WadCfg element in the config.</value>
->>>>>>> 01b2fcb6
   </data>
 </root>