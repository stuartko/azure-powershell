--- conflicted
+++ resolved
@@ -150,8 +150,6 @@
         }
 
         [Fact]
-<<<<<<< HEAD
-=======
         public void DeleteCorruptedTokenCache()
         {
             //setup
@@ -166,7 +164,6 @@
         }
 
         [Fact]
->>>>>>> 2a1bd99d
         public void SetAzureSubscriptionAddsSubscriptionWithCertificate()
         {
             SetAzureSubscriptionCommand cmdlt = new SetAzureSubscriptionCommand();
