<!--
    Please leave this section at the top of the change log.

    Changes for the upcoming release should go under the section titled "Upcoming Release", and should adhere to the following format:

    ## Upcoming Release
    * Overview of change #1
        - Additional information about change #1
    * Overview of change #2
        - Additional information about change #4
        - Additional information about change #2
    * Overview of change #3
    * Overview of change #4
        - Additional information about change #4

    ## YYYY.MM.DD - Version X.Y.Z (Previous Release)
    * Overview of change #1
        - Additional information about change #1
-->
## Upcoming Release
* Update example in reference documentation for `Get-AzSqlElasticPool`
* Added vCore example to creating an elastic pool (New-AzSqlElasticPool).
<<<<<<< HEAD
* Remove the validation of EmailAddresses and the check that EmailAdmins is not false in case EmailAddresses is empty in Set-AzSqlServerAdvancedThreatProtectionPolicy and Set-AzSqlDatabaseAdvancedThreatProtectionPolicy
=======
* Enabled removal of server/database auditing settings when multiple diagnostic settings that enable audit category exist.
>>>>>>> 78b2f9ea

## Version 1.14.1
* Update documentation of old Auditing cmdlets.

## Version 1.14.0
* Add Azure Sql Instance pools cmdlets
* Add Azure Sql Instance pool usages cmdlets
* Update Azure Sql Managed instance cmdlets to support instance pools
* Fixed miscellaneous typos across module
* Add failover database and elastic pool new cmdlets.
* Add optional resource group parameter to Get-DatabaseLongTermRetentionBackup and Remove-DatabaseLongTermRetentionBackup cmdlets
* Add Azure Sql Elastic Jobs cmdlets

## Version 1.13.1
* Fix missing examples for Set-AzSqlDatabaseSecondary cmdlet
* Fix set Vulnerability Assessment recurring scans without providing any email addresses
* Fix a small typo in a warining message.

## Version 1.13.0
* Add Instance Failover Group cmdlets from preview release to public release
* Support Azure SQL Server\Database Auditing with new cmdlets.
    - Set-AzSqlServerAudit
    - Get-AzSqlServerAudit
    - Remove-AzSqlServerAudit
    - Set-AzSqlDatabaseAudit
    - Get-AzSqlDatabaseAudit
    - Remove-AzSqlDatabaseAudit
* Remove email constraints from Vulnerability Assessment settings

## Version 1.12.0
* Fix Advanced Threat Protection storage endpoint suffix
* Fix Advanced Data Security enable overrides Advanced Threat Protection policy
* New Cmdlets for Management.Sql to allow customers to add TDE keys and set TDE protector for managed instances
   - Add-AzSqlInstanceKeyVaultKey
   - Get-AzSqlInstanceKeyVaultKey
   - Remove-AzSqlInstanceKeyVaultKey
   - Get-AzSqlInstanceTransparentDataEncryptionProtector
   - Set-AzSqlInstanceTransparentDataEncryptionProtector

## Version 1.11.0
* Add DnsZonePartner Parameter for New-AzureSqlInstance cmdlet to support AutoDr for Managed Instance.
* Deprecating Get-AzSqlDatabaseSecureConnectionPolicy cmdlet
* Rename Threat Detection cmdlets to Advanced Threat Protection
* New-AzSqlInstance -StorageSizeInGB and -LicenseType parameters are now optional.
* Fix issue in reference documentation for `Enable-AzSqlServerAdvancedDataSecurity`

## Version 1.10.0
* Rename Advanced Threat Protection cmdlets to Advanced Data Security and enable Vulnerability Assessment by default

## Version 1.9.0
* Replace dependency on Monitor SDK with common code
* Updated cmdlets with plural nouns to singular, and deprecated plural names.
* Enhanced process of multiple columns classification.
* Include sku properties (sku name, family, capacity) in response from Get-AzSqlServerServiceObjective and format as table by default.
* Ability to Get-AzSqlServerServiceObjective by location without needing a preexisting server in the region.
* Support for time zone parameter in Managed Instance create.
* Fix documentation for wildcards
* Support of Serverless specific parameters in New-AzSqlDatabase and Set-AzSqlDatabase

## Version 1.8.0
* Support Database Data Classification.
* Add Get/Remove AzSqlVirtualCluster cmdlets.

## Version 1.7.0
* Add Vulnerability Assessment cmdlets on Server and Managed Instance

## Version 1.6.0
* changed Threat Detection's cmdlets param (ExcludeDetectionType) from DetectionType to string[] to make it future proof when new DetectionTypes are added and to support autocomplete as well.

## Version 1.5.0
* Updating AuditingEndpointsCommunicator.
    - Fixing the behavior of an edge case while creating new diagnostic settings.

## Version 1.4.0
* Add support for restore an instance database from geo-redundant backups
* Add support for backup short term retention on Managed Instance

## Version 1.3.0
* Add support for SQL DB Hyperscale tier
* Fixed bug where restore could fail due to setting unnecessary properties in restore request


## Version 1.2.0
* Add Get/Set AzSqlDatabaseBackupShortTermRetentionPolicy
* Fix issue where not being logged into Azure account would result in nullref exception when executing SQL cmdlets
* Fixed null ref exception in Get-AzSqlCapability
* Support Database/Server auditing to event hub and log analytics.

## Version 1.1.0
* Update incorrect online help URLs
* Updated parameter description for LicenseType parameter with possible values
* Fix for updating managed instance identity not working when it is the only updated property
* Support for custom collation on managed instance

## Version 1.0.1
* Converted the Storage management client dependency to the common SDK implementation.

## Version 1.0.0
* General availability of `Az.Sql` module
* Added new Data_Exfiltration and Unsafe_Action detection types to Threat Detection's cmdlets
* Removed -State and -ResourceId parameters from Set-AzSqlDatabaseBackupLongTermRetentionPolicy
* Removed deprecated cmdlets: Get/Set-AzSqlServerBackupLongTermRetentionVault, Get/Start/Stop-AzSqlServerUpgrade, Get/Set-AzSqlDatabaseAuditingPolicy, Get/Set-AzSqlServerAuditingPolicy, Remove-AzSqlDatabaseAuditing, Remove-AzSqlServerAuditing
* Removed deprecated parameter "Current" from Get-AzSqlDatabaseBackupLongTermRetentionPolicy
* Removed deprecated parameter "DatabaseName" from Get-AzSqlServerServiceObjective
* Removed deprecated parameter "PrivilegedLogin" from Set-AzSqlDatabaseDataMaskingPolicy
* Modified documentation of examples related to SQL Auditing cmdlets.<|MERGE_RESOLUTION|>--- conflicted
+++ resolved
@@ -20,11 +20,8 @@
 ## Upcoming Release
 * Update example in reference documentation for `Get-AzSqlElasticPool`
 * Added vCore example to creating an elastic pool (New-AzSqlElasticPool).
-<<<<<<< HEAD
 * Remove the validation of EmailAddresses and the check that EmailAdmins is not false in case EmailAddresses is empty in Set-AzSqlServerAdvancedThreatProtectionPolicy and Set-AzSqlDatabaseAdvancedThreatProtectionPolicy
-=======
 * Enabled removal of server/database auditing settings when multiple diagnostic settings that enable audit category exist.
->>>>>>> 78b2f9ea
 
 ## Version 1.14.1
 * Update documentation of old Auditing cmdlets.
