<!--
    Please leave this section at the top of the change log.

    Changes for the upcoming release should go under the section titled "Upcoming Release", and should adhere to the following format:

    ## Upcoming Release
    * Overview of change #1
        - Additional information about change #1
    * Overview of change #2
        - Additional information about change #4
        - Additional information about change #2
    * Overview of change #3
    * Overview of change #4
        - Additional information about change #4

    ## YYYY.MM.DD - Version X.Y.Z (Previous Release)
    * Overview of change #1
        - Additional information about change #1
-->
## Upcoming Release
<<<<<<< HEAD

## Version 2.15.0
=======
* Added MaintenanceConfigurationId to 'New-AzSqlDatabase', 'Set-AzSqlDatabase', 'New-AzSqlElasticPool' and 'Set-AzSqlElasticPool'
>>>>>>> bad3a2d3
* Made `Start-AzSqlInstanceDatabaseLogReplay` cmdlet synchronous, added -AsJob flag

## Version 2.14.0
* Fixed parameter description for `InstanceFailoverGroup` command.
* Updated the logic in which schemaName, tableName and columnName are being extracted from the id of SQL Data Classification commands.
* Fixed Status and StatusMessage fields in `Get-AzSqlDatabaseImportExportStatus` to conform to documentation
* Added Microsoft support operations (DevOps) auditing cmdlets: Get-AzSqlServerMSSupportAudit, Set-AzSqlServerMSSupportAudit, Remove-AzSqlServerMSSupportAudit

## Version 2.13.0
* Added SecondaryType to the following: 
    - `New-AzSqlDatabase`
    - `Set-AzSqlDatabase`
    - `New-AzSqlDatabaseSecondary`
* Added HighAvailabilityReplicaCount to the following: 
    - `New-AzSqlDatabase`
    - `Set-AzSqlDatabase`
* Made ReadReplicaCount an alias of HighAvailabilityReplicaCount in the following: 
    - `New-AzSqlDatabase`
    - `Set-AzSqlDatabase`

## Version 2.12.0
* Fixed issues where Set-AzSqlDatabaseAudit were not support Hyperscale database and database edition cannot be determined
* Added MaintenanceConfigurationId to 'New-AzSqlInstance' and 'Set-AzSqlInstance'
* Fixed a bug in GetAzureSqlDatabaseReplicationLink.cs where PartnerServerName parameter was being checked for by value instead of key

## Version 2.11.1
* Fixed issue where New-AzSqlDatabaseExport fails if networkIsolation not specified [#13097]
* Fixed issue where New-AzSqlDatabaseExport and New-AzSqlDatabaseImport were not returning OperationStatusLink in the result object [#13097]
* Update Azure Paired Regions URL in Backup Storage Redundancy Warnings

## Version 2.11.0
* Added BackupStorageRedundancy to the following: 
    - `Restore-AzureRmSqlDatabase`
    - `New-AzSqlDatabaseCopy`
    - `New-AzSqlDatabaseSecondary`
* Removed case sensitivity for BackupStorageRedundancy parameter for all SQL DB references 
* Updated BackupStorageRedundancy warning message names
* Added support for Managed HSM Uris for SQL DB and Managed Instance

## Version 2.10.1
* Added warning for BackupStorageRedundancy configuration in select regions in `New-AzSqlDatabase` (Ignore Case for BackupStorageRedundancy configuration input)
* Fixed for bug in `New-AzSqlDatabaseExport`
* Removed case sensitivity for BackupStorageRedundancy parameter for `New-AzSqlInstance` 

## Version 2.10.0
* Added BackupStorageRedundancy to `New-AzSqlInstance` and `Get-AzSqlInstance`
* Added cmdlet `Get-AzSqlServerActiveDirectoryOnlyAuthentication`
* Added cmdlet `Enable-AzSqlServerActiveDirectoryOnlyAuthentication`
* Added Force parameter to `New-AzSqlInstance`
* Added cmdlets for Managed Database Log Replay service
	- `Start-AzSqlInstanceDatabaseLogReplay`
	- `Get-AzSqlInstanceDatabaseLogReplay`
	- `Complete-AzSqlInstanceDatabaseLogReplay`
	- `Stop-AzSqlInstanceDatabaseLogReplay`
* Added cmdlet `Get-AzSqlInstanceActiveDirectoryOnlyAuthentication`
* Added cmdlet `Enable-AzSqlInstanceActiveDirectoryOnlyAuthentication`
* Added cmdlet `Disable-AzSqlInstanceActiveDirectoryOnlyAuthentication`
* Updated cmdlets `New-AzSqlDatabaseImport` and `New-AzSqlDatabaseExport` to support network isolation functionality
* Added cmdlet `New-AzSqlDatabaseImportExisting`
* Updated Databases cmdlets to support backup storage type specification
* Added Force parameter to `New-AzSqlDatabase`
* Updated ActiveDirectoryOnlyAuthentication cmdlets for server and instance to include ResourceId and InputObject
* Added support for Managed HSM Uris for SQL DB and Managed Instance

## Version 2.9.1
* Fixed potential server name case insensitive error in `New-AzSqlServer` and `Set-AzSqlServer`
* Fixed wrong database name returned on existing database error in `New-AzSqlDatabaseSecondary`
* Added operation parameters and steps in `Get-AzSqlInstanceOperation`

## Version 2.9.0
* Added support for Service principal and guest users in Set-AzSqlInstanceActiveDirectoryAdministrator cmdlet`
* Fixed a bug in Data Classification cmdlets.`
* Added support for Azure SQL Managed Instance failover: `Invoke-AzSqlInstanceFailover`

## Version 2.8.0
* Added support for service principal for Set SQL Server Azure Active Directory Admin cmdlet
* Fixed sync issue in Data Classification cmdlets.
* Supported searching user by mail on `Set-AzSqlServerActiveDirectoryAdministrator` [#12192]

## Version 2.7.0
* Added UsePrivateLinkConnection to `New-AzSqlSyncGroup`, `Update-AzSqlSyncGroup`, `New-AzSqlSyncMember` and `Update-AzSqlSyncMember`
* Added SyncMemberAzureDatabaseResourceId to `New-AzSqlSyncMember` and `Update-AzSqlSyncMember`
* Added Guest user lookup support to Set SQL Server Azure Active Directory Admin cmdlet
* Remove IsAzureADOnlyAuthentication parameter from Set-AzSqlServerActiveDirectoryAdministrator as it is not usable. 

## Version 2.6.1
* Enhance performance of:
    - `Set-AzSqlDatabaseSensitivityClassification`
    - `Set-AzSqlInstanceDatabaseSensitivityClassification`
    - `Remove-AzSqlDatabaseSensitivityClassification`
    - `Remove-AzSqlInstanceDatabaseSensitivityClassification`
    - `Enable-AzSqlDatabaseSensitivityRecommendation`
    - `Enable-AzSqlInstanceDatabaseSensitivityRecommendation`
    - `Disable-AzSqlDatabaseSensitivityRecommendation`
    - `Disable-AzSqlInstanceDatabaseSensitivityRecommendation`
* Removed client-side validation of 'RetentionDays' parameter from cmdlet `Set-AzSqlDatabaseBackupShortTermRetentionPolicy`
* Auditing to a storage account in Vnet, fixing a bug when creating a Storage Blob Data Contributor role.
* Allow Azure Active Directory applications to be set as SQL Server Azure Active Directory admin.

## Version 2.6.0
* Added cmdlets `Get-AzSqlInstanceOperation` and `Stop-AzSqlInstanceOperation`
* Supported auditing to a storage account in VNet.
* Assign 'None' value as StorageKeyKind when a storage account under VNet is a target for the audit records. 

## Version 2.5.0
* Added readable secondary parameter to `Invoke-AzSqlDatabaseFailover`
* Added cmdlet `Disable-AzSqlServerActiveDirectoryOnlyAuthentication`
* Saved sensitivity rank when classifying columns in the database.

## Version 2.4.0
* Added PublicNetworkAccess to `New-AzSqlServer` and `Set-AzSqlServer`
* Added support for Long Term Retention backup configuration for Managed Databases
    - Get/Set LTR policy on a managed database 
    - Get LTR backup(s) by managed database, managed instance, or by location 
    - Remove an LTR backup 
    - Restore an LTR backup to create a new managed database
* Added MinimalTlsVersion to `New-AzSqlServer` and `Set-AzSqlServer`
* Added MinimalTlsVersion to `New-AzSqlInstance` and `Set-AzSqlInstance`
* Bumped SQL SDK version for Az.Network

## Version 2.3.0
* Added support for cross subscription point in time restore on Managed Instances.
* Added support for changing existing Sql Managed Instance hardware generation
* Fixed `Update-AzSqlServerVulnerabilityAssessmentSetting` help examples: parameter/property output - EmailAdmins
* Updating Azure SQL Server Active Azure administrator API to use 2019-06-01-preview api version.

## Version 2.2.0
Fix New-AzSqlDatabaseSecondary cmdlet to check for PartnerDatabaseName existence instead of DatabaseName existence.

## Version 2.1.2
* Fix vulnerability assessment set baseline cmdlets functionality to work on master db for azure database and limit it on managed instance system databases.
* Fix an error when creating SQL instance failover group
* Added PartnerDatabaseName parameter to New-AzSqlDatabaseSecondary cmdlet.

## Version 2.1.1
* Update references in .psd1 to use relative path
* Upgraded storage creation in Vulnerability Assessment auto enablement to StorageV2

## Version 2.1.0
* Added support for database ReadReplicaCount.
* Fixed Set-AzSqlDatabase when zone redundancy not set

## Version 2.0.0
* Added support for restore of dropped databases on Managed Instances.
* Deprecated from code old auditing cmdlets.
* Removed deprecated aliases:
* Get-AzSqlDatabaseIndexRecommendations (use Get-AzSqlDatabaseIndexRecommendation instead)
* Get-AzSqlDatabaseRestorePoints (use Get-AzSqlDatabaseRestorePoint instead)
* Remove Get-AzSqlDatabaseSecureConnectionPolicy cmdlet
* Remove aliases for deprecated Vulnerability Assessment Settings cmdlets
* Deprecate Advanced Threat Detection Settings cmdlets
* Adding cmdlets to Disable and enable sensitivity recommendations on columns in a database.
* Fix a small bug when reading auditing settings of a server or a database.

## Version 1.15.0
* Add support for setting Active Directory Administrator on Managed Instance

## Version 1.14.2
* Update example in reference documentation for `Get-AzSqlElasticPool`
* Added vCore example to creating an elastic pool (New-AzSqlElasticPool).
* Remove the validation of EmailAddresses and the check that EmailAdmins is not false in case EmailAddresses is empty in Set-AzSqlServerAdvancedThreatProtectionPolicy and Set-AzSqlDatabaseAdvancedThreatProtectionPolicy
* Enabled removal of server/database auditing settings when multiple diagnostic settings that enable audit category exist.
* Fix email addresses validation in multiple Sql Vulnerability Assessment cmdlets (Update-AzSqlDatabaseVulnerabilityAssessmentSetting, Update-AzSqlServerVulnerabilityAssessmentSetting, Update-AzSqlInstanceDatabaseVulnerabilityAssessmentSetting and Update-AzSqlInstanceVulnerabilityAssessmentSetting).

## Version 1.14.1
* Update documentation of old Auditing cmdlets.

## Version 1.14.0
* Add Azure Sql Instance pools cmdlets
* Add Azure Sql Instance pool usages cmdlets
* Update Azure Sql Managed instance cmdlets to support instance pools
* Fixed miscellaneous typos across module
* Add failover database and elastic pool new cmdlets.
* Add optional resource group parameter to Get-DatabaseLongTermRetentionBackup and Remove-DatabaseLongTermRetentionBackup cmdlets
* Add Azure Sql Elastic Jobs cmdlets

## Version 1.13.1
* Fix missing examples for Set-AzSqlDatabaseSecondary cmdlet
* Fix set Vulnerability Assessment recurring scans without providing any email addresses
* Fix a small typo in a warining message.

## Version 1.13.0
* Add Instance Failover Group cmdlets from preview release to public release
* Support Azure SQL Server\Database Auditing with new cmdlets.
    - Set-AzSqlServerAudit
    - Get-AzSqlServerAudit
    - Remove-AzSqlServerAudit
    - Set-AzSqlDatabaseAudit
    - Get-AzSqlDatabaseAudit
    - Remove-AzSqlDatabaseAudit
* Remove email constraints from Vulnerability Assessment settings

## Version 1.12.0
* Fix Advanced Threat Protection storage endpoint suffix
* Fix Advanced Data Security enable overrides Advanced Threat Protection policy
* New Cmdlets for Management.Sql to allow customers to add TDE keys and set TDE protector for managed instances
   - Add-AzSqlInstanceKeyVaultKey
   - Get-AzSqlInstanceKeyVaultKey
   - Remove-AzSqlInstanceKeyVaultKey
   - Get-AzSqlInstanceTransparentDataEncryptionProtector
   - Set-AzSqlInstanceTransparentDataEncryptionProtector

## Version 1.11.0
* Add DnsZonePartner Parameter for New-AzureSqlInstance cmdlet to support AutoDr for Managed Instance.
* Deprecating Get-AzSqlDatabaseSecureConnectionPolicy cmdlet
* Rename Threat Detection cmdlets to Advanced Threat Protection
* New-AzSqlInstance -StorageSizeInGB and -LicenseType parameters are now optional.
* Fix issue in reference documentation for `Enable-AzSqlServerAdvancedDataSecurity`

## Version 1.10.0
* Rename Advanced Threat Protection cmdlets to Advanced Data Security and enable Vulnerability Assessment by default

## Version 1.9.0
* Replace dependency on Monitor SDK with common code
* Updated cmdlets with plural nouns to singular, and deprecated plural names.
* Enhanced process of multiple columns classification.
* Include sku properties (sku name, family, capacity) in response from Get-AzSqlServerServiceObjective and format as table by default.
* Ability to Get-AzSqlServerServiceObjective by location without needing a preexisting server in the region.
* Support for time zone parameter in Managed Instance create.
* Fix documentation for wildcards
* Support of Serverless specific parameters in New-AzSqlDatabase and Set-AzSqlDatabase

## Version 1.8.0
* Support Database Data Classification.
* Add Get/Remove AzSqlVirtualCluster cmdlets.

## Version 1.7.0
* Add Vulnerability Assessment cmdlets on Server and Managed Instance

## Version 1.6.0
* changed Threat Detection's cmdlets param (ExcludeDetectionType) from DetectionType to string[] to make it future proof when new DetectionTypes are added and to support autocomplete as well.

## Version 1.5.0
* Updating AuditingEndpointsCommunicator.
    - Fixing the behavior of an edge case while creating new diagnostic settings.

## Version 1.4.0
* Add support for restore an instance database from geo-redundant backups
* Add support for backup short term retention on Managed Instance

## Version 1.3.0
* Add support for SQL DB Hyperscale tier
* Fixed bug where restore could fail due to setting unnecessary properties in restore request


## Version 1.2.0
* Add Get/Set AzSqlDatabaseBackupShortTermRetentionPolicy
* Fix issue where not being logged into Azure account would result in nullref exception when executing SQL cmdlets
* Fixed null ref exception in Get-AzSqlCapability
* Support Database/Server auditing to event hub and log analytics.

## Version 1.1.0
* Update incorrect online help URLs
* Updated parameter description for LicenseType parameter with possible values
* Fix for updating managed instance identity not working when it is the only updated property
* Support for custom collation on managed instance

## Version 1.0.1
* Converted the Storage management client dependency to the common SDK implementation.

## Version 1.0.0
* General availability of `Az.Sql` module
* Added new Data_Exfiltration and Unsafe_Action detection types to Threat Detection's cmdlets
* Removed -State and -ResourceId parameters from Set-AzSqlDatabaseBackupLongTermRetentionPolicy
* Removed deprecated cmdlets: Get/Set-AzSqlServerBackupLongTermRetentionVault, Get/Start/Stop-AzSqlServerUpgrade, Get/Set-AzSqlDatabaseAuditingPolicy, Get/Set-AzSqlServerAuditingPolicy, Remove-AzSqlDatabaseAuditing, Remove-AzSqlServerAuditing
* Removed deprecated parameter "Current" from Get-AzSqlDatabaseBackupLongTermRetentionPolicy
* Removed deprecated parameter "DatabaseName" from Get-AzSqlServerServiceObjective
* Removed deprecated parameter "PrivilegedLogin" from Set-AzSqlDatabaseDataMaskingPolicy
* Modified documentation of examples related to SQL Auditing cmdlets.<|MERGE_RESOLUTION|>--- conflicted
+++ resolved
@@ -18,12 +18,9 @@
         - Additional information about change #1
 -->
 ## Upcoming Release
-<<<<<<< HEAD
+* Added MaintenanceConfigurationId to 'New-AzSqlDatabase', 'Set-AzSqlDatabase', 'New-AzSqlElasticPool' and 'Set-AzSqlElasticPool'
 
 ## Version 2.15.0
-=======
-* Added MaintenanceConfigurationId to 'New-AzSqlDatabase', 'Set-AzSqlDatabase', 'New-AzSqlElasticPool' and 'Set-AzSqlElasticPool'
->>>>>>> bad3a2d3
 * Made `Start-AzSqlInstanceDatabaseLogReplay` cmdlet synchronous, added -AsJob flag
 
 ## Version 2.14.0
