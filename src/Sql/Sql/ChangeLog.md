--- conflicted
+++ resolved
@@ -18,11 +18,8 @@
         - Additional information about change #1
 -->
 ## Upcoming Release
-<<<<<<< HEAD
 * Update references in .psd1 to use relative path
-=======
 * Added support for restore of dropped databases on Managed Instances.
->>>>>>> 75db95d1
 
 ## Version 1.15.0
 * Add support for setting Active Directory Administrator on Managed Instance
