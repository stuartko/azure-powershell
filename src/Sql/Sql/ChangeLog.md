<!--
    Please leave this section at the top of the change log.

    Changes for the upcoming release should go under the section titled "Upcoming Release", and should adhere to the following format:

    ## Upcoming Release
    * Overview of change #1
        - Additional information about change #1
    * Overview of change #2
        - Additional information about change #4
        - Additional information about change #2
    * Overview of change #3
    * Overview of change #4
        - Additional information about change #4

    ## YYYY.MM.DD - Version X.Y.Z (Previous Release)
    * Overview of change #1
        - Additional information about change #1
-->
## Upcoming Release
<<<<<<< HEAD
* Add DnsZonePartner Parameter for New-AzureSqlInstance cmdlet to support AutoDr for Managed Instance.
=======

## Version 1.10.0
>>>>>>> 6b03fc60
* Rename Advanced Threat Protection cmdlets to Advanced Data Security and enable Vulnerability Assessment by default
* Deprecating Get-AzSqlDatabaseSecureConnectionPolicy cmdlet

## Version 1.9.0
* Replace dependency on Monitor SDK with common code
* Updated cmdlets with plural nouns to singular, and deprecated plural names.
* Enhanced process of multiple columns classification.
* Include sku properties (sku name, family, capacity) in response from Get-AzSqlServerServiceObjective and format as table by default.
* Ability to Get-AzSqlServerServiceObjective by location without needing a preexisting server in the region.
* Support for time zone parameter in Managed Instance create.
* Fix documentation for wildcards
* Support of Serverless specific parameters in New-AzSqlDatabase and Set-AzSqlDatabase

## Version 1.8.0
* Support Database Data Classification.
* Add Get/Remove AzSqlVirtualCluster cmdlets.

## Version 1.7.0
* Add Vulnerability Assessment cmdlets on Server and Managed Instance

## Version 1.6.0
* changed Threat Detection's cmdlets param (ExcludeDetectionType) from DetectionType to string[] to make it future proof when new DetectionTypes are added and to support autocomplete as well.

## Version 1.5.0
* Updating AuditingEndpointsCommunicator.
    - Fixing the behavior of an edge case while creating new diagnostic settings.

## Version 1.4.0
* Add support for restore an instance database from geo-redundant backups
* Add support for backup short term retention on Managed Instance

## Version 1.3.0
* Add support for SQL DB Hyperscale tier
* Fixed bug where restore could fail due to setting unnecessary properties in restore request


## Version 1.2.0
* Add Get/Set AzSqlDatabaseBackupShortTermRetentionPolicy
* Fix issue where not being logged into Azure account would result in nullref exception when executing SQL cmdlets
* Fixed null ref exception in Get-AzSqlCapability
* Support Database/Server auditing to event hub and log analytics.

## Version 1.1.0
* Update incorrect online help URLs
* Updated parameter description for LicenseType parameter with possible values
* Fix for updating managed instance identity not working when it is the only updated property
* Support for custom collation on managed instance

## Version 1.0.1
* Converted the Storage management client dependency to the common SDK implementation.

## Version 1.0.0
* General availability of `Az.Sql` module
* Added new Data_Exfiltration and Unsafe_Action detection types to Threat Detection's cmdlets
* Removed -State and -ResourceId parameters from Set-AzSqlDatabaseBackupLongTermRetentionPolicy
* Removed deprecated cmdlets: Get/Set-AzSqlServerBackupLongTermRetentionVault, Get/Start/Stop-AzSqlServerUpgrade, Get/Set-AzSqlDatabaseAuditingPolicy, Get/Set-AzSqlServerAuditingPolicy, Remove-AzSqlDatabaseAuditing, Remove-AzSqlServerAuditing
* Removed deprecated parameter "Current" from Get-AzSqlDatabaseBackupLongTermRetentionPolicy
* Removed deprecated parameter "DatabaseName" from Get-AzSqlServerServiceObjective
* Removed deprecated parameter "PrivilegedLogin" from Set-AzSqlDatabaseDataMaskingPolicy
* Modified documentation of examples related to SQL Auditing cmdlets.<|MERGE_RESOLUTION|>--- conflicted
+++ resolved
@@ -18,13 +18,8 @@
         - Additional information about change #1
 -->
 ## Upcoming Release
-<<<<<<< HEAD
-* Add DnsZonePartner Parameter for New-AzureSqlInstance cmdlet to support AutoDr for Managed Instance.
-=======
-
-## Version 1.10.0
->>>>>>> 6b03fc60
-* Rename Advanced Threat Protection cmdlets to Advanced Data Security and enable Vulnerability Assessment by default
+* Deprecating Get-AzSqlDatabaseSecureConnectionPolicy cmdlet
+## Version 1.10.0* Rename Advanced Threat Protection cmdlets to Advanced Data Security and enable Vulnerability Assessment by default
 * Deprecating Get-AzSqlDatabaseSecureConnectionPolicy cmdlet
 
 ## Version 1.9.0
