#
# Module manifest for module 'PSGet_Az.Sql'
#
# Generated by: Microsoft Corporation
#
# Generated on: 3/21/2019
#

@{

# Script module or binary module file associated with this manifest.
# RootModule = ''

# Version number of this module.
ModuleVersion = '1.7.0'

# Supported PSEditions
CompatiblePSEditions = 'Core', 'Desktop'

# ID used to uniquely identify this module
GUID = 'f088f4ab-1b59-4836-a6e0-4e14d15800c6'

# Author of this module
Author = 'Microsoft Corporation'

# Company or vendor of this module
CompanyName = 'Microsoft Corporation'

# Copyright statement for this module
Copyright = 'Microsoft Corporation. All rights reserved.'

# Description of the functionality provided by this module
Description = 'Microsoft Azure PowerShell - SQL service cmdlets for Azure Resource Manager in Windows PowerShell and PowerShell Core.

For more information on SQL, please visit the following: https://docs.microsoft.com/azure/sql-database/'

# Minimum version of the PowerShell engine required by this module
PowerShellVersion = '5.1'

# Name of the PowerShell host required by this module
# PowerShellHostName = ''

# Minimum version of the PowerShell host required by this module
# PowerShellHostVersion = ''

# Minimum version of Microsoft .NET Framework required by this module. This prerequisite is valid for the PowerShell Desktop edition only.
DotNetFrameworkVersion = '4.7.2'

# Minimum version of the common language runtime (CLR) required by this module. This prerequisite is valid for the PowerShell Desktop edition only.
# CLRVersion = ''

# Processor architecture (None, X86, Amd64) required by this module
# ProcessorArchitecture = ''

# Modules that must be imported into the global environment prior to importing this module
RequiredModules = @(@{ModuleName = 'Az.Accounts'; ModuleVersion = '1.4.0'; })

# Assemblies that must be loaded prior to importing this module
RequiredAssemblies = '.\Microsoft.Azure.Management.Sql.dll', 
               '.\Microsoft.Azure.PowerShell.Cmdlets.Sql.LegacySdk.dll', 
               '.\Microsoft.Azure.Management.Monitor.dll'

# Script files (.ps1) that are run in the caller's environment prior to importing this module.
# ScriptsToProcess = @()

# Type files (.ps1xml) to be loaded when importing this module
TypesToProcess = '.\Sql.types.ps1xml'

# Format files (.ps1xml) to be loaded when importing this module
FormatsToProcess = '.\Sql.format.ps1xml'

# Modules to import as nested modules of the module specified in RootModule/ModuleToProcess
NestedModules = @('.\Microsoft.Azure.PowerShell.Cmdlets.Sql.dll')

# Functions to export from this module, for best performance, do not use wildcards and do not delete the entry, use an empty array if there are no functions to export.
FunctionsToExport = @()

# Cmdlets to export from this module, for best performance, do not use wildcards and do not delete the entry, use an empty array if there are no cmdlets to export.
CmdletsToExport = 'Get-AzSqlDatabaseTransparentDataEncryption', 
               'Get-AzSqlDatabaseTransparentDataEncryptionActivity', 
               'Set-AzSqlDatabaseTransparentDataEncryption', 
               'Get-AzSqlDatabaseUpgradeHint', 'Get-AzSqlServerUpgradeHint', 
               'Get-AzSqlServerServiceObjective', 
               'Get-AzSqlServerActiveDirectoryAdministrator', 
               'Remove-AzSqlServerActiveDirectoryAdministrator', 
               'Set-AzSqlServerActiveDirectoryAdministrator', 'Get-AzSqlServer', 
               'New-AzSqlServer', 'Remove-AzSqlServer', 'Set-AzSqlServer', 
               'Get-AzSqlServerCommunicationLink', 
               'New-AzSqlServerCommunicationLink', 
               'Remove-AzSqlServerCommunicationLink', 
               'Get-AzSqlDatabaseSecureConnectionPolicy', 
               'Get-AzSqlDatabaseReplicationLink', 'New-AzSqlDatabaseCopy', 
               'New-AzSqlDatabaseSecondary', 'Remove-AzSqlDatabaseSecondary', 
               'Set-AzSqlDatabaseSecondary', 'Get-AzSqlElasticPoolRecommendation', 
               'Get-AzSqlDatabaseIndexRecommendations', 
               'Start-AzSqlDatabaseExecuteIndexRecommendation', 
               'Stop-AzSqlDatabaseExecuteIndexRecommendation', 
               'Get-AzSqlServerFirewallRule', 'New-AzSqlServerFirewallRule', 
               'Remove-AzSqlServerFirewallRule', 'Set-AzSqlServerFirewallRule', 
               'Get-AzSqlElasticPool', 'Get-AzSqlElasticPoolActivity', 
               'Get-AzSqlElasticPoolDatabase', 'New-AzSqlElasticPool', 
               'Remove-AzSqlElasticPool', 'Set-AzSqlElasticPool', 
               'Get-AzSqlServerDisasterRecoveryConfiguration', 
               'Get-AzSqlServerDisasterRecoveryConfigurationActivity', 
               'New-AzSqlServerDisasterRecoveryConfiguration', 
               'Remove-AzSqlServerDisasterRecoveryConfiguration', 
               'Set-AzSqlServerDisasterRecoveryConfiguration', 
               'Resume-AzSqlDatabase', 'Suspend-AzSqlDatabase', 
               'Get-AzSqlDatabaseDataMaskingPolicy', 
               'Get-AzSqlDatabaseDataMaskingRule', 
               'New-AzSqlDatabaseDataMaskingRule', 
               'Remove-AzSqlDatabaseDataMaskingRule', 
               'Set-AzSqlDatabaseDataMaskingPolicy', 
               'Set-AzSqlDatabaseDataMaskingRule', 'Get-AzSqlCapability', 
               'Get-AzSqlServerThreatDetectionPolicy', 
               'Remove-AzSqlServerThreatDetectionPolicy', 
               'Set-AzSqlServerThreatDetectionPolicy', 
               'Get-AzSqlDatabaseThreatDetectionPolicy', 
               'Set-AzSqlDatabaseThreatDetectionPolicy', 
               'Remove-AzSqlDatabaseThreatDetectionPolicy', 'Get-AzSqlDatabase', 
               'Get-AzSqlDatabaseActivity', 'Get-AzSqlDatabaseExpanded', 
               'New-AzSqlDatabase', 'Remove-AzSqlDatabase', 'Set-AzSqlDatabase', 
               'Get-AzSqlDatabaseImportExportStatus', 'New-AzSqlDatabaseExport', 
               'New-AzSqlDatabaseImport', 'Get-AzSqlDatabaseGeoBackupPolicy', 
               'Set-AzSqlDatabaseGeoBackupPolicy', 
               'Get-AzSqlDatabaseBackupShortTermRetentionPolicy', 
               'Set-AzSqlDatabaseBackupShortTermRetentionPolicy', 
               'Get-AzSqlDatabaseBackupLongTermRetentionPolicy', 
               'Set-AzSqlDatabaseBackupLongTermRetentionPolicy', 
               'Get-AzSqlDatabaseLongTermRetentionBackup', 
               'Remove-AzSqlDatabaseLongTermRetentionBackup', 
               'Get-AzSqlDeletedDatabaseBackup', 'Get-AzSqlDatabaseGeoBackup', 
               'Restore-AzSqlDatabase', 'Get-AzSqlDatabaseRestorePoints', 
               'Get-AzSqlDatabaseAuditing', 'Get-AzSqlServerAuditing', 
               'Set-AzSqlDatabaseAuditing', 'Set-AzSqlServerAuditing', 
               'Get-AzSqlDatabaseRecommendedAction', 
               'Get-AzSqlElasticPoolRecommendedAction', 
               'Get-AzSqlServerRecommendedAction', 
               'Set-AzSqlDatabaseRecommendedActionState', 
               'Set-AzSqlElasticPoolRecommendedActionState', 
               'Set-AzSqlServerRecommendedActionState', 
               'Get-AzSqlElasticPoolAdvisor', 'Get-AzSqlServerAdvisor', 
               'Set-AzSqlElasticPoolAdvisorAutoExecuteStatus', 
               'Set-AzSqlServerAdvisorAutoExecuteStatus', 
               'Get-AzSqlDatabaseAdvisor', 
               'Set-AzSqlDatabaseAdvisorAutoExecuteStatus', 
               'Get-AzSqlServerTransparentDataEncryptionProtector', 
               'Set-AzSqlServerTransparentDataEncryptionProtector', 
               'Add-AzSqlServerKeyVaultKey', 'Get-AzSqlServerKeyVaultKey', 
               'Remove-AzSqlServerKeyVaultKey', 'Get-AzSqlDatabaseFailoverGroup', 
               'New-AzSqlDatabaseFailoverGroup', 
               'Add-AzSqlDatabaseToFailoverGroup', 
               'Remove-AzSqlDatabaseFromFailoverGroup', 
               'Remove-AzSqlDatabaseFailoverGroup', 
               'Set-AzSqlDatabaseFailoverGroup', 
               'Switch-AzSqlDatabaseFailoverGroup', 'New-AzSqlSyncGroup', 
               'Update-AzSqlSyncGroup', 'Get-AzSqlSyncGroup', 
               'Get-AzSqlSyncGroupLog', 'Remove-AzSqlSyncGroup', 
               'Update-AzSqlSyncSchema', 'Get-AzSqlSyncSchema', 
               'Start-AzSqlSyncGroupSync', 'Stop-AzSqlSyncGroupSync', 
               'New-AzSqlSyncMember', 'Update-AzSqlSyncMember', 
               'Get-AzSqlSyncMember', 'Remove-AzSqlSyncMember', 'New-AzSqlSyncAgent', 
               'Get-AzSqlSyncAgent', 'Remove-AzSqlSyncAgent', 
               'New-AzSqlSyncAgentKey', 'Get-AzSqlSyncAgentLinkedDatabase', 
               'New-AzSqlServerVirtualNetworkRule', 
               'Set-AzSqlServerVirtualNetworkRule', 
               'Get-AzSqlServerVirtualNetworkRule', 
               'Remove-AzSqlServerVirtualNetworkRule', 
               'Stop-AzSqlDatabaseActivity', 'Get-AzSqlServerDnsAlias', 
               'Remove-AzSqlServerDnsAlias', 'New-AzSqlServerDnsAlias', 
               'Set-AzSqlServerDnsAlias', 'New-AzSqlDatabaseRestorePoint', 
               'Remove-AzSqlDatabaseRestorePoint', 'Stop-AzSqlElasticPoolActivity', 
               'Add-AzSqlServerTransparentDataEncryptionCertificate', 
               'Add-AzSqlManagedInstanceTransparentDataEncryptionCertificate', 
               'Enable-AzSqlServerAdvancedThreatProtection', 
               'Disable-AzSqlServerAdvancedThreatProtection', 
               'Get-AzSqlServerAdvancedThreatProtectionPolicy', 
               'Update-AzSqlDatabaseVulnerabilityAssessmentSettings', 
               'Get-AzSqlDatabaseVulnerabilityAssessmentSettings', 
               'Clear-AzSqlDatabaseVulnerabilityAssessmentSettings', 
               'Set-AzSqlDatabaseVulnerabilityAssessmentRuleBaseline', 
               'Get-AzSqlDatabaseVulnerabilityAssessmentRuleBaseline', 
               'Clear-AzSqlDatabaseVulnerabilityAssessmentRuleBaseline', 
               'Convert-AzSqlDatabaseVulnerabilityAssessmentScan', 
               'Get-AzSqlDatabaseVulnerabilityAssessmentScanRecord', 
               'Start-AzSqlDatabaseVulnerabilityAssessmentScan', 
               'Get-AzSqlInstance', 'New-AzSqlInstance', 'Remove-AzSqlInstance', 
               'Set-AzSqlInstance', 'Get-AzSqlInstanceDatabase', 
               'New-AzSqlInstanceDatabase', 'Remove-AzSqlInstanceDatabase', 
               'Restore-AzSqlInstanceDatabase', 
               'Update-AzSqlInstanceDatabaseVulnerabilityAssessmentSettings', 
               'Get-AzSqlInstanceDatabaseVulnerabilityAssessmentSettings', 
               'Clear-AzSqlInstanceDatabaseVulnerabilityAssessmentSettings', 
               'Set-AzSqlInstanceDatabaseVulnerabilityAssessmentRuleBaseline', 
               'Get-AzSqlInstanceDatabaseVulnerabilityAssessmentRuleBaseline', 
               'Clear-AzSqlInstanceDatabaseVulnerabilityAssessmentRuleBaseline', 
               'Convert-AzSqlInstanceDatabaseVulnerabilityAssessmentScan', 
               'Get-AzSqlInstanceDatabaseVulnerabilityAssessmentScanRecord', 
               'Start-AzSqlInstanceDatabaseVulnerabilityAssessmentScan', 
               'Enable-AzSqlInstanceAdvancedDataSecurity', 
               'Disable-AzSqlInstanceAdvancedDataSecurity', 
               'Get-AzSqlInstanceAdvancedDataSecurityPolicy', 
               'Get-AzSqlInstanceDatabaseGeoBackup', 
               'Get-AzSqlInstanceDatabaseBackupShortTermRetentionPolicy', 
               'Set-AzSqlInstanceDatabaseBackupShortTermRetentionPolicy', 
<<<<<<< HEAD
               'Get-AzSqlDeletedInstanceDatabaseBackup',
               'Get-AzSqlDatabaseSensitivityClassification',
               'Get-AzSqlInstanceDatabaseSensitivityClassification',
               'Set-AzSqlDatabaseSensitivityClassification',
               'Set-AzSqlInstanceDatabaseSensitivityClassification',
               'Remove-AzSqlDatabaseSensitivityClassification',
               'Remove-AzSqlInstanceDatabaseSensitivityClassification',
               'Get-AzSqlDatabaseSensitivityRecommendations',
               'Get-AzSqlInstanceDatabaseSensitivityRecommendations'
=======
               'Get-AzSqlDeletedInstanceDatabaseBackup', 
               'Update-AzSqlInstanceVulnerabilityAssessmentSettings', 
               'Get-AzSqlInstanceVulnerabilityAssessmentSettings', 
               'Clear-AzSqlInstanceVulnerabilityAssessmentSettings', 
               'Update-AzSqlServerVulnerabilityAssessmentSettings', 
               'Get-AzSqlServerVulnerabilityAssessmentSettings', 
               'Clear-AzSqlServerVulnerabilityAssessmentSettings'
>>>>>>> 9892962e

# Variables to export from this module
# VariablesToExport = @()

# Aliases to export from this module, for best performance, do not use wildcards and do not delete the entry, use an empty array if there are no aliases to export.
AliasesToExport = 'Get-AzSqlDatabaseServerAuditingPolicy', 
               'Remove-AzSqlDatabaseServerAuditing', 
               'Set-AzSqlDatabaseServerAuditingPolicy', 
               'Use-AzSqlDatabaseServerAuditingPolicy', 
               'Get-AzSqlDatabaseLongTermRetentionPolicy', 
               'Set-AzSqlDatabaseLongTermRetentionPolicy'

# DSC resources to export from this module
# DscResourcesToExport = @()

# List of all modules packaged with this module
# ModuleList = @()

# List of all files packaged with this module
# FileList = @()

# Private data to pass to the module specified in RootModule/ModuleToProcess. This may also contain a PSData hashtable with additional module metadata used by PowerShell.
PrivateData = @{

    PSData = @{

        # Tags applied to this module. These help with module discovery in online galleries.
        Tags = 'Azure','ResourceManager','ARM','Sql','Database'

        # A URL to the license for this module.
        LicenseUri = 'https://aka.ms/azps-license'

        # A URL to the main website for this project.
        ProjectUri = 'https://github.com/Azure/azure-powershell'

        # A URL to an icon representing this module.
        # IconUri = ''

        # ReleaseNotes of this module
        ReleaseNotes = '* Add Vulnerability Assessment cmdlets on Server and Managed Instance'

        # Prerelease string of this module
        # Prerelease = ''

        # Flag to indicate whether the module requires explicit user acceptance for install/update
        # RequireLicenseAcceptance = $false

        # External dependent modules of this module
        # ExternalModuleDependencies = @()

    } # End of PSData hashtable

 } # End of PrivateData hashtable

# HelpInfo URI of this module
# HelpInfoURI = ''

# Default prefix for commands exported from this module. Override the default prefix using Import-Module -Prefix.
# DefaultCommandPrefix = ''

}
<|MERGE_RESOLUTION|>--- conflicted
+++ resolved
@@ -203,17 +203,6 @@
                'Get-AzSqlInstanceDatabaseGeoBackup', 
                'Get-AzSqlInstanceDatabaseBackupShortTermRetentionPolicy', 
                'Set-AzSqlInstanceDatabaseBackupShortTermRetentionPolicy', 
-<<<<<<< HEAD
-               'Get-AzSqlDeletedInstanceDatabaseBackup',
-               'Get-AzSqlDatabaseSensitivityClassification',
-               'Get-AzSqlInstanceDatabaseSensitivityClassification',
-               'Set-AzSqlDatabaseSensitivityClassification',
-               'Set-AzSqlInstanceDatabaseSensitivityClassification',
-               'Remove-AzSqlDatabaseSensitivityClassification',
-               'Remove-AzSqlInstanceDatabaseSensitivityClassification',
-               'Get-AzSqlDatabaseSensitivityRecommendations',
-               'Get-AzSqlInstanceDatabaseSensitivityRecommendations'
-=======
                'Get-AzSqlDeletedInstanceDatabaseBackup', 
                'Update-AzSqlInstanceVulnerabilityAssessmentSettings', 
                'Get-AzSqlInstanceVulnerabilityAssessmentSettings', 
@@ -221,7 +210,14 @@
                'Update-AzSqlServerVulnerabilityAssessmentSettings', 
                'Get-AzSqlServerVulnerabilityAssessmentSettings', 
                'Clear-AzSqlServerVulnerabilityAssessmentSettings'
->>>>>>> 9892962e
+               'Get-AzSqlDatabaseSensitivityClassification',
+               'Get-AzSqlInstanceDatabaseSensitivityClassification',
+               'Set-AzSqlDatabaseSensitivityClassification',
+               'Set-AzSqlInstanceDatabaseSensitivityClassification',
+               'Remove-AzSqlDatabaseSensitivityClassification',
+               'Remove-AzSqlInstanceDatabaseSensitivityClassification',
+               'Get-AzSqlDatabaseSensitivityRecommendation',
+               'Get-AzSqlInstanceDatabaseSensitivityRecommendation'
 
 # Variables to export from this module
 # VariablesToExport = @()
