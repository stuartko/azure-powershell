--- conflicted
+++ resolved
@@ -109,12 +109,9 @@
                 VCores = model.VCores,
                 Identity = model.Identity,
                 Collation = model.Collation,
-<<<<<<< HEAD
                 PublicDataEndpointEnabled = model.PublicDataEndpointEnabled,
-                ProxyOverride = model.ProxyOverride
-=======
+                ProxyOverride = model.ProxyOverride,
                 TimezoneId = model.TimezoneId,
->>>>>>> dfb3d95c
             });
 
             return CreateManagedInstanceModelFromResponse(resp);
@@ -183,12 +180,9 @@
             managedInstance.VCores = resp.VCores;
             managedInstance.StorageSizeInGB = resp.StorageSizeInGB;
             managedInstance.Collation = resp.Collation;
-<<<<<<< HEAD
             managedInstance.PublicDataEndpointEnabled = resp.PublicDataEndpointEnabled;
             managedInstance.ProxyOverride = resp.ProxyOverride;
-=======
             managedInstance.TimezoneId = resp.TimezoneId;
->>>>>>> dfb3d95c
 
             Management.Internal.Resources.Models.Sku sku = new Management.Internal.Resources.Models.Sku();
             sku.Name = resp.Sku.Name;
