--- conflicted
+++ resolved
@@ -151,7 +151,6 @@
         public string Collation { get; set; }
 
         /// <summary>
-<<<<<<< HEAD
         /// Gets or sets whether or not the public data endpoint is enabled.
         /// </summary>
         [Parameter(Mandatory = false,
@@ -167,7 +166,8 @@
         [ValidateNotNullOrEmpty]
         [PSArgumentCompleter(ManagedInstanceProxyOverride.Proxy, ManagedInstanceProxyOverride.Redirect, ManagedInstanceProxyOverride.Default)]
         public string ProxyOverride { get; set; }
-=======
+        
+        /// <summary>
         /// Gets or sets the instance time zone
         /// </summary>
         [Parameter(Mandatory = false,
@@ -175,7 +175,6 @@
         [ValidateNotNullOrEmpty]
         [PSArgumentCompleter(Constants.TimeZoneUtc)]
         public string TimezoneId { get; set; }
->>>>>>> 90a416b3
 
         /// <summary>
         /// Gets or sets the tags to associate with the instance
@@ -269,12 +268,9 @@
                 VCores = this.VCore,
                 Sku = Sku,
                 Collation = this.Collation,
-<<<<<<< HEAD
                 PublicDataEndpointEnabled = this.PublicDataEndpointEnabled,
-                ProxyOverride = this.ProxyOverride
-=======
+                ProxyOverride = this.ProxyOverride,
                 TimezoneId = this.TimezoneId,
->>>>>>> 90a416b3
             });
             return newEntity;
         }
