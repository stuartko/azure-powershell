﻿<Project Sdk="Microsoft.NET.Sdk">

  <PropertyGroup>
    <PsModuleName>Sql</PsModuleName>
  </PropertyGroup>

  <Import Project="$(MSBuildThisFileDirectory)..\..\Az.props" />

  <PropertyGroup>
    <RootNamespace>$(LegacyAssemblyPrefix)$(PsModuleName)</RootNamespace>
  </PropertyGroup>

  <ItemGroup>
<<<<<<< HEAD
    <PackageReference Include="Microsoft.Azure.Management.Sql" Version="1.28.0-preview" />
=======
   <PackageReference Include="Microsoft.Azure.Management.Sql" Version="1.27.0-preview" />
>>>>>>> cc37f263
    <PackageReference Include="System.Security.Permissions" Version="4.5.0" />
    <PackageReference Include="Microsoft.Azure.Management.Monitor" Version="0.21.0-preview" />
  </ItemGroup>
 
  <ItemGroup>
    <ProjectReference Include="..\Sql.LegacySdk\Sql.LegacySdk.csproj" />
  </ItemGroup>

  <ItemGroup>
    <Compile Update="Properties\Resources.Designer.cs">
      <DesignTime>True</DesignTime>
      <AutoGen>True</AutoGen>
      <DependentUpon>Resources.resx</DependentUpon>
    </Compile>
  </ItemGroup>

  <ItemGroup>
    <EmbeddedResource Update="Properties\Resources.resx">
      <Generator>ResXFileCodeGenerator</Generator>
      <LastGenOutput>Resources.Designer.cs</LastGenOutput>
    </EmbeddedResource>
  </ItemGroup>

</Project><|MERGE_RESOLUTION|>--- conflicted
+++ resolved
@@ -11,11 +11,7 @@
   </PropertyGroup>
 
   <ItemGroup>
-<<<<<<< HEAD
     <PackageReference Include="Microsoft.Azure.Management.Sql" Version="1.28.0-preview" />
-=======
-   <PackageReference Include="Microsoft.Azure.Management.Sql" Version="1.27.0-preview" />
->>>>>>> cc37f263
     <PackageReference Include="System.Security.Permissions" Version="4.5.0" />
     <PackageReference Include="Microsoft.Azure.Management.Monitor" Version="0.21.0-preview" />
   </ItemGroup>
