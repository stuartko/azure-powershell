﻿// ----------------------------------------------------------------------------------
//
// Copyright Microsoft Corporation
// Licensed under the Apache License, Version 2.0 (the "License");
// you may not use this file except in compliance with the License.
// You may obtain a copy of the License at
// http://www.apache.org/licenses/LICENSE-2.0
// Unless required by applicable law or agreed to in writing, software
// distributed under the License is distributed on an "AS IS" BASIS,
// WITHOUT WARRANTIES OR CONDITIONS OF ANY KIND, either express or implied.
// See the License for the specific language governing permissions and
// limitations under the License.
// ----------------------------------------------------------------------------------

using Microsoft.Azure.Commands.ResourceManager.Common.ArgumentCompleters;
using Microsoft.Azure.Commands.ResourceManager.Common.Tags;
using Microsoft.Azure.Commands.Sql.Common;
using Microsoft.Rest.Azure;
using System.Collections;
using System.Collections.Generic;
using System.Linq;
using System.Management.Automation;

namespace Microsoft.Azure.Commands.Sql.Server.Cmdlet
{
    /// <summary>
    /// Defines the Get-AzSqlServer cmdlet
    /// </summary>
    [Cmdlet("New", ResourceManager.Common.AzureRMConstants.AzureRMPrefix + "SqlServer",ConfirmImpact = ConfirmImpact.Low, SupportsShouldProcess = true), OutputType(typeof(Model.AzureSqlServerModel))]
    public class NewAzureSqlServer : AzureSqlServerCmdletBase
    {
        /// <summary>
        /// Gets or sets the name of the database server to use.
        /// </summary>
        [Parameter(Mandatory = true,
            HelpMessage = "SQL Database server name.")]
        [Alias("Name")]
        [ValidateNotNullOrEmpty]
        public string ServerName { get; set; }

        /// <summary>
        /// The SQL administrator credentials for the server
        /// </summary>
        [Parameter(Mandatory = true,
            HelpMessage = "The SQL administrator credentials for the server")]
        [ValidateNotNull]
        public PSCredential SqlAdministratorCredentials { get; set; }

        /// <summary>
        /// The location in which to create the server
        /// </summary>
        [Parameter(Mandatory = true,
            HelpMessage = "The location in which to create the server")]
        [LocationCompleter("Microsoft.Sql/servers")]
        [ValidateNotNullOrEmpty]
        public string Location { get; set; }

        /// <summary>
        /// The tags to associate with the Azure Sql Database Server
        /// </summary>
        [Parameter(Mandatory = false,
            HelpMessage = "The tags to associate with the Azure Sql Server")]
        [Alias("Tag")]
        public Hashtable Tags { get; set; }

        /// <summary>
        /// Gets or sets the server version
        /// </summary>
        [Parameter(Mandatory = false,
            HelpMessage = "Determines which version of Sql Azure Server is created")]
        [ValidateNotNullOrEmpty]
        public string ServerVersion { get; set; }

        [Parameter(Mandatory = false,
            HelpMessage = "Generate and assign an Azure Active Directory Identity for this server for use with key management services like Azure KeyVault.")]
        public SwitchParameter AssignIdentity { get; set; }

        [Parameter(Mandatory = false,
            HelpMessage = "Takes a flag, enabled/disabled, to specify whether public network access to server is allowed or not. When disabled, only connections made through Private Links can reach this server.")]
        [PSArgumentCompleter("Enabled", "Disabled")]
        public string PublicNetworkAccess { get; set; }

        /// <summary>
        /// Gets or sets the managed instance minimal tls version
        /// </summary>
        [Parameter(Mandatory = false,
            HelpMessage = "The Minimal Tls Version for the Sql Azure Managed Instance. Options are: 1.0, 1.1 and 1.2 ")]
        [ValidateSet("1.0", "1.1", "1.2")]
        [PSArgumentCompleter("1.0", "1.1", "1.2")]
        public string MinimalTlsVersion { get; set; }

        /// <summary>
        /// Gets or sets whether or not to run this cmdlet in the background as a job
        /// </summary>
        [Parameter(Mandatory = false, HelpMessage = "Run cmdlet in the background")]
        public SwitchParameter AsJob { get; set; }

        /// <summary>
        /// Overriding to add warning message
        /// </summary>
        public override void ExecuteCmdlet()
        {
            base.ExecuteCmdlet();
        }

        /// <summary>
        /// Check to see if the server already exists in this resource group.
        /// </summary>
        /// <returns>Null if the server doesn't exist.  Otherwise throws exception</returns>
        protected override IEnumerable<Model.AzureSqlServerModel> GetEntity()
        {
            try
            {
                ModelAdapter.GetServer(this.ResourceGroupName, this.ServerName);
            }
            catch (CloudException ex)
            {
                if (ex.Response.StatusCode == System.Net.HttpStatusCode.NotFound)
                {
                    // This is what we want.  We looked and there is no server with this name.
                    return null;
                }

                // Unexpected exception encountered
                throw;
            }

            // The server already exists
            throw new PSArgumentException(
                string.Format(Microsoft.Azure.Commands.Sql.Properties.Resources.ServerNameExists, this.ServerName),
                "ServerName");
        }

        /// <summary>
        /// Generates the model from user input.
        /// </summary>
        /// <param name="model">This is null since the server doesn't exist yet</param>
        /// <returns>The generated model from user input</returns>
        protected override IEnumerable<Model.AzureSqlServerModel> ApplyUserInputToModel(IEnumerable<Model.AzureSqlServerModel> model)
        {
            List<Model.AzureSqlServerModel> newEntity = new List<Model.AzureSqlServerModel>();
            newEntity.Add(new Model.AzureSqlServerModel()
            {
                Location = this.Location,
                ResourceGroupName = this.ResourceGroupName,
                ServerName = this.ServerName,
                ServerVersion = this.ServerVersion,
                SqlAdministratorPassword = this.SqlAdministratorCredentials.Password,
                SqlAdministratorLogin = this.SqlAdministratorCredentials.UserName,
                Tags = TagsConversionHelper.CreateTagDictionary(Tags, validate: true),
                Identity = ResourceIdentityHelper.GetIdentityObjectFromType(this.AssignIdentity.IsPresent),
<<<<<<< HEAD
                MinimalTlsVersion = this.MinimalTlsVersion,
=======
                PublicNetworkAccess = this.PublicNetworkAccess,
>>>>>>> c88f2152
            });
            return newEntity;
        }

        /// <summary>
        /// Sends the changes to the service -> Creates the server
        /// </summary>
        /// <param name="entity">The server to create</param>
        /// <returns>The created server</returns>
        protected override IEnumerable<Model.AzureSqlServerModel> PersistChanges(IEnumerable<Model.AzureSqlServerModel> entity)
        {
            return new List<Model.AzureSqlServerModel>() {
                ModelAdapter.UpsertServer(entity.First())
            };
        }
    }
}<|MERGE_RESOLUTION|>--- conflicted
+++ resolved
@@ -149,11 +149,8 @@
                 SqlAdministratorLogin = this.SqlAdministratorCredentials.UserName,
                 Tags = TagsConversionHelper.CreateTagDictionary(Tags, validate: true),
                 Identity = ResourceIdentityHelper.GetIdentityObjectFromType(this.AssignIdentity.IsPresent),
-<<<<<<< HEAD
                 MinimalTlsVersion = this.MinimalTlsVersion,
-=======
                 PublicNetworkAccess = this.PublicNetworkAccess,
->>>>>>> c88f2152
             });
             return newEntity;
         }
