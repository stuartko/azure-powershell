--- conflicted
+++ resolved
@@ -197,8 +197,6 @@
 Specifies a list of domain names filtered by this rule. 
 The asterisk character, '*', is accepted only as the first character of an FQDN in the list. 
 When used, the asterisk matches any number of characters. (e.g. '*msn.com' will match msn.com and all its ubdomains)
-<<<<<<< HEAD
-=======
 
 ```yaml
 Type: System.String[]
@@ -211,7 +209,6 @@
 Accept pipeline input: False
 Accept wildcard characters: False
 ```
->>>>>>> 9daac018
 
 ```yaml
 Type: System.String[]
