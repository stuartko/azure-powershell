--- conflicted
+++ resolved
@@ -15,11 +15,7 @@
 
 ### Default (Default)
 ```
-<<<<<<< HEAD
 New-AzFirewallNetworkRule -Name <String> [-Description <String>] -SourceAddress <String[]>
-=======
-New-AzFirewallNetworkRule -Name <String> [-Description <String>] [-SourceAddress <String[]>]
->>>>>>> 0cf0fb0e
  [-SourceIpGroup <String[]>] [-DestinationAddress <String[]>] [-DestinationIpGroup <String[]>]
  [-DestinationFqdn <String[]>] -DestinationPort <String[]> -Protocol <String[]>
  [-DefaultProfile <IAzureContextContainer>] [-WhatIf] [-Confirm] [<CommonParameters>]
@@ -148,48 +144,27 @@
 Accept wildcard characters: False
 ```
 
-<<<<<<< HEAD
 ### -DestinationIpGroup
 The destination ipgroup of the rule
 
 ```yaml
 Type: System.String[]
 Parameter Sets: Default, SourceIpGroup, DestinationAddress
-=======
-### -DestinationFqdn
-The destination FQDN of the rule
-
-```yaml
-Type: System.String[]
-Parameter Sets: (All)
->>>>>>> 0cf0fb0e
-Aliases:
-
-Required: False
-Position: Named
-Default value: None
-Accept pipeline input: False
-Accept wildcard characters: False
-```
-
-<<<<<<< HEAD
+Aliases:
+
+Required: False
+Position: Named
+Default value: None
+Accept pipeline input: False
+Accept wildcard characters: False
+```
+
 ```yaml
 Type: System.String[]
 Parameter Sets: DestinationIpGroup
 Aliases:
 
 Required: True
-=======
-### -DestinationIpGroup
-The destination ipgroup of the rule
-
-```yaml
-Type: System.String[]
-Parameter Sets: (All)
-Aliases:
-
-Required: False
->>>>>>> 0cf0fb0e
 Position: Named
 Default value: None
 Accept pipeline input: False
