<Project Sdk="Microsoft.NET.Sdk">

  <PropertyGroup>
    <PsModuleName>Network</PsModuleName>
  </PropertyGroup>

  <Import Project="$(MSBuildThisFileDirectory)..\..\Az.props" />

  <PropertyGroup>
    <RootNamespace>$(LegacyAssemblyPrefix)$(PsModuleName)</RootNamespace>
    <TargetFramework>netstandard2.0</TargetFramework>
  </PropertyGroup>

  <ItemGroup>
    <PackageReference Include="AutoMapper" Version="6.2.2" />
<<<<<<< HEAD
    <PackageReference Include="Microsoft.Azure.Management.Network" Version="20.0.0-preview" />
=======
    <PackageReference Include="Microsoft.Azure.Management.Network" Version="19.18.0-preview" />
>>>>>>> b534ec60
    <PackageReference Include="Microsoft.Azure.Management.Sql" Version="1.37.0-preview" />
  </ItemGroup>

  <ItemGroup>
    <Compile Update="Properties\Resources.Designer.cs">
      <DesignTime>True</DesignTime>
      <AutoGen>True</AutoGen>
      <DependentUpon>Resources.resx</DependentUpon>
    </Compile>
  </ItemGroup>

  <ItemGroup>
    <EmbeddedResource Update="Properties\Resources.resx">
      <Generator>ResXFileCodeGenerator</Generator>
      <LastGenOutput>Resources.Designer.cs</LastGenOutput>
    </EmbeddedResource>
  </ItemGroup>
  
  <ItemGroup>
    <None Update="AzureRmNetworkStartup.ps1" CopyToOutputDirectory="PreserveNewest" />
  </ItemGroup>
  
  <ItemGroup>
    <Folder Include="Bastion\" />
  </ItemGroup>

</Project><|MERGE_RESOLUTION|>--- conflicted
+++ resolved
@@ -13,11 +13,7 @@
 
   <ItemGroup>
     <PackageReference Include="AutoMapper" Version="6.2.2" />
-<<<<<<< HEAD
-    <PackageReference Include="Microsoft.Azure.Management.Network" Version="20.0.0-preview" />
-=======
     <PackageReference Include="Microsoft.Azure.Management.Network" Version="19.18.0-preview" />
->>>>>>> b534ec60
     <PackageReference Include="Microsoft.Azure.Management.Sql" Version="1.37.0-preview" />
   </ItemGroup>
 
