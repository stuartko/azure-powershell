--- conflicted
+++ resolved
@@ -20,26 +20,22 @@
     * Overview of change #1
         - Additional information about change #1
 --->
-<<<<<<< HEAD
-## Version 1.12.1
-* Fixed miscellaneous typos across module
-* Add support for Virtual Network Subnet Initialization
-    - New cmdlets
-        - Initialize-AzVirtualNetworkSubnetPolicy
-        
-=======
 ## Upcoming Release
 * Updated New-AzPrivateLinkServiceIpConfig
     - Deprecated the paramster 'PublicIpAddress' since this is never used in the server side.
     - Added one optional parameter 'Primary' that indicate the current ip configuration is primary one or not.
 * Improved handling of request error exception from SDK
     -Fixes the issue that previously SDK exceptions aren't handled correctly which results in key error details not being displayed
+## Version 1.12.1
 * Fixed miscellaneous typos across module
 * Adjusted validation logic for Ipv6 IP Prefix to check for correct IPv6 prefix length. 
 * Updated Get-AzVirtualNetworkSubnetConfig: Added parameter set to get by subnet resource id.
 * Updated description of Location parameter for AzNetworkServiceTag
 
->>>>>>> ed28cba8
+* Add support for Virtual Network Subnet Initialization
+    - New cmdlets
+        - Initialize-AzVirtualNetworkSubnetPolicy
+        
 ## Version 1.12.0
 * Add support for private endpoint and private link service
     - New cmdlets
