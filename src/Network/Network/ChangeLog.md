<!--
    Please leave this section at the top of the change log.

    Changes for the upcoming release should go under the section titled "Upcoming Release", and should adhere to the following format:

    ## Upcoming Release
    * Overview of change #1
        - Additional information about change #1
    * Overview of change #2
        - Additional information about change #2
        - Additional information about change #2
    * Overview of change #3
    * Overview of change #4
        - Additional information about change #4

    ## YYYY.MM.DD - Version X.Y.Z (Previous Release)
    * Overview of change #1
        - Additional information about change #1
--->
## Upcoming Release
<<<<<<< HEAD
* Add support for Virtual Network Subnet Initialization
    - New cmdlets
        - Initialize-AzVirtualNetworkSubnetPolicy
=======
* Enable ICMP protocol for network security rule configurations
    - Updated cmdlets
        - Add-AzNetworkSecurityRuleConfig
        - New-AzNetworkSecurityRuleConfig
        - Set-AzNetworkSecurityRuleConfig
* Add ConnectionProtocolType (Ikev1/Ikev2) as a configurable parameter for New-AzVirtualNetworkGatewayConnection

## Version 1.11.0
* Added `RoutingPreference` to public ip tags
* Improve examples for `Get-AzNetworkServiceTag` reference documentation

## Version 1.10.0
>>>>>>> 1fb14a08
* Add support for Virtual Network Gateway Resource
    - New cmdlets
        - Get-AzVirtualNetworkGatewayVpnClientConnectionHealth
* Add AvailablePrivateEndpointType
    - New cmdlets 
        - Get-AzAvailablePrivateEndpointType
* Add PrivatePrivateLinkService
    - New cmdlets 
        - Get-AzPrivateLinkService 
        - New-AzPrivateLinkService
        - Remove-AzPrivateLinkService
        - New-AzPrivateLinkServiceIpConfig
        - Set-AzPrivateEndpointConnection
* Add PrivateEndpoint
    - New cmdlets
        - Get-AzPrivateEndpoint
        - New-AzPrivateEndpoint
        - Remove-AzPrivateEndpoint
        - New-AzPrivateLinkServiceConnection
* Updated below commands for feature: UseLocalAzureIpAddress flag on VpnConnection
    - Updated New-AzVpnConnection: Added optional parameter -UseLocalAzureIpAddress to indicate that local azure ip address should be used as source address while initiating connection.
    - Updated Set-AzVpnConnection: Added optional parameter -UseLocalAzureIpAddress to indicate that local azure ip address should be used as source address while initiating connection.
* Added readonly field PeeredConnections in ExpressRoute peering.
* Added readonly field GlobalReachEnabled in ExpressRoute.
* Added breaking change attribute to call out deprecation of AllowGlobalReach field in ExpressRouteCircuit model
* Fixed Issue 8756 Error using TargetListenerID with AzApplicationGatewayRedirectConfiguration cmdlets
* Fixed bug in New-AzApplicationGatewayPathRuleConfig that prevented the rewrite ruleset from being set.
* Fixed displaying of VirtualNetworkTaps in NetworkInterfaceIpConfiguration
* Fixed Cortex Get cmdlets for list all part
* Fixed VirtualHub reference creation for ExpressRouteGateways, VpnGateway
* Added support for Availability Zones in AzureFirewall and NatGateway
* Added cmdlet Get-AzNetworkServiceTag
* Add support for multiple public IP addresses for Azure Firewall
    - Updated New-AzFirewall cmdlet:
        - Added parameter -PublicIpAddress which accepts one or more Public IP Address objects
        - Added parameter -VirtualNetwork which accepts a Virtual Network object
        - Added methods AddPublicIpAddress and RemovePublicIpAddress on firewall object - these accept a Public IP Address object as input
        - Deprecated parameters -PublicIpName and -VirtualNetworkName 
* Updated below commands for feature: Set VpnClient AAD authentication options to Virtual network gateway resource. 
    - Updated New-AzVirtualNetworkGateway: Added optional parameters AadTenantUri,AadAudienceId,AadIssuerUri to set VpnClient AAD authentication options on Gateway.
    - Updated Set-AzVirtualNetworkGateway: Added optional parameter AadTenantUri,AadAudienceId,AadIssuerUri to set VpnClient AAD authentication options on Gateway.
    - Updated Set-AzVirtualNetworkGateway: Added optional switch parameter RemoveAadAuthentication to remove VpnClient AAD authentication options from Gateway.

## Version 1.9.0
* Update ResourceId and InputObject for Nat Gateway
    - Add alias for ResourceId and InputObject
* Removed WAF RuleSetVersion validation

## Version 1.8.1
* Add DisableBgpRoutePropagation flag to Effective Route Table output
    - Updated cmdlet:
        - Get-AzEffectiveRouteTable
* Fix double dash in New-AzApplicationGatewayTrustedRootCertificate documentation

## Version 1.8.0
* Add support for Nat Gateway Resource
    - New cmdlets
        - New-AzNatGateway
        - Get-AzNatGateway
        - Set-AzNatGateway
        - Remove-AzNatGateway
   - Updated cmdlets
        - New-AzureVirtualNetworkSubnetConfigCommand
        - Add-AzureVirtualNetworkSubnetConfigCommand
* Updated below commands for feature: Custom routes set/remove on Brooklyn Gateway.
    - Updated New-AzVirtualNetworkGateway: Added optional parameter -CustomRoute to set the address prefixes as custom routes to set on Gateway.
    - Updated Set-AzVirtualNetworkGateway: Added optional parameter -CustomRoute to set the address prefixes as custom routes to set on Gateway.

## Version 1.7.0
* Updated cmdlets with plural nouns to singular, and deprecated plural names.
* Fix documentation for wildcards

## Version 1.6.0
* Add Alert action type for Azure Firewall Network and Application Rule Collections

* Added support for conditions in RewriteRules in the Application Gateway
    - New cmdlets added:
        - New-AzApplicationGatewayRewriteRuleCondition
    - Cmdlets updated with optional parameter - RuleSequence and Condition
        - New-AzApplicationGatewayRewriteRule
        
## Version 1.5.0
* Add Threat Intelligence support for Azure Firewall
* Add Application Gateway Firewall Policy top level resource and Custom Rules


## Version 1.4.0
* Add ResourceId parameter to Get-AzNetworkInterface
* Improved error handling for Get-AzVpnClientRevokedCertificate, Get-AzVpnClientRootCertificate
* Improved Subnet, Primary, PrivateIpAddressVersion parameters processing in
    - Add-AzNetworkInterfaceIpConfig
    - Set-AzNetworkInterfaceIpConfig

## Version 1.3.0
* Add wildcard support to Network cmdlets

## Version 1.2.1
* Update help example for Add-AzApplicationGatewayCustomError

## Version 1.2.0
* Added Cmdlets for Identity on Application Gateway.
    - New cmdlets added:
        - Set-AzApplicationGatewayIdentity
        - Get-AzApplicationGatewayIdentity
        - New-AzApplicationGatewayIdentity
        - Remove-AzApplicationGatewayIdentity
    - New-AzApplicationGateway cmdlet updated with optional parameter -Identity

## Version 1.1.0
* Update incorrect online help URLs

## Version 1.0.0
* Added support for the configuring RewriteRuleSets in the Application Gateway
    - New cmdlets added:
        - Add-AzureRmApplicationGatewayRewriteRuleSet
        - Get-AzureRmApplicationGatewayRewriteRuleSet
        - New-AzureRmApplicationGatewayRewriteRuleSet
        - Remove-AzureRmApplicationGatewayRewriteRuleSet
        - Set-AzureRmApplicationGatewayRewriteRuleSet
        - New-AzureRmApplicationGatewayRewriteRule
        - New-AzureRmApplicationGatewayRewriteRuleActionSet
        - New-AzureRmApplicationGatewayRewriteRuleHeaderConfiguration
    - Cmdlets updated with optional parameter -RewriteRuleSet
        - New-AzureRmApplicationGateway
        - New-AzureRmApplicationGatewayRequestRoutingRule
        - Add-AzureRmApplicationGatewayRequestRoutingRule
        - New-AzureRmApplicationGatewayPathRuleConfig
        - Add-AzureRmApplicationGatewayUrlPathMapConfig
        - New-AzureRmApplicationGatewayUrlPathMapConfig
* Removed deprecated -ResourceId parameter from Get-AzServiceEndpointPolicyDefinition
* Removed deprecated EnableVmProtection property from PSVirtualNetwork
* Removed deprecated Set-AzVirtualNetworkGatewayVpnClientConfig cmdlet
* Added KeyVault Support to Application Gateway using Identity.
    - Cmdlets updated with optonal parameter -KeyVaultSecretId, -KeyVaultSecret
        - Add-AzApplicationGatewaySslCertificate
        - New-AzApplicationGatewaySslCertificate
        - Set-AzApplicationGatewaySslCertificate
    - New-AzApplicationGateway cmdlet updated with optional parameter -UserAssignedIdentityId, -UserAssignedIdentity
* Add MaxCapacity property in ApplicationGatewayAutoscaleConfiguration<|MERGE_RESOLUTION|>--- conflicted
+++ resolved
@@ -18,11 +18,9 @@
         - Additional information about change #1
 --->
 ## Upcoming Release
-<<<<<<< HEAD
 * Add support for Virtual Network Subnet Initialization
     - New cmdlets
         - Initialize-AzVirtualNetworkSubnetPolicy
-=======
 * Enable ICMP protocol for network security rule configurations
     - Updated cmdlets
         - Add-AzNetworkSecurityRuleConfig
@@ -35,7 +33,6 @@
 * Improve examples for `Get-AzNetworkServiceTag` reference documentation
 
 ## Version 1.10.0
->>>>>>> 1fb14a08
 * Add support for Virtual Network Gateway Resource
     - New cmdlets
         - Get-AzVirtualNetworkGatewayVpnClientConnectionHealth
