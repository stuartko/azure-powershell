--- conflicted
+++ resolved
@@ -18,17 +18,14 @@
         - Additional information about change #1
 --->
 ## Upcoming Release
+* Update ResourceId and InputObject for Nat Gateway
+    - Add alias for ResourceId and InputObject
 
 ## Version 1.8.1
 * Add DisableBgpRoutePropagation flag to Effective Route Table output
     - Updated cmdlet:
         - Get-AzEffectiveRouteTable
-<<<<<<< HEAD
-* Update ResourceId and InputObject for Nat Gateway
-    - Add alias for ResourceId and InputObject
-=======
 * Fix double dash in New-AzApplicationGatewayTrustedRootCertificate documentation
->>>>>>> 2bddfe5b
 
 ## Version 1.8.0
 * Add support for Nat Gateway Resource
