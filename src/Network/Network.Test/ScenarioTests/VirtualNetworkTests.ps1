--- conflicted
+++ resolved
@@ -65,7 +65,7 @@
         Assert-AreEqual "10.0.1.0/24" $list[0].Subnets[0].AddressPrefix
         Assert-AreEqual $expected.Etag $list[0].Etag
 
-        $listAll = Get-AzureRmvirtualNetwork
+        $listAll = Get-AzvirtualNetwork
         Assert-NotNull $listAll
 
         # Test virtual network private ip address - available - TestByResource
@@ -914,14 +914,10 @@
         $getserviceEndpointPolicyList = Get-AzServiceEndpointPolicy -ResourceGroupName $rgname;
         Assert-NotNull $getserviceEndpointPolicyList;
 
-<<<<<<< HEAD
+        $getserviceEndpointPolicyListAll = Get-AzServiceEndpointPolicy;
+        Assert-NotNull $getserviceEndpointPolicyListAll;
+
         $getserviceEndpointPolicy = Get-AzServiceEndpointPolicy -ResourceId $serviceEndpointPolicy.Id;
-=======
-        $getserviceEndpointPolicyListAll = Get-AzureRmServiceEndpointPolicy;
-        Assert-NotNull $getserviceEndpointPolicyListAll;
-
-        $getserviceEndpointPolicy = Get-AzureRmServiceEndpointPolicy -ResourceId $serviceEndpointPolicy.Id;
->>>>>>> 70eb83dc
         Assert-AreEqual $getserviceEndpointPolicy[0].Name $serviceEndpointPolicyName;
         Assert-AreEqual $getserviceEndpointPolicy[0].ServiceEndpointPolicyDefinitions[0].Service $serviceEndpoint;
         Assert-AreEqual $serviceEndpointPolicyDefinitionName $getserviceEndpointPolicy[0].ServiceEndpointPolicyDefinitions[0].Name;
