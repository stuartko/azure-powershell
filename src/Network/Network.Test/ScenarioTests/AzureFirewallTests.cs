--- conflicted
+++ resolved
@@ -81,7 +81,6 @@
         {
             TestRunner.RunTestScript("Test-AzureFirewallPrivateRangeCRUD");
         }
-<<<<<<< HEAD
 
         [Fact]
         [Trait(Category.AcceptanceType, Category.CheckIn)]
@@ -90,7 +89,6 @@
         {
             TestRunner.RunTestScript("Test-AzureFirewallWithFirewallPolicyCRUD");
         }
-=======
         [Fact]
         [Trait(Category.AcceptanceType, Category.CheckIn)]
         [Trait(Category.Owner, NrpTeamAlias.azurefirewall)]
@@ -99,6 +97,5 @@
             TestRunner.RunTestScript("Test-AzureFirewallCRUDwithManagementIpConfig");
         }
         
->>>>>>> 286d76e1
     }
 }