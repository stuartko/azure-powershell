--- conflicted
+++ resolved
@@ -284,16 +284,16 @@
 
         [Fact]
         [Trait(Category.AcceptanceType, Category.CheckIn)]
-<<<<<<< HEAD
         public void TestStorageAccountAllowedCopyScope()
         {
             TestRunner.RunTestScript("Test-StorageAccountAllowedCopyScope");
         }        
-=======
+
+        [Fact]
+        [Trait(Category.AcceptanceType, Category.CheckIn)]
         public void TestNewAzStorageContext()
         {
             TestRunner.RunTestScript("Test-NewAzStorageContext");
         }
->>>>>>> 57255045
     }
 }