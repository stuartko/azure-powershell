--- conflicted
+++ resolved
@@ -1543,8 +1543,6 @@
     }
 }
 
-<<<<<<< HEAD
-=======
 <#
 .SYNOPSIS
 Test Test-NewAzureStorageAccountEdgeZone
@@ -1710,7 +1708,6 @@
         Clean-ResourceGroup $rgname
     }
 }
->>>>>>> afcd29fe
 
 <#
 .SYNOPSIS
@@ -1741,16 +1738,6 @@
 		Update-AzStorageBlobServiceProperty  -ResourceGroupName $rgname  -StorageAccountName $stoname -IsVersioningEnabled $true
 
         #create rule objects
-<<<<<<< HEAD
-        $rule1 = New-AzStorageBlobInventoryPolicyRule -Name test1 -Disabled -BlobType blockBlob,appendBlob,pageBlob -PrefixMatch abc,edf,eqwewqe,eqwewqreewqe,qwewqewqewqewqewadasd -IncludeSnapshot -IncludeBlobVersion
-        $rule2 = New-AzStorageBlobInventoryPolicyRule -Name test2 -BlobType BlockBlob
-        $rule3 = New-AzStorageBlobInventoryPolicyRule -Name test3 -BlobType appendBlob -PrefixMatch abc1,edf1
-
-		# Set inventory policy
-		$policy1 = Set-AzStorageBlobInventoryPolicy -ResourceGroupName $rgname  -StorageAccountName $stoname  -Disabled -Destination $containerName -Rule $rule1,$rule2,$rule3
-		Assert-AreEqual $false $policy1.Enabled
-		Assert-AreEqual $containerName $policy1.Destination
-=======
         $rule1 = New-AzStorageBlobInventoryPolicyRule -Name test1 -Disabled -BlobType blockBlob,appendBlob -PrefixMatch abc,edf,eqwewqe,eqwewqreewqe,qwewqewqewqewqewadasd -IncludeSnapshot -IncludeBlobVersion `
 					-Destination $containerName -Format Parquet -Schedule Weekly `
 					-BlobSchemaField name,Creation-Time,Last-Modified,Content-Length,Content-MD5,BlobType,AccessTier,AccessTierChangeTime,Metadata
@@ -1760,32 +1747,11 @@
 		# Set inventory policy
 		$policy1 = Set-AzStorageBlobInventoryPolicy -ResourceGroupName $rgname  -StorageAccountName $stoname  -Disabled -Rule $rule1,$rule2,$rule3
 		Assert-AreEqual $false $policy1.Enabled
->>>>>>> afcd29fe
 		Assert-AreEqual 3 $policy1.Rules.Count
 
 		# get inventory policy 
 		$policy1 = Get-AzStorageBlobInventoryPolicy -ResourceGroupName $rgname  -StorageAccountName $stoname
 		Assert-AreEqual $false $policy1.Enabled
-<<<<<<< HEAD
-		Assert-AreEqual $containerName $policy1.Destination
-		Assert-AreEqual 3 $policy1.Rules.Count
-		Assert-AreEqual "test1" $policy1.Rules[0].Name
-		Assert-AreEqual $false $policy1.Rules[0].Enabled
-		Assert-AreEqual $true $policy1.Rules[0].Definition.Filters.IncludeSnapshots
-		Assert-AreEqual $true $policy1.Rules[0].Definition.Filters.IncludeBlobVersions
-		Assert-AreEqual 3 $policy1.Rules[0].Definition.Filters.BlobTypes.Count
-		Assert-AreEqual 5 $policy1.Rules[0].Definition.Filters.PrefixMatch.Count
-		Assert-AreEqual "test2" $policy1.Rules[1].Name
-		Assert-AreEqual $true $policy1.Rules[1].Enabled
-		Assert-AreEqual $false $policy1.Rules[1].Definition.Filters.IncludeSnapshots
-		Assert-AreEqual $false $policy1.Rules[1].Definition.Filters.IncludeBlobVersions
-		Assert-AreEqual 1 $policy1.Rules[1].Definition.Filters.BlobTypes.Count
-		Assert-AreEqual 0 $policy1.Rules[1].Definition.Filters.PrefixMatch.Count
-		Assert-AreEqual "test3" $policy1.Rules[2].Name
-		Assert-AreEqual $true $policy1.Rules[2].Enabled
-		Assert-AreEqual $false $policy1.Rules[2].Definition.Filters.IncludeSnapshots
-		Assert-AreEqual $false $policy1.Rules[2].Definition.Filters.IncludeBlobVersions
-=======
 		Assert-AreEqual 3 $policy1.Rules.Count
 		Assert-AreEqual "test1" $policy1.Rules[0].Name
 		Assert-AreEqual $false $policy1.Rules[0].Enabled
@@ -1817,43 +1783,11 @@
 		Assert-AreEqual 1 $policy1.Rules[2].Definition.SchemaFields.Count
 		Assert-Null $policy1.Rules[2].Definition.Filters.IncludeSnapshots
 		Assert-Null $policy1.Rules[2].Definition.Filters.IncludeBlobVersions
->>>>>>> afcd29fe
 		Assert-AreEqual 1 $policy1.Rules[2].Definition.Filters.BlobTypes.Count
 		Assert-AreEqual 2 $policy1.Rules[2].Definition.Filters.PrefixMatch.Count
 
 		# set policy with json and account name pipeline
 		$policy2 = Get-AzStorageAccount -ResourceGroupName $rgname  -StorageAccountName $stoname |  Set-AzStorageBlobInventoryPolicy -Policy (@{
-<<<<<<< HEAD
-            Enabled=$true;
-            Destination=$containerName;
-            Rules=(@{
-                Enabled=$true;
-                Name="Test1";
-                Definition=(@{
-                    Filters=(@{
-                        BlobTypes=@("blockBlob");
-                        PrefixMatch=@("prefix1","prefix2");
-                        IncludeSnapshots=$true;
-                        IncludeBlobVersions=$true;
-                    })
-                })
-            },
-            @{
-                Enabled=$false;
-                Name="Test2";
-                Definition=(@{
-                    Filters=(@{
-                        BlobTypes=@("blockBlob","appendBlob","pageBlob");
-                        PrefixMatch=@("prefix3","prefix4");
-                        IncludeSnapshots=$true;
-                        IncludeBlobVersions=$false;
-                    })
-                })
-            })
-        })
-		Assert-AreEqual $true $policy2.Enabled
-		Assert-AreEqual $containerName $policy2.Destination
-=======
                 Enabled=$true;
                 Rules=(@{
                     Enabled=$true;
@@ -1888,27 +1822,11 @@
                 })
             })
 		Assert-AreEqual $true $policy2.Enabled
->>>>>>> afcd29fe
 		Assert-AreEqual 2 $policy2.Rules.Count
 
 		# get inventory policy 
 		$policy2 = Get-AzStorageAccount -ResourceGroupName $rgname  -StorageAccountName $stoname | Get-AzStorageBlobInventoryPolicy 
 		Assert-AreEqual $true $policy2.Enabled
-<<<<<<< HEAD
-		Assert-AreEqual $containerName $policy2.Destination
-		Assert-AreEqual 2 $policy2.Rules.Count
-		Assert-AreEqual "Test1" $policy2.Rules[0].Name
-		Assert-AreEqual $true $policy2.Rules[0].Enabled
-		Assert-AreEqual $true $policy2.Rules[0].Definition.Filters.IncludeSnapshots
-		Assert-AreEqual $true $policy2.Rules[0].Definition.Filters.IncludeBlobVersions
-		Assert-AreEqual 1 $policy2.Rules[0].Definition.Filters.BlobTypes.Count
-		Assert-AreEqual 2 $policy2.Rules[0].Definition.Filters.PrefixMatch.Count
-		Assert-AreEqual "Test2" $policy2.Rules[1].Name
-		Assert-AreEqual $false $policy2.Rules[1].Enabled
-		Assert-AreEqual $true $policy2.Rules[1].Definition.Filters.IncludeSnapshots
-		Assert-AreEqual $false $policy2.Rules[1].Definition.Filters.IncludeBlobVersions
-		Assert-AreEqual 3 $policy2.Rules[1].Definition.Filters.BlobTypes.Count
-=======
 		Assert-AreEqual 2 $policy2.Rules.Count
 		Assert-AreEqual "Test1" $policy2.Rules[0].Name
 		Assert-AreEqual $true $policy2.Rules[0].Enabled
@@ -1931,7 +1849,6 @@
 		Assert-Null $policy2.Rules[1].Definition.Filters.IncludeSnapshots
 		Assert-Null $policy2.Rules[1].Definition.Filters.IncludeBlobVersions
 		Assert-Null $policy2.Rules[1].Definition.Filters.BlobTypes
->>>>>>> afcd29fe
 		Assert-AreEqual 2 $policy2.Rules[1].Definition.Filters.PrefixMatch.Count
 
 		# remove policy 
@@ -1941,26 +1858,6 @@
 		$policy3 = $policy1 | Set-AzStorageBlobInventoryPolicy -ResourceGroupName $rgname  -StorageAccountName $stoname 
 		$policy3 = Get-AzStorageBlobInventoryPolicy -ResourceGroupName $rgname  -StorageAccountName $stoname
 		Assert-AreEqual $false $policy3.Enabled
-<<<<<<< HEAD
-		Assert-AreEqual $containerName $policy3.Destination
-		Assert-AreEqual 3 $policy3.Rules.Count
-		Assert-AreEqual "test1" $policy3.Rules[0].Name
-		Assert-AreEqual $false $policy3.Rules[0].Enabled
-		Assert-AreEqual $true $policy3.Rules[0].Definition.Filters.IncludeSnapshots
-		Assert-AreEqual $true $policy3.Rules[0].Definition.Filters.IncludeBlobVersions
-		Assert-AreEqual 3 $policy3.Rules[0].Definition.Filters.BlobTypes.Count
-		Assert-AreEqual 5 $policy3.Rules[0].Definition.Filters.PrefixMatch.Count
-		Assert-AreEqual "test2" $policy3.Rules[1].Name
-		Assert-AreEqual $true $policy3.Rules[1].Enabled
-		Assert-AreEqual $false $policy3.Rules[1].Definition.Filters.IncludeSnapshots
-		Assert-AreEqual $false $policy3.Rules[1].Definition.Filters.IncludeBlobVersions
-		Assert-AreEqual 1 $policy3.Rules[1].Definition.Filters.BlobTypes.Count
-		Assert-AreEqual 0 $policy3.Rules[1].Definition.Filters.PrefixMatch.Count
-		Assert-AreEqual "test3" $policy3.Rules[2].Name
-		Assert-AreEqual $true $policy3.Rules[2].Enabled
-		Assert-AreEqual $false $policy3.Rules[2].Definition.Filters.IncludeSnapshots
-		Assert-AreEqual $false $policy3.Rules[2].Definition.Filters.IncludeBlobVersions
-=======
 		Assert-AreEqual 3 $policy3.Rules.Count
 		Assert-AreEqual "test1" $policy3.Rules[0].Name
 		Assert-AreEqual $false $policy3.Rules[0].Enabled
@@ -1992,29 +1889,10 @@
 		Assert-AreEqual 1 $policy3.Rules[2].Definition.SchemaFields.Count
 		Assert-Null $policy3.Rules[2].Definition.Filters.IncludeSnapshots
 		Assert-Null $policy3.Rules[2].Definition.Filters.IncludeBlobVersions
->>>>>>> afcd29fe
 		Assert-AreEqual 1 $policy3.Rules[2].Definition.Filters.BlobTypes.Count
 		Assert-AreEqual 2 $policy3.Rules[2].Definition.Filters.PrefixMatch.Count
 
 		# set policy by pipeline policy rules then get inventory policy 
-<<<<<<< HEAD
-		$policy4 = ,($policy2.Rules) | Set-AzStorageBlobInventoryPolicy -ResourceGroupName $rgname  -StorageAccountName $stoname -Destination $containerName -Disabled
-		$policy4 = Get-AzStorageBlobInventoryPolicy -ResourceGroupName $rgname  -StorageAccountName $stoname	
-		Assert-AreEqual $false $policy4.Enabled
-		Assert-AreEqual $containerName $policy4.Destination
-		Assert-AreEqual 2 $policy4.Rules.Count
-		Assert-AreEqual "Test1" $policy4.Rules[0].Name
-		Assert-AreEqual $true $policy4.Rules[0].Enabled
-		Assert-AreEqual $true $policy4.Rules[0].Definition.Filters.IncludeSnapshots
-		Assert-AreEqual $true $policy4.Rules[0].Definition.Filters.IncludeBlobVersions
-		Assert-AreEqual 1 $policy4.Rules[0].Definition.Filters.BlobTypes.Count
-		Assert-AreEqual 2 $policy4.Rules[0].Definition.Filters.PrefixMatch.Count
-		Assert-AreEqual "Test2" $policy4.Rules[1].Name
-		Assert-AreEqual $false $policy4.Rules[1].Enabled
-		Assert-AreEqual $true $policy4.Rules[1].Definition.Filters.IncludeSnapshots
-		Assert-AreEqual $false $policy4.Rules[1].Definition.Filters.IncludeBlobVersions
-		Assert-AreEqual 3 $policy4.Rules[1].Definition.Filters.BlobTypes.Count
-=======
 		$policy4 = ,($policy2.Rules) | Set-AzStorageBlobInventoryPolicy -ResourceGroupName $rgname  -StorageAccountName $stoname -Disabled
 		$policy4 = Get-AzStorageBlobInventoryPolicy -ResourceGroupName $rgname  -StorageAccountName $stoname	
 		Assert-AreEqual $false $policy4.Enabled
@@ -2040,7 +1918,6 @@
 		Assert-Null $policy4.Rules[1].Definition.Filters.IncludeSnapshots
 		Assert-Null $policy4.Rules[1].Definition.Filters.IncludeBlobVersions
 		Assert-Null $policy4.Rules[1].Definition.Filters.BlobTypes
->>>>>>> afcd29fe
 		Assert-AreEqual 2 $policy4.Rules[1].Definition.Filters.PrefixMatch.Count	
 
 		# remove policy 
@@ -2053,9 +1930,7 @@
         # Cleanup
         Clean-ResourceGroup $rgname
     }
-<<<<<<< HEAD
-}
-
+}
 
 <#
 .SYNOPSIS
@@ -2107,6 +1982,4 @@
         # Cleanup
         Clean-ResourceGroup $rgname
     }
-=======
->>>>>>> afcd29fe
 }