--- conflicted
+++ resolved
@@ -516,7 +516,6 @@
     }
 }
 
-<<<<<<< HEAD
 <#
 .SYNOPSIS
 Test StorageAccount Blob Restore
@@ -681,7 +680,6 @@
         Clean-ResourceGroup $rgname
     }
 }
-=======
-
->>>>>>> 6aa258fe
-
+
+
+
