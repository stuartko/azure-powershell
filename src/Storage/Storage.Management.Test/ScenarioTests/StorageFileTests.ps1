﻿# ----------------------------------------------------------------------------------
#
# Copyright Microsoft Corporation
# Licensed under the Apache License, Version 2.0 (the "License");
# you may not use this file except in compliance with the License.
# You may obtain a copy of the License at
# http://www.apache.org/licenses/LICENSE-2.0
# Unless required by applicable law or agreed to in writing, software
# distributed under the License is distributed on an "AS IS" BASIS,
# WITHOUT WARRANTIES OR CONDITIONS OF ANY KIND, either express or implied.
# See the License for the specific language governing permissions and
# limitations under the License.
# ----------------------------------------------------------------------------------

<#
.SYNOPSIS
Test Storage File Share
.DESCRIPTION
SmokeTest
#>
function Test-StorageFileShare
{
    # Setup
    $rgname = Get-StorageManagementTestResourceName;

    try
    {
        # Test
        $stoname = 'sto' + $rgname;
        $stotype = 'Standard_GRS';
        $loc = Get-ProviderLocation_Canary ResourceManagement;
        $kind = 'StorageV2'
		$shareName = "share"+ $rgname

        Write-Verbose "RGName: $rgname | Loc: $loc"
        New-AzResourceGroup -Name $rgname -Location $loc;

        New-AzStorageAccount -ResourceGroupName $rgname -Name $stoname -Location $loc -Type $stotype -Kind $kind 
        $stos = Get-AzStorageAccount -ResourceGroupName $rgname;

		New-AzRmStorageShare -ResourceGroupName $rgname -StorageAccountName $stoname -Name $shareName
		$share = Get-AzRmStorageShare -ResourceGroupName $rgname -StorageAccountName $stoname -Name $shareName
		Assert-AreEqual $rgname $share.ResourceGroupName
		Assert-AreEqual $stoname $share.StorageAccountName
		Assert-AreEqual $shareName $share.Name
		
        $quotaGiB = 100
		$metadata = @{tag0="value0";tag1="value1"} 

		Update-AzRmStorageShare -ResourceGroupName $rgname -StorageAccountName $stoname -Name $shareName -QuotaGiB $quotaGiB -Metadata $metadata
		$share = Get-AzRmStorageShare -ResourceGroupName $rgname -StorageAccountName $stoname -Name $shareName
		Assert-AreEqual $rgname $share.ResourceGroupName
		Assert-AreEqual $stoname $share.StorageAccountName
		Assert-AreEqual $shareName $share.Name
		Assert-AreEqual $quotaGiB $share.QuotaGiB
		Assert-AreEqual $metadata.Count $share.Metadata.Count		
		
        $quotaGiB = 200
		$metadata = @{tag0="value0";tag1="value1";tag2="value2"} 
		$share | Update-AzRmStorageShare -QuotaGiB $quotaGiB -Metadata $metadata
		$share = Get-AzRmStorageShare -ResourceGroupName $rgname -StorageAccountName $stoname -Name $shareName
		Assert-AreEqual $rgname $share.ResourceGroupName
		Assert-AreEqual $stoname $share.StorageAccountName
		Assert-AreEqual $shareName $share.Name
		Assert-AreEqual $quotaGiB $share.QuotaGiB
		Assert-AreEqual $metadata.Count $share.Metadata.Count
		
        $quotaGiB = 300
		$metadata = @{tag0="value0";tag1="value1";tag2="value2";tag3="value3"}
		$shareName2 = "share2"+ $rgname		
		$stos | New-AzRmStorageShare -Name $shareName2 -QuotaGiB $quotaGiB -Metadata $metadata -EnabledProtocol NFS -RootSquash RootSquash -AccessTier Cool
		$share = $stos | Get-AzRmStorageShare -Name $shareName2
		Assert-AreEqual $rgname $share.ResourceGroupName
		Assert-AreEqual $stoname $share.StorageAccountName
		Assert-AreEqual $shareName2 $share.Name
		Assert-AreEqual $quotaGiB $share.QuotaGiB
		Assert-AreEqual $metadata.Count $share.Metadata.Count
		#Assert-AreEqual "NFS" $share.EnabledProtocols
		#Assert-AreEqual "RootSquash" $share.RootSquash
		Assert-AreEqual "Cool" $share.Accesstier
		
		Update-AzRmStorageShare -ResourceGroupName $rgname -StorageAccountName $stoname -Name $shareName2 -RootSquash NoRootSquash 	-AccessTier Hot
		$share = $stos | Get-AzRmStorageShare -Name $shareName2
		Assert-AreEqual $rgname $share.ResourceGroupName
		Assert-AreEqual $stoname $share.StorageAccountName
		Assert-AreEqual $shareName2 $share.Name
		Assert-AreEqual $quotaGiB $share.QuotaGiB
		Assert-AreEqual $metadata.Count $share.Metadata.Count
		#Assert-AreEqual "NFS" $share.EnabledProtocols
		#Assert-AreEqual "NoRootSquash" $share.RootSquash
		Assert-AreEqual "Hot" $share.Accesstier

		$shares = Get-AzRmStorageShare -ResourceGroupName $rgname -StorageAccountName $stoname
		Assert-AreEqual 2 $shares.Count
		Assert-AreEqual $shareName  $shares[1].Name
		Assert-AreEqual $shareName2  $shares[0].Name

		Remove-AzRmStorageShare -Force -ResourceGroupName $rgname -StorageAccountName $stoname -Name $shareName
		$shares = Get-AzRmStorageShare -ResourceGroupName $rgname -StorageAccountName $stoname
		Assert-AreEqual 1 $shares.Count
		Assert-AreEqual $shareName2  $shares[0].Name

		$stos  | Get-AzRmStorageShare -Name $shareName2 | Remove-AzRmStorageShare -Force 
		$shares = Get-AzRmStorageShare -StorageAccount $stos
		Assert-AreEqual 0 $shares.Count

        Remove-AzStorageAccount -Force -ResourceGroupName $rgname -Name $stoname;
    }
    finally
    {
        # Cleanup
        Clean-ResourceGroup $rgname
    }
}

<#
.SYNOPSIS
Test Storage File Share Soft Delete
.DESCRIPTION
SmokeTest
#>
function Test-ShareSoftDelete
{
    # Setup
    $rgname = Get-StorageManagementTestResourceName;

    try
    {
        # Test
        $stoname = 'sto' + $rgname;
        $stotype = 'Standard_LRS';
        $loc = Get-ProviderLocation_Canary ResourceManagement;
        $kind = 'StorageV2'
		$shareName1 = "share1"+ $rgname
		$shareName2 = "share2"+ $rgname

        Write-Verbose "RGName: $rgname | Loc: $loc"
        New-AzResourceGroup -Name $rgname -Location $loc;
		
        New-AzStorageAccount -ResourceGroupName $rgname -Name $stoname -Location $loc -Type $stotype -Kind $kind 
        $stos = Get-AzStorageAccount -ResourceGroupName $rgname;

		# Enable Share Soft delete
		Update-AzStorageFileServiceProperty -ResourceGroupName $rgname -StorageAccountName $stoname -EnableShareDeleteRetentionPolicy $true -ShareRetentionDays 5 
		$servicePropertie = Get-AzStorageFileServiceProperty -ResourceGroupName $rgname -StorageAccountName $stoname 
		Assert-AreEqual $true $servicePropertie.ShareDeleteRetentionPolicy.Enabled
		Assert-AreEqual 5 $servicePropertie.ShareDeleteRetentionPolicy.Days

		#create Shares
		New-AzRmStorageShare -ResourceGroupName $rgname -StorageAccountName $stoname -Name $shareName1
		$share = Get-AzRmStorageShare -ResourceGroupName $rgname -StorageAccountName $stoname -Name $shareName1
		Assert-AreEqual $rgname $share.ResourceGroupName
		Assert-AreEqual $stoname $share.StorageAccountName
		Assert-AreEqual $shareName1 $share.Name
		New-AzRmStorageShare -ResourceGroupName $rgname -StorageAccountName $stoname -Name $shareName2
		
		# Get share usage
		$share = Get-AzRmStorageShare -ResourceGroupName $rgname -StorageAccountName $stoname -Name $shareName1 -GetShareUsage
		Assert-AreEqual $shareName1 $share.Name
		Assert-AreEqual 0 $share.ShareUsageBytes
		Assert-AreEqual $null $share.Deleted
		
		#delete share
		Remove-AzRmStorageShare -ResourceGroupName $rgname -StorageAccountName $stoname -Name $shareName1 -Force

		#list share check
		$share = Get-AzRmStorageShare -ResourceGroupName $rgname -StorageAccountName $stoname -IncludeDeleted
		$deletedShareVersion = $share[0].Version
		Assert-AreEqual 2 $share.Count
		Assert-AreEqual $shareName1 $share[0].Name
		Assert-AreEqual $null $share[0].ShareUsageBytes
		Assert-AreEqual $true $share[0].Deleted
		Assert-AreNotEqual $null $share[0].DeletedTime
		Assert-AreNotEqual $null $share[0].Version	
		Assert-AreEqual $shareName2 $share[1].Name
		Assert-AreEqual $null $share[1].Deleted
		Assert-AreEqual $null $share[1].DeletedTime
		Assert-AreEqual $null $share[1].Version

		$share = Get-AzRmStorageShare -ResourceGroupName $rgname -StorageAccountName $stoname
		Assert-AreEqual 1 $share.Count
		Assert-AreEqual $shareName2 $share[0].Name
		Assert-AreEqual $null $share[0].Deleted
		Assert-AreEqual $null $share[0].DeletedTime
		Assert-AreEqual $null $share[0].Version

		# restore share and check
		if ($env:AZURE_TEST_MODE -eq "Record")
		{
			# sleep 1 miniute if record. Don't need sleep in replay
			sleep 60
		}
		Restore-AzRmStorageShare -ResourceGroupName $rgname -StorageAccountName $stoname -Name $shareName1 -DeletedShareVersion $deletedShareVersion	

		$share = Get-AzRmStorageShare -ResourceGroupName $rgname -StorageAccountName $stoname 
		Assert-AreEqual 2 $share.Count
		Assert-AreEqual $shareName1 $share[0].Name
		Assert-AreEqual $null $share[0].Deleted
		Assert-AreEqual $null $share[0].DeletedTime
		Assert-AreEqual $null $share[0].Version	
		Assert-AreEqual $shareName2 $share[1].Name
		Assert-AreEqual $null $share[1].Deleted
		Assert-AreEqual $null $share[1].DeletedTime
		Assert-AreEqual $null $share[1].Version		

		$share = Get-AzRmStorageShare -ResourceGroupName $rgname -StorageAccountName $stoname -IncludeDeleted
		Assert-AreEqual 2 $share.Count

		# Disable Share Soft delete
		Update-AzStorageFileServiceProperty -ResourceGroupName $rgname -StorageAccountName $stoname -EnableShareDeleteRetentionPolicy $false
		$servicePropertie = Get-AzStorageFileServiceProperty -ResourceGroupName $rgname -StorageAccountName $stoname 
		Assert-AreEqual $false $servicePropertie.ShareDeleteRetentionPolicy.Enabled

        Remove-AzStorageAccount -Force -ResourceGroupName $rgname -Name $stoname;
    }
    finally
    {
        # Cleanup
        Clean-ResourceGroup $rgname
    }
}

<<<<<<< HEAD
function Test-StorageFileShareGetUsage
=======

<#
.SYNOPSIS
Test Storage File Share Snapshot
.DESCRIPTION
SmokeTest
#>
function Test-ShareSnapshot
>>>>>>> afcd29fe
{
    # Setup
    $rgname = Get-StorageManagementTestResourceName;

    try
    {
        # Test
        $stoname = 'sto' + $rgname;
<<<<<<< HEAD
        $stotype = 'Standard_GRS';
        $loc = Get-ProviderLocation_Canary ResourceManagement;
        $kind = 'StorageV2'
		$shareName = "share"+ $rgname

        Write-Verbose "RGName: $rgname | Loc: $loc"
        New-AzResourceGroup -Name $rgname -Location $loc;

        New-AzStorageAccount -ResourceGroupName $rgname -Name $stoname -Location $loc -Type $stotype -Kind $kind 
        $stos = Get-AzStorageAccount -ResourceGroupName $rgname;

		New-AzRmStorageShare -ResourceGroupName $rgname -StorageAccountName $stoname -Name $shareName
		$share = Get-AzRmStorageShare -ResourceGroupName $rgname -StorageAccountName $stoname -Name $shareName
		Assert-AreEqual $rgname $share.ResourceGroupName
		Assert-AreEqual $stoname $share.StorageAccountName
		Assert-AreEqual $shareName $share.Name
		
        # Get share usage
		$share = Get-AzRmStorageShare -ResourceGroupName $rgname -StorageAccountName $stoname -Name $shareName -GetShareUsage
		Assert-AreEqual $shareName $share.Name
		Assert-AreEqual 0 $share.ShareUsageBytes
		Assert-AreEqual $null $share.Deleted


        Remove-AzStorageAccount -Force -ResourceGroupName $rgname -Name $stoname;
    }
    finally
    {
        # Cleanup
        Clean-ResourceGroup $rgname
    }
}

<#
.SYNOPSIS
Test Storage File Service Properties
.DESCRIPTION
SmokeTest
#>
function Test-FileServiceProperties
{
    # Setup
    $rgname = Get-StorageManagementTestResourceName;

    try
    {
        # Test
        $stoname = 'sto' + $rgname;
        $stotype = 'Premium_LRS';
        $loc = Get-ProviderLocation_Canary2 ResourceManagement;
        $kind = 'FileStorage'

        Write-Verbose "RGName: $rgname | Loc: $loc"
        New-AzResourceGroup -Name $rgname -Location $loc;
		
        # $loc = Get-ProviderLocation_Canary ResourceManagement;
        New-AzStorageAccount -ResourceGroupName $rgname -Name $stoname -Location $loc -Type $stotype -Kind $kind 
        $stos = Get-AzStorageAccount -ResourceGroupName $rgname;
		
		# Enable MC, and set smb setting
		Update-AzStorageFileServiceProperty -ResourceGroupName $rgname -StorageAccountName $stoname -EnableSmbMultichannel $true `
					-SMBProtocolVersion SMB2.1,SMB3.0,SMB3.1.1 `
					-SMBAuthenticationMethod Kerberos,NTLMv2 `
					-SMBKerberosTicketEncryption RC4-HMAC,AES-256 `
					-SMBChannelEncryption AES-128-CCM,AES-128-GCM,AES-256-GCM
		$servicePropertie = Get-AzStorageFileServiceProperty -ResourceGroupName $rgname -StorageAccountName $stoname 
		Assert-AreEqual 3 $servicePropertie.ProtocolSettings.Smb.Versions.Count
		Assert-AreEqual 2 $servicePropertie.ProtocolSettings.Smb.AuthenticationMethods.Count
		Assert-AreEqual 2 $servicePropertie.ProtocolSettings.Smb.KerberosTicketEncryption.Count
		Assert-AreEqual 3 $servicePropertie.ProtocolSettings.Smb.ChannelEncryption.Count
		Assert-AreEqual $true $servicePropertie.ProtocolSettings.Smb.Multichannel.Enabled

		# Disable MC, update smb setting
		Update-AzStorageFileServiceProperty -ResourceGroupName $rgname -StorageAccountName $stoname -EnableSmbMultichannel $false `
					-SMBProtocolVersion SMB3.1.1 `
					-SMBAuthenticationMethod Kerberos `
					-SMBKerberosTicketEncryption AES-256 `
					-SMBChannelEncryption AES-128-CCM
		$servicePropertie = Get-AzStorageFileServiceProperty -ResourceGroupName $rgname -StorageAccountName $stoname 
		Assert-AreEqual "SMB3.1.1" $servicePropertie.ProtocolSettings.Smb.Versions[0]
		Assert-AreEqual "Kerberos" $servicePropertie.ProtocolSettings.Smb.AuthenticationMethods[0]
		Assert-AreEqual "AES-256" $servicePropertie.ProtocolSettings.Smb.KerberosTicketEncryption[0]
		Assert-AreEqual "AES-128-CCM" $servicePropertie.ProtocolSettings.Smb.ChannelEncryption[0]
		Assert-AreEqual $false $servicePropertie.ProtocolSettings.Smb.Multichannel.Enabled

		# remove smb setting
		Update-AzStorageFileServiceProperty -ResourceGroupName $rgname -StorageAccountName $stoname `
					-SMBProtocolVersion @() `
					-SMBAuthenticationMethod @()`
					-SMBKerberosTicketEncryption @() `
					-SMBChannelEncryption @()
		$servicePropertie = Get-AzStorageFileServiceProperty -ResourceGroupName $rgname -StorageAccountName $stoname 
		Assert-AreEqual $null $servicePropertie.ProtocolSettings.Smb.Versions
		Assert-AreEqual $null $servicePropertie.ProtocolSettings.Smb.AuthenticationMethods
		Assert-AreEqual $null $servicePropertie.ProtocolSettings.Smb.KerberosTicketEncryption
		Assert-AreEqual $null $servicePropertie.ProtocolSettings.Smb.ChannelEncryption
=======
        $stotype = 'Standard_LRS';
        $loc = Get-ProviderLocation ResourceManagement;
        $kind = 'StorageV2'
		$shareName1 = "share1"+ $rgname
		$shareName2 = "share2"+ $rgname

        Write-Verbose "RGName: $rgname | Loc: $loc"
        New-AzResourceGroup -Name $rgname -Location $loc;
		
        $loc = Get-ProviderLocation_Stage ResourceManagement;
        New-AzStorageAccount -ResourceGroupName $rgname -Name $stoname -Location $loc -Type $stotype -Kind $kind 
        $stos = Get-AzStorageAccount -ResourceGroupName $rgname;

		# Enable Share Soft delete
		Update-AzStorageFileServiceProperty -ResourceGroupName $rgname -StorageAccountName $stoname -EnableShareDeleteRetentionPolicy $true -ShareRetentionDays 5 
		$servicePropertie = Get-AzStorageFileServiceProperty -ResourceGroupName $rgname -StorageAccountName $stoname 
		Assert-AreEqual $true $servicePropertie.ShareDeleteRetentionPolicy.Enabled
		Assert-AreEqual 5 $servicePropertie.ShareDeleteRetentionPolicy.Days

		#create Shares
		New-AzRmStorageShare -ResourceGroupName $rgname -StorageAccountName $stoname -Name $shareName1
		$share = Get-AzRmStorageShare -ResourceGroupName $rgname -StorageAccountName $stoname -Name $shareName1
		Assert-AreEqual $rgname $share.ResourceGroupName
		Assert-AreEqual $stoname $share.StorageAccountName
		Assert-AreEqual $shareName1 $share.Name
		New-AzRmStorageShare -ResourceGroupName $rgname -StorageAccountName $stoname -Name $shareName2
		
		# Create Share Snapshot
		$shareSnapshot11 = New-AzRmStorageShare -ResourceGroupName $rgname -StorageAccountName $stoname -Name $shareName1 -Snapshot
		Assert-AreEqual $shareName1 $shareSnapshot11.Name
		# Assert-AreEqual 0 $share.ShareUsageBytes
		#Assert-AreEqual $null $share.Deleted
		# Assert-AreNotEqual $null $share.SnapshotTime
		$shareSnapshot12 = New-AzRmStorageShare -ResourceGroupName $rgname -StorageAccountName $stoname -Name $shareName1 -Snapshot
		$shareSnapshot21 = New-AzRmStorageShare -ResourceGroupName $rgname -StorageAccountName $stoname -Name $shareName2 -Snapshot

		# list Shares with IncludeSnapshot
		$shares = Get-AzRmStorageShare -ResourceGroupName $rgname -StorageAccountName $stoname -IncludeSnapshot 
        # Assert-AreEqual 6 $shares.Count

		# Get single share snapshot
		$sharesp1 = Get-AzRmStorageShare -ResourceGroupName $rgname -StorageAccountName $stoname -Name  $shareName1 -SnapshotTime $shareSnapshot11.SnapshotTime
		Assert-AreEqual $shareName1 $sharesp1.Name
        # Assert-AreEqual $shareSnapshot11.SnapshotTime $shareName1.SnapshotTime
		
		#delete single share snapshot
		Remove-AzRmStorageShare -ResourceGroupName $rgname -StorageAccountName $stoname -Name $shareName1 -SnapshotTime $shareSnapshot11.SnapshotTime -Force

		# list Shares
		$shares = Get-AzRmStorageShare -ResourceGroupName $rgname -StorageAccountName $stoname -IncludeSnapshot 
        # Assert-AreEqual 5 $shares.Count
		$shares = Get-AzRmStorageShare -ResourceGroupName $rgname -StorageAccountName $stoname -IncludeSnapshot -IncludeDeleted 
        # Assert-AreEqual 6 $shares.Count
		$shares = Get-AzRmStorageShare -ResourceGroupName $rgname -StorageAccountName $stoname -IncludeDeleted 
        # Assert-AreEqual 2 $shares.Count
		
		# Delete share Default Include (None)
		$Error.Clear()
        Remove-AzRmStorageShare -ResourceGroupName $rgname -StorageAccountName $stoname -Name $shareName1 -Force -ErrorAction SilentlyContinue
		# Assert-AreEqual 1 $Error.Count 
        # Assert-AreEqual 409 $Error[0].Exception.Response.StatusCode

		# Delete share Include None
		$Error.Clear()
        Remove-AzRmStorageShare -ResourceGroupName $rgname -StorageAccountName $stoname -Name $shareName1 -Include None -Force -ErrorAction SilentlyContinue
		# Assert-AreEqual 1 $Error.Count 
        # Assert-AreEqual 409 $Error[0].Exception.Response.StatusCode

		# Delete share Include Snapshots
		$Error.Clear()
        Remove-AzRmStorageShare -ResourceGroupName $rgname -StorageAccountName $stoname -Name $shareName1 -Include Snapshots -Force

		# Delete share Include Leased-Snapshots
		$Error.Clear()
        Remove-AzRmStorageShare -ResourceGroupName $rgname -StorageAccountName $stoname -Name $shareName1 -Include Leased-Snapshots -Force
		
		# list Shares after delete
		$shares = Get-AzRmStorageShare -ResourceGroupName $rgname -StorageAccountName $stoname -IncludeSnapshot 
        # Assert-AreEqual 0 $shares.Count
>>>>>>> afcd29fe

        Remove-AzStorageAccount -Force -ResourceGroupName $rgname -Name $stoname;
    }
    finally
    {
        # Cleanup
        Clean-ResourceGroup $rgname
    }
}

<|MERGE_RESOLUTION|>--- conflicted
+++ resolved
@@ -220,18 +220,7 @@
     }
 }
 
-<<<<<<< HEAD
 function Test-StorageFileShareGetUsage
-=======
-
-<#
-.SYNOPSIS
-Test Storage File Share Snapshot
-.DESCRIPTION
-SmokeTest
-#>
-function Test-ShareSnapshot
->>>>>>> afcd29fe
 {
     # Setup
     $rgname = Get-StorageManagementTestResourceName;
@@ -240,7 +229,6 @@
     {
         # Test
         $stoname = 'sto' + $rgname;
-<<<<<<< HEAD
         $stotype = 'Standard_GRS';
         $loc = Get-ProviderLocation_Canary ResourceManagement;
         $kind = 'StorageV2'
@@ -337,7 +325,32 @@
 		Assert-AreEqual $null $servicePropertie.ProtocolSettings.Smb.AuthenticationMethods
 		Assert-AreEqual $null $servicePropertie.ProtocolSettings.Smb.KerberosTicketEncryption
 		Assert-AreEqual $null $servicePropertie.ProtocolSettings.Smb.ChannelEncryption
-=======
+
+        Remove-AzStorageAccount -Force -ResourceGroupName $rgname -Name $stoname;
+    }
+    finally
+    {
+        # Cleanup
+        Clean-ResourceGroup $rgname
+    }
+}
+
+
+<#
+.SYNOPSIS
+Test Storage File Share Snapshot
+.DESCRIPTION
+SmokeTest
+#>
+function Test-ShareSnapshot
+{
+    # Setup
+    $rgname = Get-StorageManagementTestResourceName;
+
+    try
+    {
+        # Test
+        $stoname = 'sto' + $rgname;
         $stotype = 'Standard_LRS';
         $loc = Get-ProviderLocation ResourceManagement;
         $kind = 'StorageV2'
@@ -417,7 +430,6 @@
 		# list Shares after delete
 		$shares = Get-AzRmStorageShare -ResourceGroupName $rgname -StorageAccountName $stoname -IncludeSnapshot 
         # Assert-AreEqual 0 $shares.Count
->>>>>>> afcd29fe
 
         Remove-AzStorageAccount -Force -ResourceGroupName $rgname -Name $stoname;
     }
