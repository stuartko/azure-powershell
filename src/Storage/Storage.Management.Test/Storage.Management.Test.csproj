<Project Sdk="Microsoft.NET.Sdk">

  <PropertyGroup>
    <PsModuleName>Management.Storage</PsModuleName>
  </PropertyGroup>

  <Import Project="$(MSBuildThisFileDirectory)..\..\Az.Test.props" />

  <PropertyGroup>
    <RootNamespace>$(LegacyAssemblyPrefix)$(PsModuleName)$(AzTestAssemblySuffix)</RootNamespace>
  </PropertyGroup>

  <ItemGroup>
<<<<<<< HEAD
    <!--PackageReference Include="Azure.Core" Version="1.16.0" /-->
    <PackageReference Include="Azure.Storage.Blobs" Version="12.10.0-beta.2" />
    <PackageReference Include="Azure.Storage.Files.DataLake" Version="12.8.0-beta.2" />
    <PackageReference Include="Azure.Storage.Files.Shares" Version="12.8.0-beta.2" />
    <PackageReference Include="Azure.Storage.Queues" Version="12.8.0-beta.2" />
    <PackageReference Include="Microsoft.Azure.Management.Storage" Version="22.0.0" />
=======
    <PackageReference Include="Azure.Storage.Blobs" Version="12.10.0" />
    <PackageReference Include="Azure.Storage.Files.DataLake" Version="12.8.0" />
    <PackageReference Include="Azure.Storage.Files.Shares" Version="12.8.0" />
    <PackageReference Include="Azure.Storage.Queues" Version="12.8.0" />
    <PackageReference Include="Microsoft.Azure.Management.Storage" Version="23.0.0" />
>>>>>>> 20e4a17a
  </ItemGroup>

</Project><|MERGE_RESOLUTION|>--- conflicted
+++ resolved
@@ -11,20 +11,11 @@
   </PropertyGroup>
 
   <ItemGroup>
-<<<<<<< HEAD
-    <!--PackageReference Include="Azure.Core" Version="1.16.0" /-->
-    <PackageReference Include="Azure.Storage.Blobs" Version="12.10.0-beta.2" />
-    <PackageReference Include="Azure.Storage.Files.DataLake" Version="12.8.0-beta.2" />
-    <PackageReference Include="Azure.Storage.Files.Shares" Version="12.8.0-beta.2" />
-    <PackageReference Include="Azure.Storage.Queues" Version="12.8.0-beta.2" />
-    <PackageReference Include="Microsoft.Azure.Management.Storage" Version="22.0.0" />
-=======
     <PackageReference Include="Azure.Storage.Blobs" Version="12.10.0" />
     <PackageReference Include="Azure.Storage.Files.DataLake" Version="12.8.0" />
     <PackageReference Include="Azure.Storage.Files.Shares" Version="12.8.0" />
     <PackageReference Include="Azure.Storage.Queues" Version="12.8.0" />
     <PackageReference Include="Microsoft.Azure.Management.Storage" Version="23.0.0" />
->>>>>>> 20e4a17a
   </ItemGroup>
 
 </Project>