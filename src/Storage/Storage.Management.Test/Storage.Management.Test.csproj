<Project Sdk="Microsoft.NET.Sdk">

  <PropertyGroup>
    <PsModuleName>Management.Storage</PsModuleName>
  </PropertyGroup>

  <Import Project="$(MSBuildThisFileDirectory)..\..\Az.Test.props" />

  <PropertyGroup>
    <RootNamespace>$(LegacyAssemblyPrefix)$(PsModuleName)$(AzTestAssemblySuffix)</RootNamespace>
  </PropertyGroup>

  <ItemGroup>
<<<<<<< HEAD
    <PackageReference Include="Microsoft.Azure.Management.Storage" Version="14.5.0" />
=======
    <PackageReference Include="Azure.Storage.Blobs" Version="12.3.0" />
    <PackageReference Include="Microsoft.Azure.Management.Storage" Version="14.4.0" />
>>>>>>> d70e5f9e
  </ItemGroup>

</Project><|MERGE_RESOLUTION|>--- conflicted
+++ resolved
@@ -11,12 +11,8 @@
   </PropertyGroup>
 
   <ItemGroup>
-<<<<<<< HEAD
+    <PackageReference Include="Azure.Storage.Blobs" Version="12.3.0" />
     <PackageReference Include="Microsoft.Azure.Management.Storage" Version="14.5.0" />
-=======
-    <PackageReference Include="Azure.Storage.Blobs" Version="12.3.0" />
-    <PackageReference Include="Microsoft.Azure.Management.Storage" Version="14.4.0" />
->>>>>>> d70e5f9e
   </ItemGroup>
 
 </Project>