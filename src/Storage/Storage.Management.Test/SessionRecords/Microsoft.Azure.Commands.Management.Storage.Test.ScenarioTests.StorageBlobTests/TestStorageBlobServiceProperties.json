{
  "Entries": [
    {
      "RequestUri": "/subscriptions/45b60d85-fd72-427a-a708-f994d26e593e/resourcegroups/pstestrg4468?api-version=2016-09-01",
      "EncodedRequestUri": "L3N1YnNjcmlwdGlvbnMvNDViNjBkODUtZmQ3Mi00MjdhLWE3MDgtZjk5NGQyNmU1OTNlL3Jlc291cmNlZ3JvdXBzL3BzdGVzdHJnNDQ2OD9hcGktdmVyc2lvbj0yMDE2LTA5LTAx",
      "RequestMethod": "PUT",
      "RequestBody": "{\r\n  \"location\": \"eastus2euap\"\r\n}",
      "RequestHeaders": {
        "x-ms-client-request-id": [
          "4788820f-4b7e-48f7-87f2-5b042efeb87c"
        ],
        "Accept-Language": [
          "en-US"
        ],
        "User-Agent": [
          "FxVersion/4.6.29220.03",
          "OSName/Windows",
          "OSVersion/Microsoft.Windows.10.0.19042.",
          "Microsoft.Azure.Management.Internal.Resources.ResourceManagementClient/1.3.24"
        ],
        "Content-Type": [
          "application/json; charset=utf-8"
        ],
        "Content-Length": [
          "33"
        ]
      },
      "ResponseHeaders": {
        "Cache-Control": [
          "no-cache"
        ],
        "Pragma": [
          "no-cache"
        ],
        "x-ms-ratelimit-remaining-subscription-writes": [
          "1198"
        ],
        "x-ms-request-id": [
          "adb88997-e4c5-4ebd-a09b-9522638bd8ee"
        ],
        "x-ms-correlation-request-id": [
          "adb88997-e4c5-4ebd-a09b-9522638bd8ee"
        ],
        "x-ms-routing-request-id": [
          "SOUTHEASTASIA:20201020T025238Z:adb88997-e4c5-4ebd-a09b-9522638bd8ee"
        ],
        "Strict-Transport-Security": [
          "max-age=31536000; includeSubDomains"
        ],
        "X-Content-Type-Options": [
          "nosniff"
        ],
        "Date": [
          "Tue, 20 Oct 2020 02:52:38 GMT"
        ],
        "Content-Length": [
          "182"
        ],
        "Content-Type": [
          "application/json; charset=utf-8"
        ],
        "Expires": [
          "-1"
        ]
      },
      "ResponseBody": "{\r\n  \"id\": \"/subscriptions/45b60d85-fd72-427a-a708-f994d26e593e/resourceGroups/pstestrg4468\",\r\n  \"name\": \"pstestrg4468\",\r\n  \"location\": \"eastus2euap\",\r\n  \"properties\": {\r\n    \"provisioningState\": \"Succeeded\"\r\n  }\r\n}",
      "StatusCode": 201
    },
    {
<<<<<<< HEAD
      "RequestUri": "/subscriptions/45b60d85-fd72-427a-a708-f994d26e593e/providers/Microsoft.Storage/checkNameAvailability?api-version=2020-08-01-preview",
      "EncodedRequestUri": "L3N1YnNjcmlwdGlvbnMvNDViNjBkODUtZmQ3Mi00MjdhLWE3MDgtZjk5NGQyNmU1OTNlL3Byb3ZpZGVycy9NaWNyb3NvZnQuU3RvcmFnZS9jaGVja05hbWVBdmFpbGFiaWxpdHk/YXBpLXZlcnNpb249MjAyMC0wOC0wMS1wcmV2aWV3",
=======
      "RequestUri": "/subscriptions/45b60d85-fd72-427a-a708-f994d26e593e/providers/Microsoft.Storage/checkNameAvailability?api-version=2021-01-01",
      "EncodedRequestUri": "L3N1YnNjcmlwdGlvbnMvNDViNjBkODUtZmQ3Mi00MjdhLWE3MDgtZjk5NGQyNmU1OTNlL3Byb3ZpZGVycy9NaWNyb3NvZnQuU3RvcmFnZS9jaGVja05hbWVBdmFpbGFiaWxpdHk/YXBpLXZlcnNpb249MjAyMS0wMS0wMQ==",
>>>>>>> 16e4c121
      "RequestMethod": "POST",
      "RequestBody": "{\r\n  \"name\": \"stopstestrg4468\",\r\n  \"type\": \"Microsoft.Storage/storageAccounts\"\r\n}",
      "RequestHeaders": {
        "x-ms-client-request-id": [
          "03783be6-fea2-4e53-8e40-0dfa01625415"
        ],
        "Accept-Language": [
          "en-US"
        ],
        "User-Agent": [
          "FxVersion/4.6.29220.03",
          "OSName/Windows",
          "OSVersion/Microsoft.Windows.10.0.19042.",
          "Microsoft.Azure.Management.Storage.StorageManagementClient/18.0.0.0"
        ],
        "Content-Type": [
          "application/json; charset=utf-8"
        ],
        "Content-Length": [
          "81"
        ]
      },
      "ResponseHeaders": {
        "Cache-Control": [
          "no-cache"
        ],
        "Pragma": [
          "no-cache"
        ],
        "x-ms-request-id": [
          "ff93c1d1-dcd3-428c-ad09-9da18455297d"
        ],
        "Strict-Transport-Security": [
          "max-age=31536000; includeSubDomains"
        ],
        "Server": [
          "Microsoft-Azure-Storage-Resource-Provider/1.0,Microsoft-HTTPAPI/2.0 Microsoft-HTTPAPI/2.0"
        ],
        "x-ms-ratelimit-remaining-subscription-reads": [
          "11999"
        ],
        "x-ms-correlation-request-id": [
          "d11b4b1a-bcc5-48fb-b017-f0ac587f73ee"
        ],
        "x-ms-routing-request-id": [
          "SOUTHEASTASIA:20201020T025239Z:d11b4b1a-bcc5-48fb-b017-f0ac587f73ee"
        ],
        "X-Content-Type-Options": [
          "nosniff"
        ],
        "Date": [
          "Tue, 20 Oct 2020 02:52:38 GMT"
        ],
        "Content-Length": [
          "22"
        ],
        "Content-Type": [
          "application/json"
        ],
        "Expires": [
          "-1"
        ]
      },
      "ResponseBody": "{\r\n  \"nameAvailable\": true\r\n}",
      "StatusCode": 200
    },
    {
<<<<<<< HEAD
      "RequestUri": "/subscriptions/45b60d85-fd72-427a-a708-f994d26e593e/resourceGroups/pstestrg4468/providers/Microsoft.Storage/storageAccounts/stopstestrg4468?api-version=2020-08-01-preview",
      "EncodedRequestUri": "L3N1YnNjcmlwdGlvbnMvNDViNjBkODUtZmQ3Mi00MjdhLWE3MDgtZjk5NGQyNmU1OTNlL3Jlc291cmNlR3JvdXBzL3BzdGVzdHJnNDQ2OC9wcm92aWRlcnMvTWljcm9zb2Z0LlN0b3JhZ2Uvc3RvcmFnZUFjY291bnRzL3N0b3BzdGVzdHJnNDQ2OD9hcGktdmVyc2lvbj0yMDIwLTA4LTAxLXByZXZpZXc=",
=======
      "RequestUri": "/subscriptions/45b60d85-fd72-427a-a708-f994d26e593e/resourceGroups/pstestrg1793/providers/Microsoft.Storage/storageAccounts/stopstestrg1793?api-version=2021-01-01",
      "EncodedRequestUri": "L3N1YnNjcmlwdGlvbnMvNDViNjBkODUtZmQ3Mi00MjdhLWE3MDgtZjk5NGQyNmU1OTNlL3Jlc291cmNlR3JvdXBzL3BzdGVzdHJnMTc5My9wcm92aWRlcnMvTWljcm9zb2Z0LlN0b3JhZ2Uvc3RvcmFnZUFjY291bnRzL3N0b3BzdGVzdHJnMTc5Mz9hcGktdmVyc2lvbj0yMDIxLTAxLTAx",
>>>>>>> 16e4c121
      "RequestMethod": "PUT",
      "RequestBody": "{\r\n  \"sku\": {\r\n    \"name\": \"Standard_GRS\"\r\n  },\r\n  \"kind\": \"StorageV2\",\r\n  \"location\": \"eastus2euap\"\r\n}",
      "RequestHeaders": {
        "x-ms-client-request-id": [
          "1b6c0da3-9637-4340-a9dc-01f48b1568fc"
        ],
        "Accept-Language": [
          "en-US"
        ],
        "User-Agent": [
          "FxVersion/4.6.29220.03",
          "OSName/Windows",
          "OSVersion/Microsoft.Windows.10.0.19042.",
          "Microsoft.Azure.Management.Storage.StorageManagementClient/18.0.0.0"
        ],
        "Content-Type": [
          "application/json; charset=utf-8"
        ],
        "Content-Length": [
          "103"
        ]
      },
      "ResponseHeaders": {
        "Cache-Control": [
          "no-cache"
        ],
        "Pragma": [
          "no-cache"
        ],
        "Location": [
<<<<<<< HEAD
          "https://management.azure.com/subscriptions/45b60d85-fd72-427a-a708-f994d26e593e/providers/Microsoft.Storage/locations/eastus2euap/asyncoperations/6d87f60c-073e-4488-be49-d8522ffa84c4?monitor=true&api-version=2020-08-01-preview"
=======
          "https://management.azure.com/subscriptions/45b60d85-fd72-427a-a708-f994d26e593e/providers/Microsoft.Storage/locations/westus/asyncoperations/d94d1a7f-eaba-402d-b824-7616d9c103a9?monitor=true&api-version=2021-01-01"
>>>>>>> 16e4c121
        ],
        "Retry-After": [
          "17"
        ],
        "x-ms-request-id": [
          "6d87f60c-073e-4488-be49-d8522ffa84c4"
        ],
        "Strict-Transport-Security": [
          "max-age=31536000; includeSubDomains"
        ],
        "Server": [
          "Microsoft-Azure-Storage-Resource-Provider/1.0,Microsoft-HTTPAPI/2.0 Microsoft-HTTPAPI/2.0"
        ],
        "x-ms-ratelimit-remaining-subscription-writes": [
          "1199"
        ],
        "x-ms-correlation-request-id": [
          "24430ac6-d358-458f-be73-52cc775b886d"
        ],
        "x-ms-routing-request-id": [
          "SOUTHEASTASIA:20201020T025248Z:24430ac6-d358-458f-be73-52cc775b886d"
        ],
        "X-Content-Type-Options": [
          "nosniff"
        ],
        "Date": [
          "Tue, 20 Oct 2020 02:52:48 GMT"
        ],
        "Content-Type": [
          "text/plain; charset=utf-8"
        ],
        "Expires": [
          "-1"
        ],
        "Content-Length": [
          "0"
        ]
      },
      "ResponseBody": "",
      "StatusCode": 202
    },
    {
<<<<<<< HEAD
      "RequestUri": "/subscriptions/45b60d85-fd72-427a-a708-f994d26e593e/providers/Microsoft.Storage/locations/eastus2euap/asyncoperations/6d87f60c-073e-4488-be49-d8522ffa84c4?monitor=true&api-version=2020-08-01-preview",
      "EncodedRequestUri": "L3N1YnNjcmlwdGlvbnMvNDViNjBkODUtZmQ3Mi00MjdhLWE3MDgtZjk5NGQyNmU1OTNlL3Byb3ZpZGVycy9NaWNyb3NvZnQuU3RvcmFnZS9sb2NhdGlvbnMvZWFzdHVzMmV1YXAvYXN5bmNvcGVyYXRpb25zLzZkODdmNjBjLTA3M2UtNDQ4OC1iZTQ5LWQ4NTIyZmZhODRjND9tb25pdG9yPXRydWUmYXBpLXZlcnNpb249MjAyMC0wOC0wMS1wcmV2aWV3",
=======
      "RequestUri": "/subscriptions/45b60d85-fd72-427a-a708-f994d26e593e/providers/Microsoft.Storage/locations/westus/asyncoperations/d94d1a7f-eaba-402d-b824-7616d9c103a9?monitor=true&api-version=2021-01-01",
      "EncodedRequestUri": "L3N1YnNjcmlwdGlvbnMvNDViNjBkODUtZmQ3Mi00MjdhLWE3MDgtZjk5NGQyNmU1OTNlL3Byb3ZpZGVycy9NaWNyb3NvZnQuU3RvcmFnZS9sb2NhdGlvbnMvd2VzdHVzL2FzeW5jb3BlcmF0aW9ucy9kOTRkMWE3Zi1lYWJhLTQwMmQtYjgyNC03NjE2ZDljMTAzYTk/bW9uaXRvcj10cnVlJmFwaS12ZXJzaW9uPTIwMjEtMDEtMDE=",
>>>>>>> 16e4c121
      "RequestMethod": "GET",
      "RequestBody": "",
      "RequestHeaders": {
        "User-Agent": [
          "FxVersion/4.6.29220.03",
          "OSName/Windows",
          "OSVersion/Microsoft.Windows.10.0.19042.",
          "Microsoft.Azure.Management.Storage.StorageManagementClient/18.0.0.0"
        ]
      },
      "ResponseHeaders": {
        "Cache-Control": [
          "no-cache"
        ],
        "Pragma": [
          "no-cache"
        ],
        "x-ms-request-id": [
          "78bb349e-9ae6-46b1-b0a0-4f937a14c213"
        ],
        "Strict-Transport-Security": [
          "max-age=31536000; includeSubDomains"
        ],
        "Server": [
          "Microsoft-Azure-Storage-Resource-Provider/1.0,Microsoft-HTTPAPI/2.0 Microsoft-HTTPAPI/2.0"
        ],
        "x-ms-ratelimit-remaining-subscription-reads": [
          "11998"
        ],
        "x-ms-correlation-request-id": [
          "312acba7-1d0b-45b5-b931-d735eda30910"
        ],
        "x-ms-routing-request-id": [
          "SOUTHEASTASIA:20201020T025305Z:312acba7-1d0b-45b5-b931-d735eda30910"
        ],
        "X-Content-Type-Options": [
          "nosniff"
        ],
        "Date": [
          "Tue, 20 Oct 2020 02:53:05 GMT"
        ],
        "Content-Length": [
          "1333"
        ],
        "Content-Type": [
          "application/json"
        ],
        "Expires": [
          "-1"
        ]
      },
      "ResponseBody": "{\r\n  \"sku\": {\r\n    \"name\": \"Standard_GRS\",\r\n    \"tier\": \"Standard\"\r\n  },\r\n  \"kind\": \"StorageV2\",\r\n  \"id\": \"/subscriptions/45b60d85-fd72-427a-a708-f994d26e593e/resourceGroups/pstestrg4468/providers/Microsoft.Storage/storageAccounts/stopstestrg4468\",\r\n  \"name\": \"stopstestrg4468\",\r\n  \"type\": \"Microsoft.Storage/storageAccounts\",\r\n  \"location\": \"eastus2euap\",\r\n  \"tags\": {},\r\n  \"properties\": {\r\n    \"privateEndpointConnections\": [],\r\n    \"networkAcls\": {\r\n      \"bypass\": \"AzureServices\",\r\n      \"virtualNetworkRules\": [],\r\n      \"ipRules\": [],\r\n      \"defaultAction\": \"Allow\"\r\n    },\r\n    \"supportsHttpsTrafficOnly\": true,\r\n    \"encryption\": {\r\n      \"services\": {\r\n        \"file\": {\r\n          \"keyType\": \"Account\",\r\n          \"enabled\": true,\r\n          \"lastEnabledTime\": \"2020-10-20T02:52:48.1694236Z\"\r\n        },\r\n        \"blob\": {\r\n          \"keyType\": \"Account\",\r\n          \"enabled\": true,\r\n          \"lastEnabledTime\": \"2020-10-20T02:52:48.1694236Z\"\r\n        }\r\n      },\r\n      \"keySource\": \"Microsoft.Storage\"\r\n    },\r\n    \"accessTier\": \"Hot\",\r\n    \"provisioningState\": \"Succeeded\",\r\n    \"creationTime\": \"2020-10-20T02:52:48.1144303Z\",\r\n    \"primaryEndpoints\": {\r\n      \"dfs\": \"https://stopstestrg4468.dfs.core.windows.net/\",\r\n      \"web\": \"https://stopstestrg4468.z3.web.core.windows.net/\",\r\n      \"blob\": \"https://stopstestrg4468.blob.core.windows.net/\",\r\n      \"queue\": \"https://stopstestrg4468.queue.core.windows.net/\",\r\n      \"table\": \"https://stopstestrg4468.table.core.windows.net/\",\r\n      \"file\": \"https://stopstestrg4468.file.core.windows.net/\"\r\n    },\r\n    \"primaryLocation\": \"eastus2euap\",\r\n    \"statusOfPrimary\": \"available\",\r\n    \"secondaryLocation\": \"centraluseuap\",\r\n    \"statusOfSecondary\": \"available\"\r\n  }\r\n}",
      "StatusCode": 200
    },
    {
<<<<<<< HEAD
      "RequestUri": "/subscriptions/45b60d85-fd72-427a-a708-f994d26e593e/resourceGroups/pstestrg4468/providers/Microsoft.Storage/storageAccounts/stopstestrg4468?api-version=2020-08-01-preview",
      "EncodedRequestUri": "L3N1YnNjcmlwdGlvbnMvNDViNjBkODUtZmQ3Mi00MjdhLWE3MDgtZjk5NGQyNmU1OTNlL3Jlc291cmNlR3JvdXBzL3BzdGVzdHJnNDQ2OC9wcm92aWRlcnMvTWljcm9zb2Z0LlN0b3JhZ2Uvc3RvcmFnZUFjY291bnRzL3N0b3BzdGVzdHJnNDQ2OD9hcGktdmVyc2lvbj0yMDIwLTA4LTAxLXByZXZpZXc=",
=======
      "RequestUri": "/subscriptions/45b60d85-fd72-427a-a708-f994d26e593e/resourceGroups/pstestrg1793/providers/Microsoft.Storage/storageAccounts/stopstestrg1793?api-version=2021-01-01",
      "EncodedRequestUri": "L3N1YnNjcmlwdGlvbnMvNDViNjBkODUtZmQ3Mi00MjdhLWE3MDgtZjk5NGQyNmU1OTNlL3Jlc291cmNlR3JvdXBzL3BzdGVzdHJnMTc5My9wcm92aWRlcnMvTWljcm9zb2Z0LlN0b3JhZ2Uvc3RvcmFnZUFjY291bnRzL3N0b3BzdGVzdHJnMTc5Mz9hcGktdmVyc2lvbj0yMDIxLTAxLTAx",
>>>>>>> 16e4c121
      "RequestMethod": "GET",
      "RequestBody": "",
      "RequestHeaders": {
        "x-ms-client-request-id": [
          "d54f7d31-cfd1-4ca9-a23d-cb9e65983008"
        ],
        "Accept-Language": [
          "en-US"
        ],
        "User-Agent": [
          "FxVersion/4.6.29220.03",
          "OSName/Windows",
          "OSVersion/Microsoft.Windows.10.0.19042.",
          "Microsoft.Azure.Management.Storage.StorageManagementClient/18.0.0.0"
        ]
      },
      "ResponseHeaders": {
        "Cache-Control": [
          "no-cache"
        ],
        "Pragma": [
          "no-cache"
        ],
        "x-ms-request-id": [
          "69c93295-b2cd-4692-8c72-6b537d0794e0"
        ],
        "Strict-Transport-Security": [
          "max-age=31536000; includeSubDomains"
        ],
        "Server": [
          "Microsoft-Azure-Storage-Resource-Provider/1.0,Microsoft-HTTPAPI/2.0 Microsoft-HTTPAPI/2.0"
        ],
        "x-ms-ratelimit-remaining-subscription-reads": [
          "11997"
        ],
        "x-ms-correlation-request-id": [
          "70590887-60e6-44d4-ac89-72e16b729bd5"
        ],
        "x-ms-routing-request-id": [
          "SOUTHEASTASIA:20201020T025306Z:70590887-60e6-44d4-ac89-72e16b729bd5"
        ],
        "X-Content-Type-Options": [
          "nosniff"
        ],
        "Date": [
          "Tue, 20 Oct 2020 02:53:05 GMT"
        ],
        "Content-Length": [
          "1333"
        ],
        "Content-Type": [
          "application/json"
        ],
        "Expires": [
          "-1"
        ]
      },
      "ResponseBody": "{\r\n  \"sku\": {\r\n    \"name\": \"Standard_GRS\",\r\n    \"tier\": \"Standard\"\r\n  },\r\n  \"kind\": \"StorageV2\",\r\n  \"id\": \"/subscriptions/45b60d85-fd72-427a-a708-f994d26e593e/resourceGroups/pstestrg4468/providers/Microsoft.Storage/storageAccounts/stopstestrg4468\",\r\n  \"name\": \"stopstestrg4468\",\r\n  \"type\": \"Microsoft.Storage/storageAccounts\",\r\n  \"location\": \"eastus2euap\",\r\n  \"tags\": {},\r\n  \"properties\": {\r\n    \"privateEndpointConnections\": [],\r\n    \"networkAcls\": {\r\n      \"bypass\": \"AzureServices\",\r\n      \"virtualNetworkRules\": [],\r\n      \"ipRules\": [],\r\n      \"defaultAction\": \"Allow\"\r\n    },\r\n    \"supportsHttpsTrafficOnly\": true,\r\n    \"encryption\": {\r\n      \"services\": {\r\n        \"file\": {\r\n          \"keyType\": \"Account\",\r\n          \"enabled\": true,\r\n          \"lastEnabledTime\": \"2020-10-20T02:52:48.1694236Z\"\r\n        },\r\n        \"blob\": {\r\n          \"keyType\": \"Account\",\r\n          \"enabled\": true,\r\n          \"lastEnabledTime\": \"2020-10-20T02:52:48.1694236Z\"\r\n        }\r\n      },\r\n      \"keySource\": \"Microsoft.Storage\"\r\n    },\r\n    \"accessTier\": \"Hot\",\r\n    \"provisioningState\": \"Succeeded\",\r\n    \"creationTime\": \"2020-10-20T02:52:48.1144303Z\",\r\n    \"primaryEndpoints\": {\r\n      \"dfs\": \"https://stopstestrg4468.dfs.core.windows.net/\",\r\n      \"web\": \"https://stopstestrg4468.z3.web.core.windows.net/\",\r\n      \"blob\": \"https://stopstestrg4468.blob.core.windows.net/\",\r\n      \"queue\": \"https://stopstestrg4468.queue.core.windows.net/\",\r\n      \"table\": \"https://stopstestrg4468.table.core.windows.net/\",\r\n      \"file\": \"https://stopstestrg4468.file.core.windows.net/\"\r\n    },\r\n    \"primaryLocation\": \"eastus2euap\",\r\n    \"statusOfPrimary\": \"available\",\r\n    \"secondaryLocation\": \"centraluseuap\",\r\n    \"statusOfSecondary\": \"available\"\r\n  }\r\n}",
      "StatusCode": 200
    },
    {
<<<<<<< HEAD
      "RequestUri": "/subscriptions/45b60d85-fd72-427a-a708-f994d26e593e/resourceGroups/pstestrg4468/providers/Microsoft.Storage/storageAccounts?api-version=2020-08-01-preview",
      "EncodedRequestUri": "L3N1YnNjcmlwdGlvbnMvNDViNjBkODUtZmQ3Mi00MjdhLWE3MDgtZjk5NGQyNmU1OTNlL3Jlc291cmNlR3JvdXBzL3BzdGVzdHJnNDQ2OC9wcm92aWRlcnMvTWljcm9zb2Z0LlN0b3JhZ2Uvc3RvcmFnZUFjY291bnRzP2FwaS12ZXJzaW9uPTIwMjAtMDgtMDEtcHJldmlldw==",
=======
      "RequestUri": "/subscriptions/45b60d85-fd72-427a-a708-f994d26e593e/resourceGroups/pstestrg1793/providers/Microsoft.Storage/storageAccounts?api-version=2021-01-01",
      "EncodedRequestUri": "L3N1YnNjcmlwdGlvbnMvNDViNjBkODUtZmQ3Mi00MjdhLWE3MDgtZjk5NGQyNmU1OTNlL3Jlc291cmNlR3JvdXBzL3BzdGVzdHJnMTc5My9wcm92aWRlcnMvTWljcm9zb2Z0LlN0b3JhZ2Uvc3RvcmFnZUFjY291bnRzP2FwaS12ZXJzaW9uPTIwMjEtMDEtMDE=",
>>>>>>> 16e4c121
      "RequestMethod": "GET",
      "RequestBody": "",
      "RequestHeaders": {
        "x-ms-client-request-id": [
          "79425aa7-f93d-4ee3-bafe-1250d3072989"
        ],
        "Accept-Language": [
          "en-US"
        ],
        "User-Agent": [
          "FxVersion/4.6.29220.03",
          "OSName/Windows",
          "OSVersion/Microsoft.Windows.10.0.19042.",
          "Microsoft.Azure.Management.Storage.StorageManagementClient/18.0.0.0"
        ]
      },
      "ResponseHeaders": {
        "Cache-Control": [
          "no-cache"
        ],
        "Pragma": [
          "no-cache"
        ],
        "x-ms-request-id": [
          "2f8f9f71-44e4-4a21-b78a-813b755ad554"
        ],
        "Strict-Transport-Security": [
          "max-age=31536000; includeSubDomains"
        ],
        "Server": [
          "Microsoft-Azure-Storage-Resource-Provider/1.0,Microsoft-HTTPAPI/2.0 Microsoft-HTTPAPI/2.0"
        ],
        "x-ms-ratelimit-remaining-subscription-reads": [
          "11996"
        ],
        "x-ms-correlation-request-id": [
          "38ed7ac6-cded-4e2d-8e90-fd0fd0b4fb5e"
        ],
        "x-ms-routing-request-id": [
          "SOUTHEASTASIA:20201020T025306Z:38ed7ac6-cded-4e2d-8e90-fd0fd0b4fb5e"
        ],
        "X-Content-Type-Options": [
          "nosniff"
        ],
        "Date": [
          "Tue, 20 Oct 2020 02:53:05 GMT"
        ],
        "Content-Length": [
          "1345"
        ],
        "Content-Type": [
          "application/json"
        ],
        "Expires": [
          "-1"
        ]
      },
      "ResponseBody": "{\r\n  \"value\": [\r\n    {\r\n      \"sku\": {\r\n        \"name\": \"Standard_GRS\",\r\n        \"tier\": \"Standard\"\r\n      },\r\n      \"kind\": \"StorageV2\",\r\n      \"id\": \"/subscriptions/45b60d85-fd72-427a-a708-f994d26e593e/resourceGroups/pstestrg4468/providers/Microsoft.Storage/storageAccounts/stopstestrg4468\",\r\n      \"name\": \"stopstestrg4468\",\r\n      \"type\": \"Microsoft.Storage/storageAccounts\",\r\n      \"location\": \"eastus2euap\",\r\n      \"tags\": {},\r\n      \"properties\": {\r\n        \"privateEndpointConnections\": [],\r\n        \"networkAcls\": {\r\n          \"bypass\": \"AzureServices\",\r\n          \"virtualNetworkRules\": [],\r\n          \"ipRules\": [],\r\n          \"defaultAction\": \"Allow\"\r\n        },\r\n        \"supportsHttpsTrafficOnly\": true,\r\n        \"encryption\": {\r\n          \"services\": {\r\n            \"file\": {\r\n              \"keyType\": \"Account\",\r\n              \"enabled\": true,\r\n              \"lastEnabledTime\": \"2020-10-20T02:52:48.1694236Z\"\r\n            },\r\n            \"blob\": {\r\n              \"keyType\": \"Account\",\r\n              \"enabled\": true,\r\n              \"lastEnabledTime\": \"2020-10-20T02:52:48.1694236Z\"\r\n            }\r\n          },\r\n          \"keySource\": \"Microsoft.Storage\"\r\n        },\r\n        \"accessTier\": \"Hot\",\r\n        \"provisioningState\": \"Succeeded\",\r\n        \"creationTime\": \"2020-10-20T02:52:48.1144303Z\",\r\n        \"primaryEndpoints\": {\r\n          \"dfs\": \"https://stopstestrg4468.dfs.core.windows.net/\",\r\n          \"web\": \"https://stopstestrg4468.z3.web.core.windows.net/\",\r\n          \"blob\": \"https://stopstestrg4468.blob.core.windows.net/\",\r\n          \"queue\": \"https://stopstestrg4468.queue.core.windows.net/\",\r\n          \"table\": \"https://stopstestrg4468.table.core.windows.net/\",\r\n          \"file\": \"https://stopstestrg4468.file.core.windows.net/\"\r\n        },\r\n        \"primaryLocation\": \"eastus2euap\",\r\n        \"statusOfPrimary\": \"available\",\r\n        \"secondaryLocation\": \"centraluseuap\",\r\n        \"statusOfSecondary\": \"available\"\r\n      }\r\n    }\r\n  ]\r\n}",
      "StatusCode": 200
    },
    {
<<<<<<< HEAD
      "RequestUri": "/subscriptions/45b60d85-fd72-427a-a708-f994d26e593e/resourceGroups/pstestrg4468/providers/Microsoft.Storage/storageAccounts/stopstestrg4468/blobServices/default?api-version=2020-08-01-preview",
      "EncodedRequestUri": "L3N1YnNjcmlwdGlvbnMvNDViNjBkODUtZmQ3Mi00MjdhLWE3MDgtZjk5NGQyNmU1OTNlL3Jlc291cmNlR3JvdXBzL3BzdGVzdHJnNDQ2OC9wcm92aWRlcnMvTWljcm9zb2Z0LlN0b3JhZ2Uvc3RvcmFnZUFjY291bnRzL3N0b3BzdGVzdHJnNDQ2OC9ibG9iU2VydmljZXMvZGVmYXVsdD9hcGktdmVyc2lvbj0yMDIwLTA4LTAxLXByZXZpZXc=",
=======
      "RequestUri": "/subscriptions/45b60d85-fd72-427a-a708-f994d26e593e/resourceGroups/pstestrg1793/providers/Microsoft.Storage/storageAccounts/stopstestrg1793/blobServices/default?api-version=2021-01-01",
      "EncodedRequestUri": "L3N1YnNjcmlwdGlvbnMvNDViNjBkODUtZmQ3Mi00MjdhLWE3MDgtZjk5NGQyNmU1OTNlL3Jlc291cmNlR3JvdXBzL3BzdGVzdHJnMTc5My9wcm92aWRlcnMvTWljcm9zb2Z0LlN0b3JhZ2Uvc3RvcmFnZUFjY291bnRzL3N0b3BzdGVzdHJnMTc5My9ibG9iU2VydmljZXMvZGVmYXVsdD9hcGktdmVyc2lvbj0yMDIxLTAxLTAx",
>>>>>>> 16e4c121
      "RequestMethod": "PUT",
      "RequestBody": "{\r\n  \"properties\": {\r\n    \"defaultServiceVersion\": \"2018-03-28\"\r\n  }\r\n}",
      "RequestHeaders": {
        "x-ms-client-request-id": [
          "5fdaf703-1965-4cda-b0e1-55cba59a30ab"
        ],
        "Accept-Language": [
          "en-US"
        ],
        "User-Agent": [
          "FxVersion/4.6.29220.03",
          "OSName/Windows",
          "OSVersion/Microsoft.Windows.10.0.19042.",
          "Microsoft.Azure.Management.Storage.StorageManagementClient/18.0.0.0"
        ],
        "Content-Type": [
          "application/json; charset=utf-8"
        ],
        "Content-Length": [
          "71"
        ]
      },
      "ResponseHeaders": {
        "Cache-Control": [
          "no-cache"
        ],
        "Pragma": [
          "no-cache"
        ],
        "x-ms-request-id": [
          "899d0926-0dbf-4103-a843-81281f89fd1f"
        ],
        "Strict-Transport-Security": [
          "max-age=31536000; includeSubDomains"
        ],
        "Server": [
          "Microsoft-Azure-Storage-Resource-Provider/1.0,Microsoft-HTTPAPI/2.0 Microsoft-HTTPAPI/2.0"
        ],
        "x-ms-ratelimit-remaining-subscription-writes": [
          "1198"
        ],
        "x-ms-correlation-request-id": [
          "67636efb-b5aa-41e8-8eba-48163b8f4cd9"
        ],
        "x-ms-routing-request-id": [
          "SOUTHEASTASIA:20201020T025307Z:67636efb-b5aa-41e8-8eba-48163b8f4cd9"
        ],
        "X-Content-Type-Options": [
          "nosniff"
        ],
        "Date": [
          "Tue, 20 Oct 2020 02:53:07 GMT"
        ],
        "Content-Length": [
          "294"
        ],
        "Content-Type": [
          "application/json"
        ],
        "Expires": [
          "-1"
        ]
      },
      "ResponseBody": "{\r\n  \"id\": \"/subscriptions/45b60d85-fd72-427a-a708-f994d26e593e/resourceGroups/pstestrg4468/providers/Microsoft.Storage/storageAccounts/stopstestrg4468/blobServices/default\",\r\n  \"name\": \"default\",\r\n  \"type\": \"Microsoft.Storage/storageAccounts/blobServices\",\r\n  \"properties\": {\r\n    \"defaultServiceVersion\": \"2018-03-28\"\r\n  }\r\n}",
      "StatusCode": 200
    },
    {
<<<<<<< HEAD
      "RequestUri": "/subscriptions/45b60d85-fd72-427a-a708-f994d26e593e/resourceGroups/pstestrg4468/providers/Microsoft.Storage/storageAccounts/stopstestrg4468/blobServices/default?api-version=2020-08-01-preview",
      "EncodedRequestUri": "L3N1YnNjcmlwdGlvbnMvNDViNjBkODUtZmQ3Mi00MjdhLWE3MDgtZjk5NGQyNmU1OTNlL3Jlc291cmNlR3JvdXBzL3BzdGVzdHJnNDQ2OC9wcm92aWRlcnMvTWljcm9zb2Z0LlN0b3JhZ2Uvc3RvcmFnZUFjY291bnRzL3N0b3BzdGVzdHJnNDQ2OC9ibG9iU2VydmljZXMvZGVmYXVsdD9hcGktdmVyc2lvbj0yMDIwLTA4LTAxLXByZXZpZXc=",
      "RequestMethod": "PUT",
      "RequestBody": "{\r\n  \"properties\": {\r\n    \"changeFeed\": {\r\n      \"enabled\": true\r\n    }\r\n  }\r\n}",
      "RequestHeaders": {
        "x-ms-client-request-id": [
          "eb13e121-0c62-4698-bf88-94f4854e7f61"
        ],
        "Accept-Language": [
          "en-US"
        ],
        "User-Agent": [
          "FxVersion/4.6.29220.03",
          "OSName/Windows",
          "OSVersion/Microsoft.Windows.10.0.19042.",
          "Microsoft.Azure.Management.Storage.StorageManagementClient/18.0.0.0"
        ],
        "Content-Type": [
          "application/json; charset=utf-8"
        ],
        "Content-Length": [
          "79"
        ]
      },
      "ResponseHeaders": {
        "Cache-Control": [
          "no-cache"
        ],
        "Pragma": [
          "no-cache"
        ],
        "x-ms-request-id": [
          "af0e967b-5cf8-4d5f-832e-8bce1b93d25f"
        ],
        "Strict-Transport-Security": [
          "max-age=31536000; includeSubDomains"
        ],
        "Server": [
          "Microsoft-Azure-Storage-Resource-Provider/1.0,Microsoft-HTTPAPI/2.0 Microsoft-HTTPAPI/2.0"
        ],
        "x-ms-ratelimit-remaining-subscription-writes": [
          "1197"
        ],
        "x-ms-correlation-request-id": [
          "73f2cd81-c433-4f68-9533-3979dde59977"
        ],
        "x-ms-routing-request-id": [
          "SOUTHEASTASIA:20201020T025309Z:73f2cd81-c433-4f68-9533-3979dde59977"
        ],
        "X-Content-Type-Options": [
          "nosniff"
        ],
        "Date": [
          "Tue, 20 Oct 2020 02:53:08 GMT"
        ],
        "Content-Length": [
          "287"
        ],
        "Content-Type": [
          "application/json"
        ],
        "Expires": [
          "-1"
        ]
      },
      "ResponseBody": "{\r\n  \"id\": \"/subscriptions/45b60d85-fd72-427a-a708-f994d26e593e/resourceGroups/pstestrg4468/providers/Microsoft.Storage/storageAccounts/stopstestrg4468/blobServices/default\",\r\n  \"name\": \"default\",\r\n  \"type\": \"Microsoft.Storage/storageAccounts/blobServices\",\r\n  \"properties\": {\r\n    \"changeFeed\": {\r\n      \"enabled\": true\r\n    }\r\n  }\r\n}",
      "StatusCode": 200
    },
    {
      "RequestUri": "/subscriptions/45b60d85-fd72-427a-a708-f994d26e593e/resourceGroups/pstestrg4468/providers/Microsoft.Storage/storageAccounts/stopstestrg4468/blobServices/default?api-version=2020-08-01-preview",
      "EncodedRequestUri": "L3N1YnNjcmlwdGlvbnMvNDViNjBkODUtZmQ3Mi00MjdhLWE3MDgtZjk5NGQyNmU1OTNlL3Jlc291cmNlR3JvdXBzL3BzdGVzdHJnNDQ2OC9wcm92aWRlcnMvTWljcm9zb2Z0LlN0b3JhZ2Uvc3RvcmFnZUFjY291bnRzL3N0b3BzdGVzdHJnNDQ2OC9ibG9iU2VydmljZXMvZGVmYXVsdD9hcGktdmVyc2lvbj0yMDIwLTA4LTAxLXByZXZpZXc=",
      "RequestMethod": "PUT",
      "RequestBody": "{\r\n  \"properties\": {\r\n    \"changeFeed\": {\r\n      \"enabled\": false\r\n    }\r\n  }\r\n}",
      "RequestHeaders": {
        "x-ms-client-request-id": [
          "ac82cb8f-2447-414a-8777-2eca795928b2"
        ],
        "Accept-Language": [
          "en-US"
        ],
        "User-Agent": [
          "FxVersion/4.6.29220.03",
          "OSName/Windows",
          "OSVersion/Microsoft.Windows.10.0.19042.",
          "Microsoft.Azure.Management.Storage.StorageManagementClient/18.0.0.0"
        ],
        "Content-Type": [
          "application/json; charset=utf-8"
        ],
        "Content-Length": [
          "80"
        ]
      },
      "ResponseHeaders": {
        "Cache-Control": [
          "no-cache"
        ],
        "Pragma": [
          "no-cache"
        ],
        "x-ms-request-id": [
          "209d4e0a-4087-499b-a8f6-15bfdd445e38"
        ],
        "Strict-Transport-Security": [
          "max-age=31536000; includeSubDomains"
        ],
        "Server": [
          "Microsoft-Azure-Storage-Resource-Provider/1.0,Microsoft-HTTPAPI/2.0 Microsoft-HTTPAPI/2.0"
        ],
        "x-ms-ratelimit-remaining-subscription-writes": [
          "1196"
        ],
        "x-ms-correlation-request-id": [
          "b1e4dea1-75a8-4a56-beeb-612c977f50d2"
        ],
        "x-ms-routing-request-id": [
          "SOUTHEASTASIA:20201020T025310Z:b1e4dea1-75a8-4a56-beeb-612c977f50d2"
        ],
        "X-Content-Type-Options": [
          "nosniff"
        ],
        "Date": [
          "Tue, 20 Oct 2020 02:53:09 GMT"
        ],
        "Content-Length": [
          "288"
        ],
        "Content-Type": [
          "application/json"
        ],
        "Expires": [
          "-1"
        ]
      },
      "ResponseBody": "{\r\n  \"id\": \"/subscriptions/45b60d85-fd72-427a-a708-f994d26e593e/resourceGroups/pstestrg4468/providers/Microsoft.Storage/storageAccounts/stopstestrg4468/blobServices/default\",\r\n  \"name\": \"default\",\r\n  \"type\": \"Microsoft.Storage/storageAccounts/blobServices\",\r\n  \"properties\": {\r\n    \"changeFeed\": {\r\n      \"enabled\": false\r\n    }\r\n  }\r\n}",
      "StatusCode": 200
    },
    {
      "RequestUri": "/subscriptions/45b60d85-fd72-427a-a708-f994d26e593e/resourceGroups/pstestrg4468/providers/Microsoft.Storage/storageAccounts/stopstestrg4468/blobServices/default?api-version=2020-08-01-preview",
      "EncodedRequestUri": "L3N1YnNjcmlwdGlvbnMvNDViNjBkODUtZmQ3Mi00MjdhLWE3MDgtZjk5NGQyNmU1OTNlL3Jlc291cmNlR3JvdXBzL3BzdGVzdHJnNDQ2OC9wcm92aWRlcnMvTWljcm9zb2Z0LlN0b3JhZ2Uvc3RvcmFnZUFjY291bnRzL3N0b3BzdGVzdHJnNDQ2OC9ibG9iU2VydmljZXMvZGVmYXVsdD9hcGktdmVyc2lvbj0yMDIwLTA4LTAxLXByZXZpZXc=",
=======
      "RequestUri": "/subscriptions/45b60d85-fd72-427a-a708-f994d26e593e/resourceGroups/pstestrg1793/providers/Microsoft.Storage/storageAccounts/stopstestrg1793/blobServices/default?api-version=2021-01-01",
      "EncodedRequestUri": "L3N1YnNjcmlwdGlvbnMvNDViNjBkODUtZmQ3Mi00MjdhLWE3MDgtZjk5NGQyNmU1OTNlL3Jlc291cmNlR3JvdXBzL3BzdGVzdHJnMTc5My9wcm92aWRlcnMvTWljcm9zb2Z0LlN0b3JhZ2Uvc3RvcmFnZUFjY291bnRzL3N0b3BzdGVzdHJnMTc5My9ibG9iU2VydmljZXMvZGVmYXVsdD9hcGktdmVyc2lvbj0yMDIxLTAxLTAx",
>>>>>>> 16e4c121
      "RequestMethod": "PUT",
      "RequestBody": "{\r\n  \"properties\": {\r\n    \"deleteRetentionPolicy\": {\r\n      \"enabled\": true,\r\n      \"days\": 3\r\n    }\r\n  }\r\n}",
      "RequestHeaders": {
        "x-ms-client-request-id": [
          "707add24-3eda-4c25-bfa8-a668038f2856"
        ],
        "Accept-Language": [
          "en-US"
        ],
        "User-Agent": [
          "FxVersion/4.6.29220.03",
          "OSName/Windows",
          "OSVersion/Microsoft.Windows.10.0.19042.",
          "Microsoft.Azure.Management.Storage.StorageManagementClient/18.0.0.0"
        ],
        "Content-Type": [
          "application/json; charset=utf-8"
        ],
        "Content-Length": [
          "108"
        ]
      },
      "ResponseHeaders": {
        "Cache-Control": [
          "no-cache"
        ],
        "Pragma": [
          "no-cache"
        ],
        "x-ms-request-id": [
          "4b397f9d-c9f1-4d2e-ae77-d6164e71eb42"
        ],
        "Strict-Transport-Security": [
          "max-age=31536000; includeSubDomains"
        ],
        "Server": [
          "Microsoft-Azure-Storage-Resource-Provider/1.0,Microsoft-HTTPAPI/2.0 Microsoft-HTTPAPI/2.0"
        ],
        "x-ms-ratelimit-remaining-subscription-writes": [
          "1195"
        ],
        "x-ms-correlation-request-id": [
          "880d03a2-92b4-4b3d-8750-2af8f09a0012"
        ],
        "x-ms-routing-request-id": [
          "SOUTHEASTASIA:20201020T025311Z:880d03a2-92b4-4b3d-8750-2af8f09a0012"
        ],
        "X-Content-Type-Options": [
          "nosniff"
        ],
        "Date": [
          "Tue, 20 Oct 2020 02:53:11 GMT"
        ],
        "Content-Length": [
          "307"
        ],
        "Content-Type": [
          "application/json"
        ],
        "Expires": [
          "-1"
        ]
      },
      "ResponseBody": "{\r\n  \"id\": \"/subscriptions/45b60d85-fd72-427a-a708-f994d26e593e/resourceGroups/pstestrg4468/providers/Microsoft.Storage/storageAccounts/stopstestrg4468/blobServices/default\",\r\n  \"name\": \"default\",\r\n  \"type\": \"Microsoft.Storage/storageAccounts/blobServices\",\r\n  \"properties\": {\r\n    \"deleteRetentionPolicy\": {\r\n      \"enabled\": true,\r\n      \"days\": 3\r\n    }\r\n  }\r\n}",
      "StatusCode": 200
    },
    {
<<<<<<< HEAD
      "RequestUri": "/subscriptions/45b60d85-fd72-427a-a708-f994d26e593e/resourceGroups/pstestrg4468/providers/Microsoft.Storage/storageAccounts/stopstestrg4468/blobServices/default?api-version=2020-08-01-preview",
      "EncodedRequestUri": "L3N1YnNjcmlwdGlvbnMvNDViNjBkODUtZmQ3Mi00MjdhLWE3MDgtZjk5NGQyNmU1OTNlL3Jlc291cmNlR3JvdXBzL3BzdGVzdHJnNDQ2OC9wcm92aWRlcnMvTWljcm9zb2Z0LlN0b3JhZ2Uvc3RvcmFnZUFjY291bnRzL3N0b3BzdGVzdHJnNDQ2OC9ibG9iU2VydmljZXMvZGVmYXVsdD9hcGktdmVyc2lvbj0yMDIwLTA4LTAxLXByZXZpZXc=",
=======
      "RequestUri": "/subscriptions/45b60d85-fd72-427a-a708-f994d26e593e/resourceGroups/pstestrg1793/providers/Microsoft.Storage/storageAccounts/stopstestrg1793/blobServices/default?api-version=2021-01-01",
      "EncodedRequestUri": "L3N1YnNjcmlwdGlvbnMvNDViNjBkODUtZmQ3Mi00MjdhLWE3MDgtZjk5NGQyNmU1OTNlL3Jlc291cmNlR3JvdXBzL3BzdGVzdHJnMTc5My9wcm92aWRlcnMvTWljcm9zb2Z0LlN0b3JhZ2Uvc3RvcmFnZUFjY291bnRzL3N0b3BzdGVzdHJnMTc5My9ibG9iU2VydmljZXMvZGVmYXVsdD9hcGktdmVyc2lvbj0yMDIxLTAxLTAx",
>>>>>>> 16e4c121
      "RequestMethod": "PUT",
      "RequestBody": "{\r\n  \"properties\": {\r\n    \"deleteRetentionPolicy\": {\r\n      \"enabled\": false\r\n    }\r\n  }\r\n}",
      "RequestHeaders": {
        "x-ms-client-request-id": [
          "a0432fa1-be7f-41bd-a620-73c540828d53"
        ],
        "Accept-Language": [
          "en-US"
        ],
        "User-Agent": [
          "FxVersion/4.6.29220.03",
          "OSName/Windows",
          "OSVersion/Microsoft.Windows.10.0.19042.",
          "Microsoft.Azure.Management.Storage.StorageManagementClient/18.0.0.0"
        ],
        "Content-Type": [
          "application/json; charset=utf-8"
        ],
        "Content-Length": [
          "91"
        ]
      },
      "ResponseHeaders": {
        "Cache-Control": [
          "no-cache"
        ],
        "Pragma": [
          "no-cache"
        ],
        "x-ms-request-id": [
          "1ea9a40a-107a-4919-94ea-cf8527c4d284"
        ],
        "Strict-Transport-Security": [
          "max-age=31536000; includeSubDomains"
        ],
        "Server": [
          "Microsoft-Azure-Storage-Resource-Provider/1.0,Microsoft-HTTPAPI/2.0 Microsoft-HTTPAPI/2.0"
        ],
        "x-ms-ratelimit-remaining-subscription-writes": [
          "1194"
        ],
        "x-ms-correlation-request-id": [
          "5ae3fd9d-2fb8-4395-9492-f9f13571d697"
        ],
        "x-ms-routing-request-id": [
          "SOUTHEASTASIA:20201020T025312Z:5ae3fd9d-2fb8-4395-9492-f9f13571d697"
        ],
        "X-Content-Type-Options": [
          "nosniff"
        ],
        "Date": [
          "Tue, 20 Oct 2020 02:53:11 GMT"
        ],
        "Content-Length": [
          "299"
        ],
        "Content-Type": [
          "application/json"
        ],
        "Expires": [
          "-1"
        ]
      },
      "ResponseBody": "{\r\n  \"id\": \"/subscriptions/45b60d85-fd72-427a-a708-f994d26e593e/resourceGroups/pstestrg4468/providers/Microsoft.Storage/storageAccounts/stopstestrg4468/blobServices/default\",\r\n  \"name\": \"default\",\r\n  \"type\": \"Microsoft.Storage/storageAccounts/blobServices\",\r\n  \"properties\": {\r\n    \"deleteRetentionPolicy\": {\r\n      \"enabled\": false\r\n    }\r\n  }\r\n}",
      "StatusCode": 200
    },
    {
<<<<<<< HEAD
      "RequestUri": "/subscriptions/45b60d85-fd72-427a-a708-f994d26e593e/resourceGroups/pstestrg4468/providers/Microsoft.Storage/storageAccounts/stopstestrg4468/blobServices/default?api-version=2020-08-01-preview",
      "EncodedRequestUri": "L3N1YnNjcmlwdGlvbnMvNDViNjBkODUtZmQ3Mi00MjdhLWE3MDgtZjk5NGQyNmU1OTNlL3Jlc291cmNlR3JvdXBzL3BzdGVzdHJnNDQ2OC9wcm92aWRlcnMvTWljcm9zb2Z0LlN0b3JhZ2Uvc3RvcmFnZUFjY291bnRzL3N0b3BzdGVzdHJnNDQ2OC9ibG9iU2VydmljZXMvZGVmYXVsdD9hcGktdmVyc2lvbj0yMDIwLTA4LTAxLXByZXZpZXc=",
=======
      "RequestUri": "/subscriptions/45b60d85-fd72-427a-a708-f994d26e593e/resourceGroups/pstestrg1793/providers/Microsoft.Storage/storageAccounts/stopstestrg1793/blobServices/default?api-version=2021-01-01",
      "EncodedRequestUri": "L3N1YnNjcmlwdGlvbnMvNDViNjBkODUtZmQ3Mi00MjdhLWE3MDgtZjk5NGQyNmU1OTNlL3Jlc291cmNlR3JvdXBzL3BzdGVzdHJnMTc5My9wcm92aWRlcnMvTWljcm9zb2Z0LlN0b3JhZ2Uvc3RvcmFnZUFjY291bnRzL3N0b3BzdGVzdHJnMTc5My9ibG9iU2VydmljZXMvZGVmYXVsdD9hcGktdmVyc2lvbj0yMDIxLTAxLTAx",
>>>>>>> 16e4c121
      "RequestMethod": "GET",
      "RequestBody": "",
      "RequestHeaders": {
        "x-ms-client-request-id": [
          "a27246c5-e534-4176-8c08-d75189a95217"
        ],
        "Accept-Language": [
          "en-US"
        ],
        "User-Agent": [
          "FxVersion/4.6.29220.03",
          "OSName/Windows",
          "OSVersion/Microsoft.Windows.10.0.19042.",
          "Microsoft.Azure.Management.Storage.StorageManagementClient/18.0.0.0"
        ]
      },
      "ResponseHeaders": {
        "Cache-Control": [
          "no-cache"
        ],
        "Pragma": [
          "no-cache"
        ],
        "x-ms-request-id": [
          "2a64a1bb-de0f-4b45-8936-306bc0238f36"
        ],
        "Strict-Transport-Security": [
          "max-age=31536000; includeSubDomains"
        ],
        "Server": [
          "Microsoft-Azure-Storage-Resource-Provider/1.0,Microsoft-HTTPAPI/2.0 Microsoft-HTTPAPI/2.0"
        ],
        "x-ms-ratelimit-remaining-subscription-reads": [
          "11995"
        ],
        "x-ms-correlation-request-id": [
          "ed4ef9fa-28e9-407e-ac3f-aa8c2c8a3daa"
        ],
        "x-ms-routing-request-id": [
          "SOUTHEASTASIA:20201020T025308Z:ed4ef9fa-28e9-407e-ac3f-aa8c2c8a3daa"
        ],
        "X-Content-Type-Options": [
          "nosniff"
        ],
        "Date": [
          "Tue, 20 Oct 2020 02:53:07 GMT"
        ],
        "Content-Length": [
          "408"
        ],
        "Content-Type": [
          "application/json"
        ],
        "Expires": [
          "-1"
        ]
      },
      "ResponseBody": "{\r\n  \"sku\": {\r\n    \"name\": \"Standard_GRS\",\r\n    \"tier\": \"Standard\"\r\n  },\r\n  \"id\": \"/subscriptions/45b60d85-fd72-427a-a708-f994d26e593e/resourceGroups/pstestrg4468/providers/Microsoft.Storage/storageAccounts/stopstestrg4468/blobServices/default\",\r\n  \"name\": \"default\",\r\n  \"type\": \"Microsoft.Storage/storageAccounts/blobServices\",\r\n  \"properties\": {\r\n    \"cors\": {\r\n      \"corsRules\": []\r\n    },\r\n    \"defaultServiceVersion\": \"2018-03-28\",\r\n    \"deleteRetentionPolicy\": {\r\n      \"enabled\": false\r\n    }\r\n  }\r\n}",
      "StatusCode": 200
    },
    {
<<<<<<< HEAD
      "RequestUri": "/subscriptions/45b60d85-fd72-427a-a708-f994d26e593e/resourceGroups/pstestrg4468/providers/Microsoft.Storage/storageAccounts/stopstestrg4468/blobServices/default?api-version=2020-08-01-preview",
      "EncodedRequestUri": "L3N1YnNjcmlwdGlvbnMvNDViNjBkODUtZmQ3Mi00MjdhLWE3MDgtZjk5NGQyNmU1OTNlL3Jlc291cmNlR3JvdXBzL3BzdGVzdHJnNDQ2OC9wcm92aWRlcnMvTWljcm9zb2Z0LlN0b3JhZ2Uvc3RvcmFnZUFjY291bnRzL3N0b3BzdGVzdHJnNDQ2OC9ibG9iU2VydmljZXMvZGVmYXVsdD9hcGktdmVyc2lvbj0yMDIwLTA4LTAxLXByZXZpZXc=",
=======
      "RequestUri": "/subscriptions/45b60d85-fd72-427a-a708-f994d26e593e/resourceGroups/pstestrg1793/providers/Microsoft.Storage/storageAccounts/stopstestrg1793/blobServices/default?api-version=2021-01-01",
      "EncodedRequestUri": "L3N1YnNjcmlwdGlvbnMvNDViNjBkODUtZmQ3Mi00MjdhLWE3MDgtZjk5NGQyNmU1OTNlL3Jlc291cmNlR3JvdXBzL3BzdGVzdHJnMTc5My9wcm92aWRlcnMvTWljcm9zb2Z0LlN0b3JhZ2Uvc3RvcmFnZUFjY291bnRzL3N0b3BzdGVzdHJnMTc5My9ibG9iU2VydmljZXMvZGVmYXVsdD9hcGktdmVyc2lvbj0yMDIxLTAxLTAx",
>>>>>>> 16e4c121
      "RequestMethod": "GET",
      "RequestBody": "",
      "RequestHeaders": {
        "x-ms-client-request-id": [
          "93f968c3-2398-4eca-8a86-ed33a036dd8f"
        ],
        "Accept-Language": [
          "en-US"
        ],
        "User-Agent": [
          "FxVersion/4.6.29220.03",
          "OSName/Windows",
          "OSVersion/Microsoft.Windows.10.0.19042.",
          "Microsoft.Azure.Management.Storage.StorageManagementClient/18.0.0.0"
        ]
      },
      "ResponseHeaders": {
        "Cache-Control": [
          "no-cache"
        ],
        "Pragma": [
          "no-cache"
        ],
        "x-ms-request-id": [
          "f8328b3e-e421-4825-9b44-2d2938ffc62a"
        ],
        "Strict-Transport-Security": [
          "max-age=31536000; includeSubDomains"
        ],
        "Server": [
          "Microsoft-Azure-Storage-Resource-Provider/1.0,Microsoft-HTTPAPI/2.0 Microsoft-HTTPAPI/2.0"
        ],
        "x-ms-ratelimit-remaining-subscription-reads": [
          "11994"
        ],
        "x-ms-correlation-request-id": [
          "07881647-bdb6-432f-b1e6-a15c1fb914f8"
        ],
        "x-ms-routing-request-id": [
          "SOUTHEASTASIA:20201020T025308Z:07881647-bdb6-432f-b1e6-a15c1fb914f8"
        ],
        "X-Content-Type-Options": [
          "nosniff"
        ],
        "Date": [
          "Tue, 20 Oct 2020 02:53:08 GMT"
        ],
        "Content-Length": [
          "408"
        ],
        "Content-Type": [
          "application/json"
        ],
        "Expires": [
          "-1"
        ]
      },
      "ResponseBody": "{\r\n  \"sku\": {\r\n    \"name\": \"Standard_GRS\",\r\n    \"tier\": \"Standard\"\r\n  },\r\n  \"id\": \"/subscriptions/45b60d85-fd72-427a-a708-f994d26e593e/resourceGroups/pstestrg4468/providers/Microsoft.Storage/storageAccounts/stopstestrg4468/blobServices/default\",\r\n  \"name\": \"default\",\r\n  \"type\": \"Microsoft.Storage/storageAccounts/blobServices\",\r\n  \"properties\": {\r\n    \"cors\": {\r\n      \"corsRules\": []\r\n    },\r\n    \"defaultServiceVersion\": \"2018-03-28\",\r\n    \"deleteRetentionPolicy\": {\r\n      \"enabled\": false\r\n    }\r\n  }\r\n}",
      "StatusCode": 200
    },
    {
<<<<<<< HEAD
      "RequestUri": "/subscriptions/45b60d85-fd72-427a-a708-f994d26e593e/resourceGroups/pstestrg4468/providers/Microsoft.Storage/storageAccounts/stopstestrg4468/blobServices/default?api-version=2020-08-01-preview",
      "EncodedRequestUri": "L3N1YnNjcmlwdGlvbnMvNDViNjBkODUtZmQ3Mi00MjdhLWE3MDgtZjk5NGQyNmU1OTNlL3Jlc291cmNlR3JvdXBzL3BzdGVzdHJnNDQ2OC9wcm92aWRlcnMvTWljcm9zb2Z0LlN0b3JhZ2Uvc3RvcmFnZUFjY291bnRzL3N0b3BzdGVzdHJnNDQ2OC9ibG9iU2VydmljZXMvZGVmYXVsdD9hcGktdmVyc2lvbj0yMDIwLTA4LTAxLXByZXZpZXc=",
=======
      "RequestUri": "/subscriptions/45b60d85-fd72-427a-a708-f994d26e593e/resourceGroups/pstestrg1793/providers/Microsoft.Storage/storageAccounts/stopstestrg1793/blobServices/default?api-version=2021-01-01",
      "EncodedRequestUri": "L3N1YnNjcmlwdGlvbnMvNDViNjBkODUtZmQ3Mi00MjdhLWE3MDgtZjk5NGQyNmU1OTNlL3Jlc291cmNlR3JvdXBzL3BzdGVzdHJnMTc5My9wcm92aWRlcnMvTWljcm9zb2Z0LlN0b3JhZ2Uvc3RvcmFnZUFjY291bnRzL3N0b3BzdGVzdHJnMTc5My9ibG9iU2VydmljZXMvZGVmYXVsdD9hcGktdmVyc2lvbj0yMDIxLTAxLTAx",
>>>>>>> 16e4c121
      "RequestMethod": "GET",
      "RequestBody": "",
      "RequestHeaders": {
        "x-ms-client-request-id": [
          "071fc6ba-0842-4c4a-a814-67b50a3ed545"
        ],
        "Accept-Language": [
          "en-US"
        ],
        "User-Agent": [
          "FxVersion/4.6.29220.03",
          "OSName/Windows",
          "OSVersion/Microsoft.Windows.10.0.19042.",
          "Microsoft.Azure.Management.Storage.StorageManagementClient/18.0.0.0"
        ]
      },
      "ResponseHeaders": {
        "Cache-Control": [
          "no-cache"
        ],
        "Pragma": [
          "no-cache"
        ],
        "x-ms-request-id": [
          "e66f6def-6e3e-4b3c-b347-b718eff06a77"
        ],
        "Strict-Transport-Security": [
          "max-age=31536000; includeSubDomains"
        ],
        "Server": [
          "Microsoft-Azure-Storage-Resource-Provider/1.0,Microsoft-HTTPAPI/2.0 Microsoft-HTTPAPI/2.0"
        ],
        "x-ms-ratelimit-remaining-subscription-reads": [
          "11993"
        ],
        "x-ms-correlation-request-id": [
          "9398cb50-4865-4943-9358-48b2f11f6118"
        ],
        "x-ms-routing-request-id": [
          "SOUTHEASTASIA:20201020T025309Z:9398cb50-4865-4943-9358-48b2f11f6118"
        ],
        "X-Content-Type-Options": [
          "nosniff"
        ],
        "Date": [
          "Tue, 20 Oct 2020 02:53:09 GMT"
        ],
        "Content-Length": [
          "438"
        ],
        "Content-Type": [
          "application/json"
        ],
        "Expires": [
          "-1"
        ]
      },
      "ResponseBody": "{\r\n  \"sku\": {\r\n    \"name\": \"Standard_GRS\",\r\n    \"tier\": \"Standard\"\r\n  },\r\n  \"id\": \"/subscriptions/45b60d85-fd72-427a-a708-f994d26e593e/resourceGroups/pstestrg4468/providers/Microsoft.Storage/storageAccounts/stopstestrg4468/blobServices/default\",\r\n  \"name\": \"default\",\r\n  \"type\": \"Microsoft.Storage/storageAccounts/blobServices\",\r\n  \"properties\": {\r\n    \"changeFeed\": {\r\n      \"enabled\": true\r\n    },\r\n    \"cors\": {\r\n      \"corsRules\": []\r\n    },\r\n    \"defaultServiceVersion\": \"2018-03-28\",\r\n    \"deleteRetentionPolicy\": {\r\n      \"enabled\": false\r\n    }\r\n  }\r\n}",
      "StatusCode": 200
    },
    {
<<<<<<< HEAD
      "RequestUri": "/subscriptions/45b60d85-fd72-427a-a708-f994d26e593e/resourceGroups/pstestrg4468/providers/Microsoft.Storage/storageAccounts/stopstestrg4468/blobServices/default?api-version=2020-08-01-preview",
      "EncodedRequestUri": "L3N1YnNjcmlwdGlvbnMvNDViNjBkODUtZmQ3Mi00MjdhLWE3MDgtZjk5NGQyNmU1OTNlL3Jlc291cmNlR3JvdXBzL3BzdGVzdHJnNDQ2OC9wcm92aWRlcnMvTWljcm9zb2Z0LlN0b3JhZ2Uvc3RvcmFnZUFjY291bnRzL3N0b3BzdGVzdHJnNDQ2OC9ibG9iU2VydmljZXMvZGVmYXVsdD9hcGktdmVyc2lvbj0yMDIwLTA4LTAxLXByZXZpZXc=",
=======
      "RequestUri": "/subscriptions/45b60d85-fd72-427a-a708-f994d26e593e/resourceGroups/pstestrg1793/providers/Microsoft.Storage/storageAccounts/stopstestrg1793/blobServices/default?api-version=2021-01-01",
      "EncodedRequestUri": "L3N1YnNjcmlwdGlvbnMvNDViNjBkODUtZmQ3Mi00MjdhLWE3MDgtZjk5NGQyNmU1OTNlL3Jlc291cmNlR3JvdXBzL3BzdGVzdHJnMTc5My9wcm92aWRlcnMvTWljcm9zb2Z0LlN0b3JhZ2Uvc3RvcmFnZUFjY291bnRzL3N0b3BzdGVzdHJnMTc5My9ibG9iU2VydmljZXMvZGVmYXVsdD9hcGktdmVyc2lvbj0yMDIxLTAxLTAx",
>>>>>>> 16e4c121
      "RequestMethod": "GET",
      "RequestBody": "",
      "RequestHeaders": {
        "x-ms-client-request-id": [
          "ad1ec165-12cb-4df4-a731-caf25b31f08f"
        ],
        "Accept-Language": [
          "en-US"
        ],
        "User-Agent": [
          "FxVersion/4.6.29220.03",
          "OSName/Windows",
          "OSVersion/Microsoft.Windows.10.0.19042.",
          "Microsoft.Azure.Management.Storage.StorageManagementClient/18.0.0.0"
        ]
      },
      "ResponseHeaders": {
        "Cache-Control": [
          "no-cache"
        ],
        "Pragma": [
          "no-cache"
        ],
        "x-ms-request-id": [
          "1f6cbedc-1cd8-4f29-a8df-bf8b2c0844dd"
        ],
        "Strict-Transport-Security": [
          "max-age=31536000; includeSubDomains"
        ],
        "Server": [
          "Microsoft-Azure-Storage-Resource-Provider/1.0,Microsoft-HTTPAPI/2.0 Microsoft-HTTPAPI/2.0"
        ],
        "x-ms-ratelimit-remaining-subscription-reads": [
          "11992"
        ],
        "x-ms-correlation-request-id": [
          "b88f6ee8-fbd7-45c0-8f7a-0763ca078433"
        ],
        "x-ms-routing-request-id": [
          "SOUTHEASTASIA:20201020T025310Z:b88f6ee8-fbd7-45c0-8f7a-0763ca078433"
        ],
        "X-Content-Type-Options": [
          "nosniff"
        ],
        "Date": [
          "Tue, 20 Oct 2020 02:53:09 GMT"
        ],
        "Content-Length": [
          "438"
        ],
        "Content-Type": [
          "application/json"
        ],
        "Expires": [
          "-1"
        ]
      },
      "ResponseBody": "{\r\n  \"sku\": {\r\n    \"name\": \"Standard_GRS\",\r\n    \"tier\": \"Standard\"\r\n  },\r\n  \"id\": \"/subscriptions/45b60d85-fd72-427a-a708-f994d26e593e/resourceGroups/pstestrg4468/providers/Microsoft.Storage/storageAccounts/stopstestrg4468/blobServices/default\",\r\n  \"name\": \"default\",\r\n  \"type\": \"Microsoft.Storage/storageAccounts/blobServices\",\r\n  \"properties\": {\r\n    \"changeFeed\": {\r\n      \"enabled\": true\r\n    },\r\n    \"cors\": {\r\n      \"corsRules\": []\r\n    },\r\n    \"defaultServiceVersion\": \"2018-03-28\",\r\n    \"deleteRetentionPolicy\": {\r\n      \"enabled\": false\r\n    }\r\n  }\r\n}",
      "StatusCode": 200
    },
    {
      "RequestUri": "/subscriptions/45b60d85-fd72-427a-a708-f994d26e593e/resourceGroups/pstestrg4468/providers/Microsoft.Storage/storageAccounts/stopstestrg4468/blobServices/default?api-version=2020-08-01-preview",
      "EncodedRequestUri": "L3N1YnNjcmlwdGlvbnMvNDViNjBkODUtZmQ3Mi00MjdhLWE3MDgtZjk5NGQyNmU1OTNlL3Jlc291cmNlR3JvdXBzL3BzdGVzdHJnNDQ2OC9wcm92aWRlcnMvTWljcm9zb2Z0LlN0b3JhZ2Uvc3RvcmFnZUFjY291bnRzL3N0b3BzdGVzdHJnNDQ2OC9ibG9iU2VydmljZXMvZGVmYXVsdD9hcGktdmVyc2lvbj0yMDIwLTA4LTAxLXByZXZpZXc=",
      "RequestMethod": "GET",
      "RequestBody": "",
      "RequestHeaders": {
        "x-ms-client-request-id": [
          "c16eed00-ff9d-412c-a3c5-8084eb2c57e8"
        ],
        "Accept-Language": [
          "en-US"
        ],
        "User-Agent": [
          "FxVersion/4.6.29220.03",
          "OSName/Windows",
          "OSVersion/Microsoft.Windows.10.0.19042.",
          "Microsoft.Azure.Management.Storage.StorageManagementClient/18.0.0.0"
        ]
      },
      "ResponseHeaders": {
        "Cache-Control": [
          "no-cache"
        ],
        "Pragma": [
          "no-cache"
        ],
        "x-ms-request-id": [
          "c6040cbe-8921-4026-95ef-67664e190a01"
        ],
        "Strict-Transport-Security": [
          "max-age=31536000; includeSubDomains"
        ],
        "Server": [
          "Microsoft-Azure-Storage-Resource-Provider/1.0,Microsoft-HTTPAPI/2.0 Microsoft-HTTPAPI/2.0"
        ],
        "x-ms-ratelimit-remaining-subscription-reads": [
          "11991"
        ],
        "x-ms-correlation-request-id": [
          "ec73332e-2e7d-4571-a532-b93988e2dfbe"
        ],
        "x-ms-routing-request-id": [
          "SOUTHEASTASIA:20201020T025310Z:ec73332e-2e7d-4571-a532-b93988e2dfbe"
        ],
        "X-Content-Type-Options": [
          "nosniff"
        ],
        "Date": [
          "Tue, 20 Oct 2020 02:53:10 GMT"
        ],
        "Content-Length": [
          "439"
        ],
        "Content-Type": [
          "application/json"
        ],
        "Expires": [
          "-1"
        ]
      },
      "ResponseBody": "{\r\n  \"sku\": {\r\n    \"name\": \"Standard_GRS\",\r\n    \"tier\": \"Standard\"\r\n  },\r\n  \"id\": \"/subscriptions/45b60d85-fd72-427a-a708-f994d26e593e/resourceGroups/pstestrg4468/providers/Microsoft.Storage/storageAccounts/stopstestrg4468/blobServices/default\",\r\n  \"name\": \"default\",\r\n  \"type\": \"Microsoft.Storage/storageAccounts/blobServices\",\r\n  \"properties\": {\r\n    \"changeFeed\": {\r\n      \"enabled\": false\r\n    },\r\n    \"cors\": {\r\n      \"corsRules\": []\r\n    },\r\n    \"defaultServiceVersion\": \"2018-03-28\",\r\n    \"deleteRetentionPolicy\": {\r\n      \"enabled\": false\r\n    }\r\n  }\r\n}",
      "StatusCode": 200
    },
    {
<<<<<<< HEAD
      "RequestUri": "/subscriptions/45b60d85-fd72-427a-a708-f994d26e593e/resourceGroups/pstestrg4468/providers/Microsoft.Storage/storageAccounts/stopstestrg4468/blobServices/default?api-version=2020-08-01-preview",
      "EncodedRequestUri": "L3N1YnNjcmlwdGlvbnMvNDViNjBkODUtZmQ3Mi00MjdhLWE3MDgtZjk5NGQyNmU1OTNlL3Jlc291cmNlR3JvdXBzL3BzdGVzdHJnNDQ2OC9wcm92aWRlcnMvTWljcm9zb2Z0LlN0b3JhZ2Uvc3RvcmFnZUFjY291bnRzL3N0b3BzdGVzdHJnNDQ2OC9ibG9iU2VydmljZXMvZGVmYXVsdD9hcGktdmVyc2lvbj0yMDIwLTA4LTAxLXByZXZpZXc=",
      "RequestMethod": "GET",
      "RequestBody": "",
      "RequestHeaders": {
        "x-ms-client-request-id": [
          "f2956d9e-de73-48fd-b5e1-2f92bc68d1cd"
        ],
        "Accept-Language": [
          "en-US"
        ],
        "User-Agent": [
          "FxVersion/4.6.29220.03",
          "OSName/Windows",
          "OSVersion/Microsoft.Windows.10.0.19042.",
          "Microsoft.Azure.Management.Storage.StorageManagementClient/18.0.0.0"
        ]
      },
      "ResponseHeaders": {
        "Cache-Control": [
          "no-cache"
        ],
        "Pragma": [
          "no-cache"
        ],
        "x-ms-request-id": [
          "31a2f00d-13dc-4b64-98a5-57a574c6f50c"
        ],
        "Strict-Transport-Security": [
          "max-age=31536000; includeSubDomains"
        ],
        "Server": [
          "Microsoft-Azure-Storage-Resource-Provider/1.0,Microsoft-HTTPAPI/2.0 Microsoft-HTTPAPI/2.0"
        ],
        "x-ms-ratelimit-remaining-subscription-reads": [
          "11990"
        ],
        "x-ms-correlation-request-id": [
          "babdebed-0919-4b60-aff5-b9e6585159b0"
        ],
        "x-ms-routing-request-id": [
          "SOUTHEASTASIA:20201020T025311Z:babdebed-0919-4b60-aff5-b9e6585159b0"
        ],
        "X-Content-Type-Options": [
          "nosniff"
        ],
        "Date": [
          "Tue, 20 Oct 2020 02:53:10 GMT"
        ],
        "Content-Length": [
          "439"
        ],
        "Content-Type": [
          "application/json"
        ],
        "Expires": [
          "-1"
        ]
      },
      "ResponseBody": "{\r\n  \"sku\": {\r\n    \"name\": \"Standard_GRS\",\r\n    \"tier\": \"Standard\"\r\n  },\r\n  \"id\": \"/subscriptions/45b60d85-fd72-427a-a708-f994d26e593e/resourceGroups/pstestrg4468/providers/Microsoft.Storage/storageAccounts/stopstestrg4468/blobServices/default\",\r\n  \"name\": \"default\",\r\n  \"type\": \"Microsoft.Storage/storageAccounts/blobServices\",\r\n  \"properties\": {\r\n    \"changeFeed\": {\r\n      \"enabled\": false\r\n    },\r\n    \"cors\": {\r\n      \"corsRules\": []\r\n    },\r\n    \"defaultServiceVersion\": \"2018-03-28\",\r\n    \"deleteRetentionPolicy\": {\r\n      \"enabled\": false\r\n    }\r\n  }\r\n}",
      "StatusCode": 200
    },
    {
      "RequestUri": "/subscriptions/45b60d85-fd72-427a-a708-f994d26e593e/resourceGroups/pstestrg4468/providers/Microsoft.Storage/storageAccounts/stopstestrg4468/blobServices/default?api-version=2020-08-01-preview",
      "EncodedRequestUri": "L3N1YnNjcmlwdGlvbnMvNDViNjBkODUtZmQ3Mi00MjdhLWE3MDgtZjk5NGQyNmU1OTNlL3Jlc291cmNlR3JvdXBzL3BzdGVzdHJnNDQ2OC9wcm92aWRlcnMvTWljcm9zb2Z0LlN0b3JhZ2Uvc3RvcmFnZUFjY291bnRzL3N0b3BzdGVzdHJnNDQ2OC9ibG9iU2VydmljZXMvZGVmYXVsdD9hcGktdmVyc2lvbj0yMDIwLTA4LTAxLXByZXZpZXc=",
      "RequestMethod": "GET",
      "RequestBody": "",
      "RequestHeaders": {
        "x-ms-client-request-id": [
          "ce48a354-4ff7-4ad3-8c47-af1a92046312"
        ],
        "Accept-Language": [
          "en-US"
        ],
        "User-Agent": [
          "FxVersion/4.6.29220.03",
          "OSName/Windows",
          "OSVersion/Microsoft.Windows.10.0.19042.",
          "Microsoft.Azure.Management.Storage.StorageManagementClient/18.0.0.0"
        ]
      },
      "ResponseHeaders": {
        "Cache-Control": [
          "no-cache"
        ],
        "Pragma": [
          "no-cache"
        ],
        "x-ms-request-id": [
          "5a6d0363-cc35-4ad5-a81b-04687738473d"
        ],
        "Strict-Transport-Security": [
          "max-age=31536000; includeSubDomains"
        ],
        "Server": [
          "Microsoft-Azure-Storage-Resource-Provider/1.0,Microsoft-HTTPAPI/2.0 Microsoft-HTTPAPI/2.0"
        ],
        "x-ms-ratelimit-remaining-subscription-reads": [
          "11989"
        ],
        "x-ms-correlation-request-id": [
          "2811f5ef-5574-4f97-bb59-391e836b8186"
        ],
        "x-ms-routing-request-id": [
          "SOUTHEASTASIA:20201020T025312Z:2811f5ef-5574-4f97-bb59-391e836b8186"
        ],
        "X-Content-Type-Options": [
          "nosniff"
        ],
        "Date": [
          "Tue, 20 Oct 2020 02:53:11 GMT"
        ],
        "Content-Length": [
          "447"
        ],
        "Content-Type": [
          "application/json"
        ],
        "Expires": [
          "-1"
        ]
      },
      "ResponseBody": "{\r\n  \"sku\": {\r\n    \"name\": \"Standard_GRS\",\r\n    \"tier\": \"Standard\"\r\n  },\r\n  \"id\": \"/subscriptions/45b60d85-fd72-427a-a708-f994d26e593e/resourceGroups/pstestrg4468/providers/Microsoft.Storage/storageAccounts/stopstestrg4468/blobServices/default\",\r\n  \"name\": \"default\",\r\n  \"type\": \"Microsoft.Storage/storageAccounts/blobServices\",\r\n  \"properties\": {\r\n    \"changeFeed\": {\r\n      \"enabled\": false\r\n    },\r\n    \"cors\": {\r\n      \"corsRules\": []\r\n    },\r\n    \"defaultServiceVersion\": \"2018-03-28\",\r\n    \"deleteRetentionPolicy\": {\r\n      \"enabled\": true,\r\n      \"days\": 3\r\n    }\r\n  }\r\n}",
      "StatusCode": 200
    },
    {
      "RequestUri": "/subscriptions/45b60d85-fd72-427a-a708-f994d26e593e/resourceGroups/pstestrg4468/providers/Microsoft.Storage/storageAccounts/stopstestrg4468/blobServices/default?api-version=2020-08-01-preview",
      "EncodedRequestUri": "L3N1YnNjcmlwdGlvbnMvNDViNjBkODUtZmQ3Mi00MjdhLWE3MDgtZjk5NGQyNmU1OTNlL3Jlc291cmNlR3JvdXBzL3BzdGVzdHJnNDQ2OC9wcm92aWRlcnMvTWljcm9zb2Z0LlN0b3JhZ2Uvc3RvcmFnZUFjY291bnRzL3N0b3BzdGVzdHJnNDQ2OC9ibG9iU2VydmljZXMvZGVmYXVsdD9hcGktdmVyc2lvbj0yMDIwLTA4LTAxLXByZXZpZXc=",
      "RequestMethod": "GET",
      "RequestBody": "",
      "RequestHeaders": {
        "x-ms-client-request-id": [
          "51cf895d-68fa-4196-9d4d-95a6223106ee"
        ],
        "Accept-Language": [
          "en-US"
        ],
        "User-Agent": [
          "FxVersion/4.6.29220.03",
          "OSName/Windows",
          "OSVersion/Microsoft.Windows.10.0.19042.",
          "Microsoft.Azure.Management.Storage.StorageManagementClient/18.0.0.0"
        ]
      },
      "ResponseHeaders": {
        "Cache-Control": [
          "no-cache"
        ],
        "Pragma": [
          "no-cache"
        ],
        "x-ms-request-id": [
          "82920a39-5991-4b43-9c52-c36bfb20185f"
        ],
        "Strict-Transport-Security": [
          "max-age=31536000; includeSubDomains"
        ],
        "Server": [
          "Microsoft-Azure-Storage-Resource-Provider/1.0,Microsoft-HTTPAPI/2.0 Microsoft-HTTPAPI/2.0"
        ],
        "x-ms-ratelimit-remaining-subscription-reads": [
          "11988"
        ],
        "x-ms-correlation-request-id": [
          "1f02dccd-cd75-4b72-b9b5-32b95ae7afa1"
        ],
        "x-ms-routing-request-id": [
          "SOUTHEASTASIA:20201020T025313Z:1f02dccd-cd75-4b72-b9b5-32b95ae7afa1"
        ],
        "X-Content-Type-Options": [
          "nosniff"
        ],
        "Date": [
          "Tue, 20 Oct 2020 02:53:12 GMT"
        ],
        "Content-Length": [
          "439"
        ],
        "Content-Type": [
          "application/json"
        ],
        "Expires": [
          "-1"
        ]
      },
      "ResponseBody": "{\r\n  \"sku\": {\r\n    \"name\": \"Standard_GRS\",\r\n    \"tier\": \"Standard\"\r\n  },\r\n  \"id\": \"/subscriptions/45b60d85-fd72-427a-a708-f994d26e593e/resourceGroups/pstestrg4468/providers/Microsoft.Storage/storageAccounts/stopstestrg4468/blobServices/default\",\r\n  \"name\": \"default\",\r\n  \"type\": \"Microsoft.Storage/storageAccounts/blobServices\",\r\n  \"properties\": {\r\n    \"changeFeed\": {\r\n      \"enabled\": false\r\n    },\r\n    \"cors\": {\r\n      \"corsRules\": []\r\n    },\r\n    \"defaultServiceVersion\": \"2018-03-28\",\r\n    \"deleteRetentionPolicy\": {\r\n      \"enabled\": false\r\n    }\r\n  }\r\n}",
      "StatusCode": 200
    },
    {
      "RequestUri": "/subscriptions/45b60d85-fd72-427a-a708-f994d26e593e/resourceGroups/pstestrg4468/providers/Microsoft.Storage/storageAccounts/stopstestrg4468?api-version=2020-08-01-preview",
      "EncodedRequestUri": "L3N1YnNjcmlwdGlvbnMvNDViNjBkODUtZmQ3Mi00MjdhLWE3MDgtZjk5NGQyNmU1OTNlL3Jlc291cmNlR3JvdXBzL3BzdGVzdHJnNDQ2OC9wcm92aWRlcnMvTWljcm9zb2Z0LlN0b3JhZ2Uvc3RvcmFnZUFjY291bnRzL3N0b3BzdGVzdHJnNDQ2OD9hcGktdmVyc2lvbj0yMDIwLTA4LTAxLXByZXZpZXc=",
=======
      "RequestUri": "/subscriptions/45b60d85-fd72-427a-a708-f994d26e593e/resourceGroups/pstestrg1793/providers/Microsoft.Storage/storageAccounts/stopstestrg1793?api-version=2021-01-01",
      "EncodedRequestUri": "L3N1YnNjcmlwdGlvbnMvNDViNjBkODUtZmQ3Mi00MjdhLWE3MDgtZjk5NGQyNmU1OTNlL3Jlc291cmNlR3JvdXBzL3BzdGVzdHJnMTc5My9wcm92aWRlcnMvTWljcm9zb2Z0LlN0b3JhZ2Uvc3RvcmFnZUFjY291bnRzL3N0b3BzdGVzdHJnMTc5Mz9hcGktdmVyc2lvbj0yMDIxLTAxLTAx",
>>>>>>> 16e4c121
      "RequestMethod": "DELETE",
      "RequestBody": "",
      "RequestHeaders": {
        "x-ms-client-request-id": [
          "39fc5116-eea6-4d29-8aec-9f9fc0c23126"
        ],
        "Accept-Language": [
          "en-US"
        ],
        "User-Agent": [
          "FxVersion/4.6.29220.03",
          "OSName/Windows",
          "OSVersion/Microsoft.Windows.10.0.19042.",
          "Microsoft.Azure.Management.Storage.StorageManagementClient/18.0.0.0"
        ]
      },
      "ResponseHeaders": {
        "Cache-Control": [
          "no-cache"
        ],
        "Pragma": [
          "no-cache"
        ],
        "x-ms-request-id": [
          "6752176c-a94a-4132-b65f-db5551a1db29"
        ],
        "Strict-Transport-Security": [
          "max-age=31536000; includeSubDomains"
        ],
        "Server": [
          "Microsoft-Azure-Storage-Resource-Provider/1.0,Microsoft-HTTPAPI/2.0 Microsoft-HTTPAPI/2.0"
        ],
        "x-ms-ratelimit-remaining-subscription-deletes": [
          "14998"
        ],
        "x-ms-correlation-request-id": [
          "d052a9a7-7770-4a79-94fd-62b66f445c8b"
        ],
        "x-ms-routing-request-id": [
          "SOUTHEASTASIA:20201020T025323Z:d052a9a7-7770-4a79-94fd-62b66f445c8b"
        ],
        "X-Content-Type-Options": [
          "nosniff"
        ],
        "Date": [
          "Tue, 20 Oct 2020 02:53:22 GMT"
        ],
        "Content-Type": [
          "text/plain; charset=utf-8"
        ],
        "Expires": [
          "-1"
        ],
        "Content-Length": [
          "0"
        ]
      },
      "ResponseBody": "",
      "StatusCode": 200
    },
    {
      "RequestUri": "/subscriptions/45b60d85-fd72-427a-a708-f994d26e593e/resourcegroups/pstestrg4468?api-version=2016-09-01",
      "EncodedRequestUri": "L3N1YnNjcmlwdGlvbnMvNDViNjBkODUtZmQ3Mi00MjdhLWE3MDgtZjk5NGQyNmU1OTNlL3Jlc291cmNlZ3JvdXBzL3BzdGVzdHJnNDQ2OD9hcGktdmVyc2lvbj0yMDE2LTA5LTAx",
      "RequestMethod": "DELETE",
      "RequestBody": "",
      "RequestHeaders": {
        "x-ms-client-request-id": [
          "d913894a-486c-49fe-beb6-7c0aa6af5a60"
        ],
        "Accept-Language": [
          "en-US"
        ],
        "User-Agent": [
          "FxVersion/4.6.29220.03",
          "OSName/Windows",
          "OSVersion/Microsoft.Windows.10.0.19042.",
          "Microsoft.Azure.Management.Internal.Resources.ResourceManagementClient/1.3.24"
        ]
      },
      "ResponseHeaders": {
        "Cache-Control": [
          "no-cache"
        ],
        "Pragma": [
          "no-cache"
        ],
        "Location": [
          "https://management.azure.com/subscriptions/45b60d85-fd72-427a-a708-f994d26e593e/operationresults/eyJqb2JJZCI6IlJFU09VUkNFR1JPVVBERUxFVElPTkpPQi1QU1RFU1RSRzQ0NjgtRUFTVFVTMkVVQVAiLCJqb2JMb2NhdGlvbiI6ImVhc3R1czJldWFwIn0?api-version=2016-09-01"
        ],
        "Retry-After": [
          "15"
        ],
        "x-ms-ratelimit-remaining-subscription-deletes": [
          "14998"
        ],
        "x-ms-request-id": [
          "365be37f-88e2-44f4-9d08-efb9ac154aa3"
        ],
        "x-ms-correlation-request-id": [
          "365be37f-88e2-44f4-9d08-efb9ac154aa3"
        ],
        "x-ms-routing-request-id": [
          "SOUTHEASTASIA:20201020T025326Z:365be37f-88e2-44f4-9d08-efb9ac154aa3"
        ],
        "Strict-Transport-Security": [
          "max-age=31536000; includeSubDomains"
        ],
        "X-Content-Type-Options": [
          "nosniff"
        ],
        "Date": [
          "Tue, 20 Oct 2020 02:53:26 GMT"
        ],
        "Expires": [
          "-1"
        ],
        "Content-Length": [
          "0"
        ]
      },
      "ResponseBody": "",
      "StatusCode": 202
    },
    {
      "RequestUri": "/subscriptions/45b60d85-fd72-427a-a708-f994d26e593e/operationresults/eyJqb2JJZCI6IlJFU09VUkNFR1JPVVBERUxFVElPTkpPQi1QU1RFU1RSRzQ0NjgtRUFTVFVTMkVVQVAiLCJqb2JMb2NhdGlvbiI6ImVhc3R1czJldWFwIn0?api-version=2016-09-01",
      "EncodedRequestUri": "L3N1YnNjcmlwdGlvbnMvNDViNjBkODUtZmQ3Mi00MjdhLWE3MDgtZjk5NGQyNmU1OTNlL29wZXJhdGlvbnJlc3VsdHMvZXlKcWIySkpaQ0k2SWxKRlUwOVZVa05GUjFKUFZWQkVSVXhGVkVsUFRrcFBRaTFRVTFSRlUxUlNSelEwTmpndFJVRlRWRlZUTWtWVlFWQWlMQ0pxYjJKTWIyTmhkR2x2YmlJNkltVmhjM1IxY3pKbGRXRndJbjA/YXBpLXZlcnNpb249MjAxNi0wOS0wMQ==",
      "RequestMethod": "GET",
      "RequestBody": "",
      "RequestHeaders": {
        "User-Agent": [
          "FxVersion/4.6.29220.03",
          "OSName/Windows",
          "OSVersion/Microsoft.Windows.10.0.19042.",
          "Microsoft.Azure.Management.Internal.Resources.ResourceManagementClient/1.3.24"
        ]
      },
      "ResponseHeaders": {
        "Cache-Control": [
          "no-cache"
        ],
        "Pragma": [
          "no-cache"
        ],
        "Location": [
          "https://management.azure.com/subscriptions/45b60d85-fd72-427a-a708-f994d26e593e/operationresults/eyJqb2JJZCI6IlJFU09VUkNFR1JPVVBERUxFVElPTkpPQi1QU1RFU1RSRzQ0NjgtRUFTVFVTMkVVQVAiLCJqb2JMb2NhdGlvbiI6ImVhc3R1czJldWFwIn0?api-version=2016-09-01"
        ],
        "Retry-After": [
          "15"
        ],
        "x-ms-ratelimit-remaining-subscription-reads": [
          "11995"
        ],
        "x-ms-request-id": [
          "ed749441-da6e-4b11-a886-64677276b0c5"
        ],
        "x-ms-correlation-request-id": [
          "ed749441-da6e-4b11-a886-64677276b0c5"
        ],
        "x-ms-routing-request-id": [
          "SOUTHEASTASIA:20201020T025342Z:ed749441-da6e-4b11-a886-64677276b0c5"
        ],
        "Strict-Transport-Security": [
          "max-age=31536000; includeSubDomains"
        ],
        "X-Content-Type-Options": [
          "nosniff"
        ],
        "Date": [
          "Tue, 20 Oct 2020 02:53:42 GMT"
        ],
        "Expires": [
          "-1"
        ],
        "Content-Length": [
          "0"
        ]
      },
      "ResponseBody": "",
      "StatusCode": 202
    },
    {
      "RequestUri": "/subscriptions/45b60d85-fd72-427a-a708-f994d26e593e/operationresults/eyJqb2JJZCI6IlJFU09VUkNFR1JPVVBERUxFVElPTkpPQi1QU1RFU1RSRzQ0NjgtRUFTVFVTMkVVQVAiLCJqb2JMb2NhdGlvbiI6ImVhc3R1czJldWFwIn0?api-version=2016-09-01",
      "EncodedRequestUri": "L3N1YnNjcmlwdGlvbnMvNDViNjBkODUtZmQ3Mi00MjdhLWE3MDgtZjk5NGQyNmU1OTNlL29wZXJhdGlvbnJlc3VsdHMvZXlKcWIySkpaQ0k2SWxKRlUwOVZVa05GUjFKUFZWQkVSVXhGVkVsUFRrcFBRaTFRVTFSRlUxUlNSelEwTmpndFJVRlRWRlZUTWtWVlFWQWlMQ0pxYjJKTWIyTmhkR2x2YmlJNkltVmhjM1IxY3pKbGRXRndJbjA/YXBpLXZlcnNpb249MjAxNi0wOS0wMQ==",
      "RequestMethod": "GET",
      "RequestBody": "",
      "RequestHeaders": {
        "User-Agent": [
          "FxVersion/4.6.29220.03",
          "OSName/Windows",
          "OSVersion/Microsoft.Windows.10.0.19042.",
          "Microsoft.Azure.Management.Internal.Resources.ResourceManagementClient/1.3.24"
        ]
      },
      "ResponseHeaders": {
        "Cache-Control": [
          "no-cache"
        ],
        "Pragma": [
          "no-cache"
        ],
        "Location": [
          "https://management.azure.com/subscriptions/45b60d85-fd72-427a-a708-f994d26e593e/operationresults/eyJqb2JJZCI6IlJFU09VUkNFR1JPVVBERUxFVElPTkpPQi1QU1RFU1RSRzQ0NjgtRUFTVFVTMkVVQVAiLCJqb2JMb2NhdGlvbiI6ImVhc3R1czJldWFwIn0?api-version=2016-09-01"
        ],
        "Retry-After": [
          "15"
        ],
        "x-ms-ratelimit-remaining-subscription-reads": [
          "11994"
        ],
        "x-ms-request-id": [
          "64088421-e690-4aa7-a2dd-da58ea52cf0b"
        ],
        "x-ms-correlation-request-id": [
          "64088421-e690-4aa7-a2dd-da58ea52cf0b"
        ],
        "x-ms-routing-request-id": [
          "SOUTHEASTASIA:20201020T025357Z:64088421-e690-4aa7-a2dd-da58ea52cf0b"
        ],
        "Strict-Transport-Security": [
          "max-age=31536000; includeSubDomains"
        ],
        "X-Content-Type-Options": [
          "nosniff"
        ],
        "Date": [
          "Tue, 20 Oct 2020 02:53:57 GMT"
        ],
        "Expires": [
          "-1"
        ],
        "Content-Length": [
          "0"
        ]
      },
      "ResponseBody": "",
      "StatusCode": 202
    },
    {
      "RequestUri": "/subscriptions/45b60d85-fd72-427a-a708-f994d26e593e/operationresults/eyJqb2JJZCI6IlJFU09VUkNFR1JPVVBERUxFVElPTkpPQi1QU1RFU1RSRzQ0NjgtRUFTVFVTMkVVQVAiLCJqb2JMb2NhdGlvbiI6ImVhc3R1czJldWFwIn0?api-version=2016-09-01",
      "EncodedRequestUri": "L3N1YnNjcmlwdGlvbnMvNDViNjBkODUtZmQ3Mi00MjdhLWE3MDgtZjk5NGQyNmU1OTNlL29wZXJhdGlvbnJlc3VsdHMvZXlKcWIySkpaQ0k2SWxKRlUwOVZVa05GUjFKUFZWQkVSVXhGVkVsUFRrcFBRaTFRVTFSRlUxUlNSelEwTmpndFJVRlRWRlZUTWtWVlFWQWlMQ0pxYjJKTWIyTmhkR2x2YmlJNkltVmhjM1IxY3pKbGRXRndJbjA/YXBpLXZlcnNpb249MjAxNi0wOS0wMQ==",
      "RequestMethod": "GET",
      "RequestBody": "",
      "RequestHeaders": {
        "User-Agent": [
          "FxVersion/4.6.29220.03",
          "OSName/Windows",
          "OSVersion/Microsoft.Windows.10.0.19042.",
          "Microsoft.Azure.Management.Internal.Resources.ResourceManagementClient/1.3.24"
        ]
      },
      "ResponseHeaders": {
        "Cache-Control": [
          "no-cache"
        ],
        "Pragma": [
          "no-cache"
        ],
        "x-ms-ratelimit-remaining-subscription-reads": [
          "11993"
        ],
        "x-ms-request-id": [
          "8e0192c8-c697-4389-838a-f81a2822de54"
        ],
        "x-ms-correlation-request-id": [
          "8e0192c8-c697-4389-838a-f81a2822de54"
        ],
        "x-ms-routing-request-id": [
          "SOUTHEASTASIA:20201020T025413Z:8e0192c8-c697-4389-838a-f81a2822de54"
        ],
        "Strict-Transport-Security": [
          "max-age=31536000; includeSubDomains"
        ],
        "X-Content-Type-Options": [
          "nosniff"
        ],
        "Date": [
          "Tue, 20 Oct 2020 02:54:12 GMT"
        ],
        "Expires": [
          "-1"
        ],
        "Content-Length": [
          "0"
        ]
      },
      "ResponseBody": "",
      "StatusCode": 200
    },
    {
      "RequestUri": "/subscriptions/45b60d85-fd72-427a-a708-f994d26e593e/operationresults/eyJqb2JJZCI6IlJFU09VUkNFR1JPVVBERUxFVElPTkpPQi1QU1RFU1RSRzQ0NjgtRUFTVFVTMkVVQVAiLCJqb2JMb2NhdGlvbiI6ImVhc3R1czJldWFwIn0?api-version=2016-09-01",
      "EncodedRequestUri": "L3N1YnNjcmlwdGlvbnMvNDViNjBkODUtZmQ3Mi00MjdhLWE3MDgtZjk5NGQyNmU1OTNlL29wZXJhdGlvbnJlc3VsdHMvZXlKcWIySkpaQ0k2SWxKRlUwOVZVa05GUjFKUFZWQkVSVXhGVkVsUFRrcFBRaTFRVTFSRlUxUlNSelEwTmpndFJVRlRWRlZUTWtWVlFWQWlMQ0pxYjJKTWIyTmhkR2x2YmlJNkltVmhjM1IxY3pKbGRXRndJbjA/YXBpLXZlcnNpb249MjAxNi0wOS0wMQ==",
      "RequestMethod": "GET",
      "RequestBody": "",
      "RequestHeaders": {
        "User-Agent": [
          "FxVersion/4.6.29220.03",
          "OSName/Windows",
          "OSVersion/Microsoft.Windows.10.0.19042.",
          "Microsoft.Azure.Management.Internal.Resources.ResourceManagementClient/1.3.24"
        ]
      },
      "ResponseHeaders": {
        "Cache-Control": [
          "no-cache"
        ],
        "Pragma": [
          "no-cache"
        ],
        "x-ms-ratelimit-remaining-subscription-reads": [
          "11992"
        ],
        "x-ms-request-id": [
          "2d9c07ee-4883-4a96-bd67-f0ca20425fba"
        ],
        "x-ms-correlation-request-id": [
          "2d9c07ee-4883-4a96-bd67-f0ca20425fba"
        ],
        "x-ms-routing-request-id": [
          "SOUTHEASTASIA:20201020T025413Z:2d9c07ee-4883-4a96-bd67-f0ca20425fba"
        ],
        "Strict-Transport-Security": [
          "max-age=31536000; includeSubDomains"
        ],
        "X-Content-Type-Options": [
          "nosniff"
        ],
        "Date": [
          "Tue, 20 Oct 2020 02:54:13 GMT"
        ],
        "Expires": [
          "-1"
        ],
        "Content-Length": [
          "0"
        ]
      },
      "ResponseBody": "",
      "StatusCode": 200
    }
  ],
  "Names": {
    "Test-StorageBlobServiceProperties": [
      "pstestrg4468"
    ]
  },
  "Variables": {
    "SubscriptionId": "45b60d85-fd72-427a-a708-f994d26e593e"
  }
}<|MERGE_RESOLUTION|>--- conflicted
+++ resolved
@@ -1,22 +1,22 @@
 {
   "Entries": [
     {
-      "RequestUri": "/subscriptions/45b60d85-fd72-427a-a708-f994d26e593e/resourcegroups/pstestrg4468?api-version=2016-09-01",
-      "EncodedRequestUri": "L3N1YnNjcmlwdGlvbnMvNDViNjBkODUtZmQ3Mi00MjdhLWE3MDgtZjk5NGQyNmU1OTNlL3Jlc291cmNlZ3JvdXBzL3BzdGVzdHJnNDQ2OD9hcGktdmVyc2lvbj0yMDE2LTA5LTAx",
+      "RequestUri": "/subscriptions/45b60d85-fd72-427a-a708-f994d26e593e/resourcegroups/pstestrg7467?api-version=2016-09-01",
+      "EncodedRequestUri": "L3N1YnNjcmlwdGlvbnMvNDViNjBkODUtZmQ3Mi00MjdhLWE3MDgtZjk5NGQyNmU1OTNlL3Jlc291cmNlZ3JvdXBzL3BzdGVzdHJnNzQ2Nz9hcGktdmVyc2lvbj0yMDE2LTA5LTAx",
       "RequestMethod": "PUT",
       "RequestBody": "{\r\n  \"location\": \"eastus2euap\"\r\n}",
       "RequestHeaders": {
         "x-ms-client-request-id": [
-          "4788820f-4b7e-48f7-87f2-5b042efeb87c"
-        ],
-        "Accept-Language": [
-          "en-US"
-        ],
-        "User-Agent": [
-          "FxVersion/4.6.29220.03",
-          "OSName/Windows",
-          "OSVersion/Microsoft.Windows.10.0.19042.",
-          "Microsoft.Azure.Management.Internal.Resources.ResourceManagementClient/1.3.24"
+          "0d47ab0e-b786-4142-88eb-4b39ceaa6fa0"
+        ],
+        "Accept-Language": [
+          "en-US"
+        ],
+        "User-Agent": [
+          "FxVersion/4.6.29719.03",
+          "OSName/Windows",
+          "OSVersion/Microsoft.Windows.10.0.19042.",
+          "Microsoft.Azure.Management.Internal.Resources.ResourceManagementClient/1.3.31"
         ],
         "Content-Type": [
           "application/json; charset=utf-8"
@@ -31,188 +31,1392 @@
         ],
         "Pragma": [
           "no-cache"
+        ],
+        "x-ms-ratelimit-remaining-subscription-writes": [
+          "1199"
+        ],
+        "x-ms-request-id": [
+          "3e9f271d-5bbf-4cd4-9a9b-c5e2b5ff8ce3"
+        ],
+        "x-ms-correlation-request-id": [
+          "3e9f271d-5bbf-4cd4-9a9b-c5e2b5ff8ce3"
+        ],
+        "x-ms-routing-request-id": [
+          "SOUTHEASTASIA:20210223T074448Z:3e9f271d-5bbf-4cd4-9a9b-c5e2b5ff8ce3"
+        ],
+        "Strict-Transport-Security": [
+          "max-age=31536000; includeSubDomains"
+        ],
+        "X-Content-Type-Options": [
+          "nosniff"
+        ],
+        "Date": [
+          "Tue, 23 Feb 2021 07:44:48 GMT"
+        ],
+        "Content-Length": [
+          "182"
+        ],
+        "Content-Type": [
+          "application/json; charset=utf-8"
+        ],
+        "Expires": [
+          "-1"
+        ]
+      },
+      "ResponseBody": "{\r\n  \"id\": \"/subscriptions/45b60d85-fd72-427a-a708-f994d26e593e/resourceGroups/pstestrg7467\",\r\n  \"name\": \"pstestrg7467\",\r\n  \"location\": \"eastus2euap\",\r\n  \"properties\": {\r\n    \"provisioningState\": \"Succeeded\"\r\n  }\r\n}",
+      "StatusCode": 201
+    },
+    {
+      "RequestUri": "/subscriptions/45b60d85-fd72-427a-a708-f994d26e593e/providers/Microsoft.Storage/checkNameAvailability?api-version=2021-01-01",
+      "EncodedRequestUri": "L3N1YnNjcmlwdGlvbnMvNDViNjBkODUtZmQ3Mi00MjdhLWE3MDgtZjk5NGQyNmU1OTNlL3Byb3ZpZGVycy9NaWNyb3NvZnQuU3RvcmFnZS9jaGVja05hbWVBdmFpbGFiaWxpdHk/YXBpLXZlcnNpb249MjAyMS0wMS0wMQ==",
+      "RequestMethod": "POST",
+      "RequestBody": "{\r\n  \"name\": \"stopstestrg7467\",\r\n  \"type\": \"Microsoft.Storage/storageAccounts\"\r\n}",
+      "RequestHeaders": {
+        "x-ms-client-request-id": [
+          "8e6e3cac-7c52-443e-a47e-2c1ff7c29e2f"
+        ],
+        "Accept-Language": [
+          "en-US"
+        ],
+        "User-Agent": [
+          "FxVersion/4.6.29719.03",
+          "OSName/Windows",
+          "OSVersion/Microsoft.Windows.10.0.19042.",
+          "Microsoft.Azure.Management.Storage.StorageManagementClient/19.0.0.0"
+        ],
+        "Content-Type": [
+          "application/json; charset=utf-8"
+        ],
+        "Content-Length": [
+          "81"
+        ]
+      },
+      "ResponseHeaders": {
+        "Cache-Control": [
+          "no-cache"
+        ],
+        "Pragma": [
+          "no-cache"
+        ],
+        "x-ms-request-id": [
+          "f0fcfb2c-932b-4434-bf83-83a80a3c8d47"
+        ],
+        "Strict-Transport-Security": [
+          "max-age=31536000; includeSubDomains"
+        ],
+        "Server": [
+          "Microsoft-Azure-Storage-Resource-Provider/1.0,Microsoft-HTTPAPI/2.0 Microsoft-HTTPAPI/2.0"
+        ],
+        "x-ms-ratelimit-remaining-subscription-reads": [
+          "11999"
+        ],
+        "x-ms-correlation-request-id": [
+          "59747e0e-bab9-499c-85a5-460b8e1b186c"
+        ],
+        "x-ms-routing-request-id": [
+          "SOUTHEASTASIA:20210223T074449Z:59747e0e-bab9-499c-85a5-460b8e1b186c"
+        ],
+        "X-Content-Type-Options": [
+          "nosniff"
+        ],
+        "Date": [
+          "Tue, 23 Feb 2021 07:44:49 GMT"
+        ],
+        "Content-Length": [
+          "22"
+        ],
+        "Content-Type": [
+          "application/json"
+        ],
+        "Expires": [
+          "-1"
+        ]
+      },
+      "ResponseBody": "{\r\n  \"nameAvailable\": true\r\n}",
+      "StatusCode": 200
+    },
+    {
+      "RequestUri": "/subscriptions/45b60d85-fd72-427a-a708-f994d26e593e/resourceGroups/pstestrg7467/providers/Microsoft.Storage/storageAccounts/stopstestrg7467?api-version=2021-01-01",
+      "EncodedRequestUri": "L3N1YnNjcmlwdGlvbnMvNDViNjBkODUtZmQ3Mi00MjdhLWE3MDgtZjk5NGQyNmU1OTNlL3Jlc291cmNlR3JvdXBzL3BzdGVzdHJnNzQ2Ny9wcm92aWRlcnMvTWljcm9zb2Z0LlN0b3JhZ2Uvc3RvcmFnZUFjY291bnRzL3N0b3BzdGVzdHJnNzQ2Nz9hcGktdmVyc2lvbj0yMDIxLTAxLTAx",
+      "RequestMethod": "PUT",
+      "RequestBody": "{\r\n  \"sku\": {\r\n    \"name\": \"Standard_GRS\"\r\n  },\r\n  \"kind\": \"StorageV2\",\r\n  \"location\": \"eastus2euap\"\r\n}",
+      "RequestHeaders": {
+        "x-ms-client-request-id": [
+          "8e6e3cac-7c52-443e-a47e-2c1ff7c29e2f"
+        ],
+        "Accept-Language": [
+          "en-US"
+        ],
+        "User-Agent": [
+          "FxVersion/4.6.29719.03",
+          "OSName/Windows",
+          "OSVersion/Microsoft.Windows.10.0.19042.",
+          "Microsoft.Azure.Management.Storage.StorageManagementClient/19.0.0.0"
+        ],
+        "Content-Type": [
+          "application/json; charset=utf-8"
+        ],
+        "Content-Length": [
+          "103"
+        ]
+      },
+      "ResponseHeaders": {
+        "Cache-Control": [
+          "no-cache"
+        ],
+        "Pragma": [
+          "no-cache"
+        ],
+        "Location": [
+          "https://management.azure.com/subscriptions/45b60d85-fd72-427a-a708-f994d26e593e/providers/Microsoft.Storage/locations/eastus2euap/asyncoperations/c6f8fe12-22f5-4155-906b-907e729c7fe0?monitor=true&api-version=2021-01-01"
+        ],
+        "Retry-After": [
+          "17"
+        ],
+        "x-ms-request-id": [
+          "c6f8fe12-22f5-4155-906b-907e729c7fe0"
+        ],
+        "Strict-Transport-Security": [
+          "max-age=31536000; includeSubDomains"
+        ],
+        "Server": [
+          "Microsoft-Azure-Storage-Resource-Provider/1.0,Microsoft-HTTPAPI/2.0 Microsoft-HTTPAPI/2.0"
+        ],
+        "x-ms-ratelimit-remaining-subscription-writes": [
+          "1199"
+        ],
+        "x-ms-correlation-request-id": [
+          "62cc2138-3682-41db-99d9-8f08faae6a37"
+        ],
+        "x-ms-routing-request-id": [
+          "SOUTHEASTASIA:20210223T074500Z:62cc2138-3682-41db-99d9-8f08faae6a37"
+        ],
+        "X-Content-Type-Options": [
+          "nosniff"
+        ],
+        "Date": [
+          "Tue, 23 Feb 2021 07:45:00 GMT"
+        ],
+        "Content-Type": [
+          "text/plain; charset=utf-8"
+        ],
+        "Expires": [
+          "-1"
+        ],
+        "Content-Length": [
+          "0"
+        ]
+      },
+      "ResponseBody": "",
+      "StatusCode": 202
+    },
+    {
+      "RequestUri": "/subscriptions/45b60d85-fd72-427a-a708-f994d26e593e/providers/Microsoft.Storage/locations/eastus2euap/asyncoperations/c6f8fe12-22f5-4155-906b-907e729c7fe0?monitor=true&api-version=2021-01-01",
+      "EncodedRequestUri": "L3N1YnNjcmlwdGlvbnMvNDViNjBkODUtZmQ3Mi00MjdhLWE3MDgtZjk5NGQyNmU1OTNlL3Byb3ZpZGVycy9NaWNyb3NvZnQuU3RvcmFnZS9sb2NhdGlvbnMvZWFzdHVzMmV1YXAvYXN5bmNvcGVyYXRpb25zL2M2ZjhmZTEyLTIyZjUtNDE1NS05MDZiLTkwN2U3MjljN2ZlMD9tb25pdG9yPXRydWUmYXBpLXZlcnNpb249MjAyMS0wMS0wMQ==",
+      "RequestMethod": "GET",
+      "RequestBody": "",
+      "RequestHeaders": {
+        "x-ms-client-request-id": [
+          "8e6e3cac-7c52-443e-a47e-2c1ff7c29e2f"
+        ],
+        "User-Agent": [
+          "FxVersion/4.6.29719.03",
+          "OSName/Windows",
+          "OSVersion/Microsoft.Windows.10.0.19042.",
+          "Microsoft.Azure.Management.Storage.StorageManagementClient/19.0.0.0"
+        ]
+      },
+      "ResponseHeaders": {
+        "Cache-Control": [
+          "no-cache"
+        ],
+        "Pragma": [
+          "no-cache"
+        ],
+        "x-ms-request-id": [
+          "4f1064ca-9de0-45fa-b805-e357dc9155a8"
+        ],
+        "Strict-Transport-Security": [
+          "max-age=31536000; includeSubDomains"
+        ],
+        "Server": [
+          "Microsoft-Azure-Storage-Resource-Provider/1.0,Microsoft-HTTPAPI/2.0 Microsoft-HTTPAPI/2.0"
+        ],
+        "x-ms-ratelimit-remaining-subscription-reads": [
+          "11998"
+        ],
+        "x-ms-correlation-request-id": [
+          "13e5eace-2e7c-4df2-8150-40ab0d1bbc12"
+        ],
+        "x-ms-routing-request-id": [
+          "SOUTHEASTASIA:20210223T074518Z:13e5eace-2e7c-4df2-8150-40ab0d1bbc12"
+        ],
+        "X-Content-Type-Options": [
+          "nosniff"
+        ],
+        "Date": [
+          "Tue, 23 Feb 2021 07:45:17 GMT"
+        ],
+        "Content-Length": [
+          "1333"
+        ],
+        "Content-Type": [
+          "application/json"
+        ],
+        "Expires": [
+          "-1"
+        ]
+      },
+      "ResponseBody": "{\r\n  \"sku\": {\r\n    \"name\": \"Standard_GRS\",\r\n    \"tier\": \"Standard\"\r\n  },\r\n  \"kind\": \"StorageV2\",\r\n  \"id\": \"/subscriptions/45b60d85-fd72-427a-a708-f994d26e593e/resourceGroups/pstestrg7467/providers/Microsoft.Storage/storageAccounts/stopstestrg7467\",\r\n  \"name\": \"stopstestrg7467\",\r\n  \"type\": \"Microsoft.Storage/storageAccounts\",\r\n  \"location\": \"eastus2euap\",\r\n  \"tags\": {},\r\n  \"properties\": {\r\n    \"privateEndpointConnections\": [],\r\n    \"networkAcls\": {\r\n      \"bypass\": \"AzureServices\",\r\n      \"virtualNetworkRules\": [],\r\n      \"ipRules\": [],\r\n      \"defaultAction\": \"Allow\"\r\n    },\r\n    \"supportsHttpsTrafficOnly\": true,\r\n    \"encryption\": {\r\n      \"services\": {\r\n        \"file\": {\r\n          \"keyType\": \"Account\",\r\n          \"enabled\": true,\r\n          \"lastEnabledTime\": \"2021-02-23T07:45:00.0448726Z\"\r\n        },\r\n        \"blob\": {\r\n          \"keyType\": \"Account\",\r\n          \"enabled\": true,\r\n          \"lastEnabledTime\": \"2021-02-23T07:45:00.0448726Z\"\r\n        }\r\n      },\r\n      \"keySource\": \"Microsoft.Storage\"\r\n    },\r\n    \"accessTier\": \"Hot\",\r\n    \"provisioningState\": \"Succeeded\",\r\n    \"creationTime\": \"2021-02-23T07:44:59.9548701Z\",\r\n    \"primaryEndpoints\": {\r\n      \"dfs\": \"https://stopstestrg7467.dfs.core.windows.net/\",\r\n      \"web\": \"https://stopstestrg7467.z3.web.core.windows.net/\",\r\n      \"blob\": \"https://stopstestrg7467.blob.core.windows.net/\",\r\n      \"queue\": \"https://stopstestrg7467.queue.core.windows.net/\",\r\n      \"table\": \"https://stopstestrg7467.table.core.windows.net/\",\r\n      \"file\": \"https://stopstestrg7467.file.core.windows.net/\"\r\n    },\r\n    \"primaryLocation\": \"eastus2euap\",\r\n    \"statusOfPrimary\": \"available\",\r\n    \"secondaryLocation\": \"centraluseuap\",\r\n    \"statusOfSecondary\": \"available\"\r\n  }\r\n}",
+      "StatusCode": 200
+    },
+    {
+      "RequestUri": "/subscriptions/45b60d85-fd72-427a-a708-f994d26e593e/resourceGroups/pstestrg7467/providers/Microsoft.Storage/storageAccounts/stopstestrg7467?api-version=2021-01-01",
+      "EncodedRequestUri": "L3N1YnNjcmlwdGlvbnMvNDViNjBkODUtZmQ3Mi00MjdhLWE3MDgtZjk5NGQyNmU1OTNlL3Jlc291cmNlR3JvdXBzL3BzdGVzdHJnNzQ2Ny9wcm92aWRlcnMvTWljcm9zb2Z0LlN0b3JhZ2Uvc3RvcmFnZUFjY291bnRzL3N0b3BzdGVzdHJnNzQ2Nz9hcGktdmVyc2lvbj0yMDIxLTAxLTAx",
+      "RequestMethod": "GET",
+      "RequestBody": "",
+      "RequestHeaders": {
+        "x-ms-client-request-id": [
+          "8e6e3cac-7c52-443e-a47e-2c1ff7c29e2f"
+        ],
+        "Accept-Language": [
+          "en-US"
+        ],
+        "User-Agent": [
+          "FxVersion/4.6.29719.03",
+          "OSName/Windows",
+          "OSVersion/Microsoft.Windows.10.0.19042.",
+          "Microsoft.Azure.Management.Storage.StorageManagementClient/19.0.0.0"
+        ]
+      },
+      "ResponseHeaders": {
+        "Cache-Control": [
+          "no-cache"
+        ],
+        "Pragma": [
+          "no-cache"
+        ],
+        "x-ms-request-id": [
+          "153c39c9-dc33-42e5-a034-0ef0b697e88d"
+        ],
+        "Strict-Transport-Security": [
+          "max-age=31536000; includeSubDomains"
+        ],
+        "Server": [
+          "Microsoft-Azure-Storage-Resource-Provider/1.0,Microsoft-HTTPAPI/2.0 Microsoft-HTTPAPI/2.0"
+        ],
+        "x-ms-ratelimit-remaining-subscription-reads": [
+          "11997"
+        ],
+        "x-ms-correlation-request-id": [
+          "dc9e9b09-851c-4b4b-8a59-91cf8731e2f9"
+        ],
+        "x-ms-routing-request-id": [
+          "SOUTHEASTASIA:20210223T074518Z:dc9e9b09-851c-4b4b-8a59-91cf8731e2f9"
+        ],
+        "X-Content-Type-Options": [
+          "nosniff"
+        ],
+        "Date": [
+          "Tue, 23 Feb 2021 07:45:18 GMT"
+        ],
+        "Content-Length": [
+          "1333"
+        ],
+        "Content-Type": [
+          "application/json"
+        ],
+        "Expires": [
+          "-1"
+        ]
+      },
+      "ResponseBody": "{\r\n  \"sku\": {\r\n    \"name\": \"Standard_GRS\",\r\n    \"tier\": \"Standard\"\r\n  },\r\n  \"kind\": \"StorageV2\",\r\n  \"id\": \"/subscriptions/45b60d85-fd72-427a-a708-f994d26e593e/resourceGroups/pstestrg7467/providers/Microsoft.Storage/storageAccounts/stopstestrg7467\",\r\n  \"name\": \"stopstestrg7467\",\r\n  \"type\": \"Microsoft.Storage/storageAccounts\",\r\n  \"location\": \"eastus2euap\",\r\n  \"tags\": {},\r\n  \"properties\": {\r\n    \"privateEndpointConnections\": [],\r\n    \"networkAcls\": {\r\n      \"bypass\": \"AzureServices\",\r\n      \"virtualNetworkRules\": [],\r\n      \"ipRules\": [],\r\n      \"defaultAction\": \"Allow\"\r\n    },\r\n    \"supportsHttpsTrafficOnly\": true,\r\n    \"encryption\": {\r\n      \"services\": {\r\n        \"file\": {\r\n          \"keyType\": \"Account\",\r\n          \"enabled\": true,\r\n          \"lastEnabledTime\": \"2021-02-23T07:45:00.0448726Z\"\r\n        },\r\n        \"blob\": {\r\n          \"keyType\": \"Account\",\r\n          \"enabled\": true,\r\n          \"lastEnabledTime\": \"2021-02-23T07:45:00.0448726Z\"\r\n        }\r\n      },\r\n      \"keySource\": \"Microsoft.Storage\"\r\n    },\r\n    \"accessTier\": \"Hot\",\r\n    \"provisioningState\": \"Succeeded\",\r\n    \"creationTime\": \"2021-02-23T07:44:59.9548701Z\",\r\n    \"primaryEndpoints\": {\r\n      \"dfs\": \"https://stopstestrg7467.dfs.core.windows.net/\",\r\n      \"web\": \"https://stopstestrg7467.z3.web.core.windows.net/\",\r\n      \"blob\": \"https://stopstestrg7467.blob.core.windows.net/\",\r\n      \"queue\": \"https://stopstestrg7467.queue.core.windows.net/\",\r\n      \"table\": \"https://stopstestrg7467.table.core.windows.net/\",\r\n      \"file\": \"https://stopstestrg7467.file.core.windows.net/\"\r\n    },\r\n    \"primaryLocation\": \"eastus2euap\",\r\n    \"statusOfPrimary\": \"available\",\r\n    \"secondaryLocation\": \"centraluseuap\",\r\n    \"statusOfSecondary\": \"available\"\r\n  }\r\n}",
+      "StatusCode": 200
+    },
+    {
+      "RequestUri": "/subscriptions/45b60d85-fd72-427a-a708-f994d26e593e/resourceGroups/pstestrg7467/providers/Microsoft.Storage/storageAccounts?api-version=2021-01-01",
+      "EncodedRequestUri": "L3N1YnNjcmlwdGlvbnMvNDViNjBkODUtZmQ3Mi00MjdhLWE3MDgtZjk5NGQyNmU1OTNlL3Jlc291cmNlR3JvdXBzL3BzdGVzdHJnNzQ2Ny9wcm92aWRlcnMvTWljcm9zb2Z0LlN0b3JhZ2Uvc3RvcmFnZUFjY291bnRzP2FwaS12ZXJzaW9uPTIwMjEtMDEtMDE=",
+      "RequestMethod": "GET",
+      "RequestBody": "",
+      "RequestHeaders": {
+        "x-ms-client-request-id": [
+          "fec79cb0-5e08-4497-a1f1-c88cb8538d26"
+        ],
+        "Accept-Language": [
+          "en-US"
+        ],
+        "User-Agent": [
+          "FxVersion/4.6.29719.03",
+          "OSName/Windows",
+          "OSVersion/Microsoft.Windows.10.0.19042.",
+          "Microsoft.Azure.Management.Storage.StorageManagementClient/19.0.0.0"
+        ]
+      },
+      "ResponseHeaders": {
+        "Cache-Control": [
+          "no-cache"
+        ],
+        "Pragma": [
+          "no-cache"
+        ],
+        "x-ms-request-id": [
+          "ca57ebb0-4b16-44f4-ac50-d61183055b18"
+        ],
+        "Strict-Transport-Security": [
+          "max-age=31536000; includeSubDomains"
+        ],
+        "Server": [
+          "Microsoft-Azure-Storage-Resource-Provider/1.0,Microsoft-HTTPAPI/2.0 Microsoft-HTTPAPI/2.0"
+        ],
+        "x-ms-ratelimit-remaining-subscription-reads": [
+          "11996"
+        ],
+        "x-ms-correlation-request-id": [
+          "c5305726-b0e6-4cff-a323-5d6329d61bff"
+        ],
+        "x-ms-routing-request-id": [
+          "SOUTHEASTASIA:20210223T074519Z:c5305726-b0e6-4cff-a323-5d6329d61bff"
+        ],
+        "X-Content-Type-Options": [
+          "nosniff"
+        ],
+        "Date": [
+          "Tue, 23 Feb 2021 07:45:18 GMT"
+        ],
+        "Content-Length": [
+          "1345"
+        ],
+        "Content-Type": [
+          "application/json"
+        ],
+        "Expires": [
+          "-1"
+        ]
+      },
+      "ResponseBody": "{\r\n  \"value\": [\r\n    {\r\n      \"sku\": {\r\n        \"name\": \"Standard_GRS\",\r\n        \"tier\": \"Standard\"\r\n      },\r\n      \"kind\": \"StorageV2\",\r\n      \"id\": \"/subscriptions/45b60d85-fd72-427a-a708-f994d26e593e/resourceGroups/pstestrg7467/providers/Microsoft.Storage/storageAccounts/stopstestrg7467\",\r\n      \"name\": \"stopstestrg7467\",\r\n      \"type\": \"Microsoft.Storage/storageAccounts\",\r\n      \"location\": \"eastus2euap\",\r\n      \"tags\": {},\r\n      \"properties\": {\r\n        \"privateEndpointConnections\": [],\r\n        \"networkAcls\": {\r\n          \"bypass\": \"AzureServices\",\r\n          \"virtualNetworkRules\": [],\r\n          \"ipRules\": [],\r\n          \"defaultAction\": \"Allow\"\r\n        },\r\n        \"supportsHttpsTrafficOnly\": true,\r\n        \"encryption\": {\r\n          \"services\": {\r\n            \"file\": {\r\n              \"keyType\": \"Account\",\r\n              \"enabled\": true,\r\n              \"lastEnabledTime\": \"2021-02-23T07:45:00.0448726Z\"\r\n            },\r\n            \"blob\": {\r\n              \"keyType\": \"Account\",\r\n              \"enabled\": true,\r\n              \"lastEnabledTime\": \"2021-02-23T07:45:00.0448726Z\"\r\n            }\r\n          },\r\n          \"keySource\": \"Microsoft.Storage\"\r\n        },\r\n        \"accessTier\": \"Hot\",\r\n        \"provisioningState\": \"Succeeded\",\r\n        \"creationTime\": \"2021-02-23T07:44:59.9548701Z\",\r\n        \"primaryEndpoints\": {\r\n          \"dfs\": \"https://stopstestrg7467.dfs.core.windows.net/\",\r\n          \"web\": \"https://stopstestrg7467.z3.web.core.windows.net/\",\r\n          \"blob\": \"https://stopstestrg7467.blob.core.windows.net/\",\r\n          \"queue\": \"https://stopstestrg7467.queue.core.windows.net/\",\r\n          \"table\": \"https://stopstestrg7467.table.core.windows.net/\",\r\n          \"file\": \"https://stopstestrg7467.file.core.windows.net/\"\r\n        },\r\n        \"primaryLocation\": \"eastus2euap\",\r\n        \"statusOfPrimary\": \"available\",\r\n        \"secondaryLocation\": \"centraluseuap\",\r\n        \"statusOfSecondary\": \"available\"\r\n      }\r\n    }\r\n  ]\r\n}",
+      "StatusCode": 200
+    },
+    {
+      "RequestUri": "/subscriptions/45b60d85-fd72-427a-a708-f994d26e593e/resourceGroups/pstestrg7467/providers/Microsoft.Storage/storageAccounts/stopstestrg7467/blobServices/default?api-version=2021-01-01",
+      "EncodedRequestUri": "L3N1YnNjcmlwdGlvbnMvNDViNjBkODUtZmQ3Mi00MjdhLWE3MDgtZjk5NGQyNmU1OTNlL3Jlc291cmNlR3JvdXBzL3BzdGVzdHJnNzQ2Ny9wcm92aWRlcnMvTWljcm9zb2Z0LlN0b3JhZ2Uvc3RvcmFnZUFjY291bnRzL3N0b3BzdGVzdHJnNzQ2Ny9ibG9iU2VydmljZXMvZGVmYXVsdD9hcGktdmVyc2lvbj0yMDIxLTAxLTAx",
+      "RequestMethod": "PUT",
+      "RequestBody": "{\r\n  \"properties\": {\r\n    \"defaultServiceVersion\": \"2018-03-28\"\r\n  }\r\n}",
+      "RequestHeaders": {
+        "x-ms-client-request-id": [
+          "2c0c0f82-7da6-46d3-945a-4227ab5baba9"
+        ],
+        "Accept-Language": [
+          "en-US"
+        ],
+        "User-Agent": [
+          "FxVersion/4.6.29719.03",
+          "OSName/Windows",
+          "OSVersion/Microsoft.Windows.10.0.19042.",
+          "Microsoft.Azure.Management.Storage.StorageManagementClient/19.0.0.0"
+        ],
+        "Content-Type": [
+          "application/json; charset=utf-8"
+        ],
+        "Content-Length": [
+          "71"
+        ]
+      },
+      "ResponseHeaders": {
+        "Cache-Control": [
+          "no-cache"
+        ],
+        "Pragma": [
+          "no-cache"
+        ],
+        "x-ms-request-id": [
+          "ecdf6202-d2f8-44ec-86d2-d177821fffcc"
+        ],
+        "Strict-Transport-Security": [
+          "max-age=31536000; includeSubDomains"
+        ],
+        "Server": [
+          "Microsoft-Azure-Storage-Resource-Provider/1.0,Microsoft-HTTPAPI/2.0 Microsoft-HTTPAPI/2.0"
         ],
         "x-ms-ratelimit-remaining-subscription-writes": [
           "1198"
         ],
-        "x-ms-request-id": [
-          "adb88997-e4c5-4ebd-a09b-9522638bd8ee"
-        ],
-        "x-ms-correlation-request-id": [
-          "adb88997-e4c5-4ebd-a09b-9522638bd8ee"
-        ],
-        "x-ms-routing-request-id": [
-          "SOUTHEASTASIA:20201020T025238Z:adb88997-e4c5-4ebd-a09b-9522638bd8ee"
-        ],
-        "Strict-Transport-Security": [
-          "max-age=31536000; includeSubDomains"
-        ],
-        "X-Content-Type-Options": [
-          "nosniff"
-        ],
-        "Date": [
-          "Tue, 20 Oct 2020 02:52:38 GMT"
-        ],
-        "Content-Length": [
-          "182"
+        "x-ms-correlation-request-id": [
+          "f1d90b7a-808e-4905-b1eb-5c343a6e8b30"
+        ],
+        "x-ms-routing-request-id": [
+          "SOUTHEASTASIA:20210223T074519Z:f1d90b7a-808e-4905-b1eb-5c343a6e8b30"
+        ],
+        "X-Content-Type-Options": [
+          "nosniff"
+        ],
+        "Date": [
+          "Tue, 23 Feb 2021 07:45:19 GMT"
+        ],
+        "Content-Length": [
+          "294"
+        ],
+        "Content-Type": [
+          "application/json"
+        ],
+        "Expires": [
+          "-1"
+        ]
+      },
+      "ResponseBody": "{\r\n  \"id\": \"/subscriptions/45b60d85-fd72-427a-a708-f994d26e593e/resourceGroups/pstestrg7467/providers/Microsoft.Storage/storageAccounts/stopstestrg7467/blobServices/default\",\r\n  \"name\": \"default\",\r\n  \"type\": \"Microsoft.Storage/storageAccounts/blobServices\",\r\n  \"properties\": {\r\n    \"defaultServiceVersion\": \"2018-03-28\"\r\n  }\r\n}",
+      "StatusCode": 200
+    },
+    {
+      "RequestUri": "/subscriptions/45b60d85-fd72-427a-a708-f994d26e593e/resourceGroups/pstestrg7467/providers/Microsoft.Storage/storageAccounts/stopstestrg7467/blobServices/default?api-version=2021-01-01",
+      "EncodedRequestUri": "L3N1YnNjcmlwdGlvbnMvNDViNjBkODUtZmQ3Mi00MjdhLWE3MDgtZjk5NGQyNmU1OTNlL3Jlc291cmNlR3JvdXBzL3BzdGVzdHJnNzQ2Ny9wcm92aWRlcnMvTWljcm9zb2Z0LlN0b3JhZ2Uvc3RvcmFnZUFjY291bnRzL3N0b3BzdGVzdHJnNzQ2Ny9ibG9iU2VydmljZXMvZGVmYXVsdD9hcGktdmVyc2lvbj0yMDIxLTAxLTAx",
+      "RequestMethod": "PUT",
+      "RequestBody": "{\r\n  \"properties\": {\r\n    \"changeFeed\": {\r\n      \"enabled\": true\r\n    }\r\n  }\r\n}",
+      "RequestHeaders": {
+        "x-ms-client-request-id": [
+          "c831eda8-757b-4a73-a72d-1f80e81a2bbe"
+        ],
+        "Accept-Language": [
+          "en-US"
+        ],
+        "User-Agent": [
+          "FxVersion/4.6.29719.03",
+          "OSName/Windows",
+          "OSVersion/Microsoft.Windows.10.0.19042.",
+          "Microsoft.Azure.Management.Storage.StorageManagementClient/19.0.0.0"
         ],
         "Content-Type": [
           "application/json; charset=utf-8"
         ],
-        "Expires": [
-          "-1"
-        ]
-      },
-      "ResponseBody": "{\r\n  \"id\": \"/subscriptions/45b60d85-fd72-427a-a708-f994d26e593e/resourceGroups/pstestrg4468\",\r\n  \"name\": \"pstestrg4468\",\r\n  \"location\": \"eastus2euap\",\r\n  \"properties\": {\r\n    \"provisioningState\": \"Succeeded\"\r\n  }\r\n}",
-      "StatusCode": 201
-    },
-    {
-<<<<<<< HEAD
-      "RequestUri": "/subscriptions/45b60d85-fd72-427a-a708-f994d26e593e/providers/Microsoft.Storage/checkNameAvailability?api-version=2020-08-01-preview",
-      "EncodedRequestUri": "L3N1YnNjcmlwdGlvbnMvNDViNjBkODUtZmQ3Mi00MjdhLWE3MDgtZjk5NGQyNmU1OTNlL3Byb3ZpZGVycy9NaWNyb3NvZnQuU3RvcmFnZS9jaGVja05hbWVBdmFpbGFiaWxpdHk/YXBpLXZlcnNpb249MjAyMC0wOC0wMS1wcmV2aWV3",
-=======
-      "RequestUri": "/subscriptions/45b60d85-fd72-427a-a708-f994d26e593e/providers/Microsoft.Storage/checkNameAvailability?api-version=2021-01-01",
-      "EncodedRequestUri": "L3N1YnNjcmlwdGlvbnMvNDViNjBkODUtZmQ3Mi00MjdhLWE3MDgtZjk5NGQyNmU1OTNlL3Byb3ZpZGVycy9NaWNyb3NvZnQuU3RvcmFnZS9jaGVja05hbWVBdmFpbGFiaWxpdHk/YXBpLXZlcnNpb249MjAyMS0wMS0wMQ==",
->>>>>>> 16e4c121
-      "RequestMethod": "POST",
-      "RequestBody": "{\r\n  \"name\": \"stopstestrg4468\",\r\n  \"type\": \"Microsoft.Storage/storageAccounts\"\r\n}",
-      "RequestHeaders": {
-        "x-ms-client-request-id": [
-          "03783be6-fea2-4e53-8e40-0dfa01625415"
-        ],
-        "Accept-Language": [
-          "en-US"
-        ],
-        "User-Agent": [
-          "FxVersion/4.6.29220.03",
-          "OSName/Windows",
-          "OSVersion/Microsoft.Windows.10.0.19042.",
-          "Microsoft.Azure.Management.Storage.StorageManagementClient/18.0.0.0"
+        "Content-Length": [
+          "79"
+        ]
+      },
+      "ResponseHeaders": {
+        "Cache-Control": [
+          "no-cache"
+        ],
+        "Pragma": [
+          "no-cache"
+        ],
+        "x-ms-request-id": [
+          "ef03a2f5-4098-40d0-ab39-03896bcead6c"
+        ],
+        "Strict-Transport-Security": [
+          "max-age=31536000; includeSubDomains"
+        ],
+        "Server": [
+          "Microsoft-Azure-Storage-Resource-Provider/1.0,Microsoft-HTTPAPI/2.0 Microsoft-HTTPAPI/2.0"
+        ],
+        "x-ms-ratelimit-remaining-subscription-writes": [
+          "1197"
+        ],
+        "x-ms-correlation-request-id": [
+          "8cb7b635-1cab-4684-97dc-586237cb232d"
+        ],
+        "x-ms-routing-request-id": [
+          "SOUTHEASTASIA:20210223T074521Z:8cb7b635-1cab-4684-97dc-586237cb232d"
+        ],
+        "X-Content-Type-Options": [
+          "nosniff"
+        ],
+        "Date": [
+          "Tue, 23 Feb 2021 07:45:20 GMT"
+        ],
+        "Content-Length": [
+          "287"
+        ],
+        "Content-Type": [
+          "application/json"
+        ],
+        "Expires": [
+          "-1"
+        ]
+      },
+      "ResponseBody": "{\r\n  \"id\": \"/subscriptions/45b60d85-fd72-427a-a708-f994d26e593e/resourceGroups/pstestrg7467/providers/Microsoft.Storage/storageAccounts/stopstestrg7467/blobServices/default\",\r\n  \"name\": \"default\",\r\n  \"type\": \"Microsoft.Storage/storageAccounts/blobServices\",\r\n  \"properties\": {\r\n    \"changeFeed\": {\r\n      \"enabled\": true\r\n    }\r\n  }\r\n}",
+      "StatusCode": 200
+    },
+    {
+      "RequestUri": "/subscriptions/45b60d85-fd72-427a-a708-f994d26e593e/resourceGroups/pstestrg7467/providers/Microsoft.Storage/storageAccounts/stopstestrg7467/blobServices/default?api-version=2021-01-01",
+      "EncodedRequestUri": "L3N1YnNjcmlwdGlvbnMvNDViNjBkODUtZmQ3Mi00MjdhLWE3MDgtZjk5NGQyNmU1OTNlL3Jlc291cmNlR3JvdXBzL3BzdGVzdHJnNzQ2Ny9wcm92aWRlcnMvTWljcm9zb2Z0LlN0b3JhZ2Uvc3RvcmFnZUFjY291bnRzL3N0b3BzdGVzdHJnNzQ2Ny9ibG9iU2VydmljZXMvZGVmYXVsdD9hcGktdmVyc2lvbj0yMDIxLTAxLTAx",
+      "RequestMethod": "PUT",
+      "RequestBody": "{\r\n  \"properties\": {\r\n    \"changeFeed\": {\r\n      \"enabled\": false\r\n    }\r\n  }\r\n}",
+      "RequestHeaders": {
+        "x-ms-client-request-id": [
+          "32a74eac-018c-4abf-b09b-4b1a34b8b0b7"
+        ],
+        "Accept-Language": [
+          "en-US"
+        ],
+        "User-Agent": [
+          "FxVersion/4.6.29719.03",
+          "OSName/Windows",
+          "OSVersion/Microsoft.Windows.10.0.19042.",
+          "Microsoft.Azure.Management.Storage.StorageManagementClient/19.0.0.0"
         ],
         "Content-Type": [
           "application/json; charset=utf-8"
         ],
         "Content-Length": [
-          "81"
-        ]
-      },
-      "ResponseHeaders": {
-        "Cache-Control": [
-          "no-cache"
-        ],
-        "Pragma": [
-          "no-cache"
-        ],
-        "x-ms-request-id": [
-          "ff93c1d1-dcd3-428c-ad09-9da18455297d"
-        ],
-        "Strict-Transport-Security": [
-          "max-age=31536000; includeSubDomains"
-        ],
-        "Server": [
-          "Microsoft-Azure-Storage-Resource-Provider/1.0,Microsoft-HTTPAPI/2.0 Microsoft-HTTPAPI/2.0"
+          "80"
+        ]
+      },
+      "ResponseHeaders": {
+        "Cache-Control": [
+          "no-cache"
+        ],
+        "Pragma": [
+          "no-cache"
+        ],
+        "x-ms-request-id": [
+          "62640891-93ac-4a0e-b2f1-559a1b830f8d"
+        ],
+        "Strict-Transport-Security": [
+          "max-age=31536000; includeSubDomains"
+        ],
+        "Server": [
+          "Microsoft-Azure-Storage-Resource-Provider/1.0,Microsoft-HTTPAPI/2.0 Microsoft-HTTPAPI/2.0"
+        ],
+        "x-ms-ratelimit-remaining-subscription-writes": [
+          "1196"
+        ],
+        "x-ms-correlation-request-id": [
+          "3b2efc2a-ac48-4542-8a74-cb2db430288f"
+        ],
+        "x-ms-routing-request-id": [
+          "SOUTHEASTASIA:20210223T074522Z:3b2efc2a-ac48-4542-8a74-cb2db430288f"
+        ],
+        "X-Content-Type-Options": [
+          "nosniff"
+        ],
+        "Date": [
+          "Tue, 23 Feb 2021 07:45:22 GMT"
+        ],
+        "Content-Length": [
+          "288"
+        ],
+        "Content-Type": [
+          "application/json"
+        ],
+        "Expires": [
+          "-1"
+        ]
+      },
+      "ResponseBody": "{\r\n  \"id\": \"/subscriptions/45b60d85-fd72-427a-a708-f994d26e593e/resourceGroups/pstestrg7467/providers/Microsoft.Storage/storageAccounts/stopstestrg7467/blobServices/default\",\r\n  \"name\": \"default\",\r\n  \"type\": \"Microsoft.Storage/storageAccounts/blobServices\",\r\n  \"properties\": {\r\n    \"changeFeed\": {\r\n      \"enabled\": false\r\n    }\r\n  }\r\n}",
+      "StatusCode": 200
+    },
+    {
+      "RequestUri": "/subscriptions/45b60d85-fd72-427a-a708-f994d26e593e/resourceGroups/pstestrg7467/providers/Microsoft.Storage/storageAccounts/stopstestrg7467/blobServices/default?api-version=2021-01-01",
+      "EncodedRequestUri": "L3N1YnNjcmlwdGlvbnMvNDViNjBkODUtZmQ3Mi00MjdhLWE3MDgtZjk5NGQyNmU1OTNlL3Jlc291cmNlR3JvdXBzL3BzdGVzdHJnNzQ2Ny9wcm92aWRlcnMvTWljcm9zb2Z0LlN0b3JhZ2Uvc3RvcmFnZUFjY291bnRzL3N0b3BzdGVzdHJnNzQ2Ny9ibG9iU2VydmljZXMvZGVmYXVsdD9hcGktdmVyc2lvbj0yMDIxLTAxLTAx",
+      "RequestMethod": "PUT",
+      "RequestBody": "{\r\n  \"properties\": {\r\n    \"deleteRetentionPolicy\": {\r\n      \"enabled\": true,\r\n      \"days\": 3\r\n    }\r\n  }\r\n}",
+      "RequestHeaders": {
+        "x-ms-client-request-id": [
+          "7c322154-378f-4da6-9b1e-2e737a995926"
+        ],
+        "Accept-Language": [
+          "en-US"
+        ],
+        "User-Agent": [
+          "FxVersion/4.6.29719.03",
+          "OSName/Windows",
+          "OSVersion/Microsoft.Windows.10.0.19042.",
+          "Microsoft.Azure.Management.Storage.StorageManagementClient/19.0.0.0"
+        ],
+        "Content-Type": [
+          "application/json; charset=utf-8"
+        ],
+        "Content-Length": [
+          "108"
+        ]
+      },
+      "ResponseHeaders": {
+        "Cache-Control": [
+          "no-cache"
+        ],
+        "Pragma": [
+          "no-cache"
+        ],
+        "x-ms-request-id": [
+          "a30dfd17-9eb6-4794-982b-f243a7e18018"
+        ],
+        "Strict-Transport-Security": [
+          "max-age=31536000; includeSubDomains"
+        ],
+        "Server": [
+          "Microsoft-Azure-Storage-Resource-Provider/1.0,Microsoft-HTTPAPI/2.0 Microsoft-HTTPAPI/2.0"
+        ],
+        "x-ms-ratelimit-remaining-subscription-writes": [
+          "1195"
+        ],
+        "x-ms-correlation-request-id": [
+          "79f7085d-aafe-44b3-a8e3-8410cea20ce7"
+        ],
+        "x-ms-routing-request-id": [
+          "SOUTHEASTASIA:20210223T074523Z:79f7085d-aafe-44b3-a8e3-8410cea20ce7"
+        ],
+        "X-Content-Type-Options": [
+          "nosniff"
+        ],
+        "Date": [
+          "Tue, 23 Feb 2021 07:45:23 GMT"
+        ],
+        "Content-Length": [
+          "307"
+        ],
+        "Content-Type": [
+          "application/json"
+        ],
+        "Expires": [
+          "-1"
+        ]
+      },
+      "ResponseBody": "{\r\n  \"id\": \"/subscriptions/45b60d85-fd72-427a-a708-f994d26e593e/resourceGroups/pstestrg7467/providers/Microsoft.Storage/storageAccounts/stopstestrg7467/blobServices/default\",\r\n  \"name\": \"default\",\r\n  \"type\": \"Microsoft.Storage/storageAccounts/blobServices\",\r\n  \"properties\": {\r\n    \"deleteRetentionPolicy\": {\r\n      \"enabled\": true,\r\n      \"days\": 3\r\n    }\r\n  }\r\n}",
+      "StatusCode": 200
+    },
+    {
+      "RequestUri": "/subscriptions/45b60d85-fd72-427a-a708-f994d26e593e/resourceGroups/pstestrg7467/providers/Microsoft.Storage/storageAccounts/stopstestrg7467/blobServices/default?api-version=2021-01-01",
+      "EncodedRequestUri": "L3N1YnNjcmlwdGlvbnMvNDViNjBkODUtZmQ3Mi00MjdhLWE3MDgtZjk5NGQyNmU1OTNlL3Jlc291cmNlR3JvdXBzL3BzdGVzdHJnNzQ2Ny9wcm92aWRlcnMvTWljcm9zb2Z0LlN0b3JhZ2Uvc3RvcmFnZUFjY291bnRzL3N0b3BzdGVzdHJnNzQ2Ny9ibG9iU2VydmljZXMvZGVmYXVsdD9hcGktdmVyc2lvbj0yMDIxLTAxLTAx",
+      "RequestMethod": "PUT",
+      "RequestBody": "{\r\n  \"properties\": {\r\n    \"deleteRetentionPolicy\": {\r\n      \"enabled\": false\r\n    }\r\n  }\r\n}",
+      "RequestHeaders": {
+        "x-ms-client-request-id": [
+          "236e9802-536d-4140-8c96-023dd78dce02"
+        ],
+        "Accept-Language": [
+          "en-US"
+        ],
+        "User-Agent": [
+          "FxVersion/4.6.29719.03",
+          "OSName/Windows",
+          "OSVersion/Microsoft.Windows.10.0.19042.",
+          "Microsoft.Azure.Management.Storage.StorageManagementClient/19.0.0.0"
+        ],
+        "Content-Type": [
+          "application/json; charset=utf-8"
+        ],
+        "Content-Length": [
+          "91"
+        ]
+      },
+      "ResponseHeaders": {
+        "Cache-Control": [
+          "no-cache"
+        ],
+        "Pragma": [
+          "no-cache"
+        ],
+        "x-ms-request-id": [
+          "10585b6a-9e16-4f5d-862e-3d598de1be8f"
+        ],
+        "Strict-Transport-Security": [
+          "max-age=31536000; includeSubDomains"
+        ],
+        "Server": [
+          "Microsoft-Azure-Storage-Resource-Provider/1.0,Microsoft-HTTPAPI/2.0 Microsoft-HTTPAPI/2.0"
+        ],
+        "x-ms-ratelimit-remaining-subscription-writes": [
+          "1194"
+        ],
+        "x-ms-correlation-request-id": [
+          "58efee73-72b1-45fd-8343-e980af9d937f"
+        ],
+        "x-ms-routing-request-id": [
+          "SOUTHEASTASIA:20210223T074524Z:58efee73-72b1-45fd-8343-e980af9d937f"
+        ],
+        "X-Content-Type-Options": [
+          "nosniff"
+        ],
+        "Date": [
+          "Tue, 23 Feb 2021 07:45:24 GMT"
+        ],
+        "Content-Length": [
+          "299"
+        ],
+        "Content-Type": [
+          "application/json"
+        ],
+        "Expires": [
+          "-1"
+        ]
+      },
+      "ResponseBody": "{\r\n  \"id\": \"/subscriptions/45b60d85-fd72-427a-a708-f994d26e593e/resourceGroups/pstestrg7467/providers/Microsoft.Storage/storageAccounts/stopstestrg7467/blobServices/default\",\r\n  \"name\": \"default\",\r\n  \"type\": \"Microsoft.Storage/storageAccounts/blobServices\",\r\n  \"properties\": {\r\n    \"deleteRetentionPolicy\": {\r\n      \"enabled\": false\r\n    }\r\n  }\r\n}",
+      "StatusCode": 200
+    },
+    {
+      "RequestUri": "/subscriptions/45b60d85-fd72-427a-a708-f994d26e593e/resourceGroups/pstestrg7467/providers/Microsoft.Storage/storageAccounts/stopstestrg7467/blobServices/default?api-version=2021-01-01",
+      "EncodedRequestUri": "L3N1YnNjcmlwdGlvbnMvNDViNjBkODUtZmQ3Mi00MjdhLWE3MDgtZjk5NGQyNmU1OTNlL3Jlc291cmNlR3JvdXBzL3BzdGVzdHJnNzQ2Ny9wcm92aWRlcnMvTWljcm9zb2Z0LlN0b3JhZ2Uvc3RvcmFnZUFjY291bnRzL3N0b3BzdGVzdHJnNzQ2Ny9ibG9iU2VydmljZXMvZGVmYXVsdD9hcGktdmVyc2lvbj0yMDIxLTAxLTAx",
+      "RequestMethod": "GET",
+      "RequestBody": "",
+      "RequestHeaders": {
+        "x-ms-client-request-id": [
+          "2c0c0f82-7da6-46d3-945a-4227ab5baba9"
+        ],
+        "Accept-Language": [
+          "en-US"
+        ],
+        "User-Agent": [
+          "FxVersion/4.6.29719.03",
+          "OSName/Windows",
+          "OSVersion/Microsoft.Windows.10.0.19042.",
+          "Microsoft.Azure.Management.Storage.StorageManagementClient/19.0.0.0"
+        ]
+      },
+      "ResponseHeaders": {
+        "Cache-Control": [
+          "no-cache"
+        ],
+        "Pragma": [
+          "no-cache"
+        ],
+        "x-ms-request-id": [
+          "df3d8a91-d4db-41d3-bcaa-42cb5c5ed86b"
+        ],
+        "Strict-Transport-Security": [
+          "max-age=31536000; includeSubDomains"
+        ],
+        "Server": [
+          "Microsoft-Azure-Storage-Resource-Provider/1.0,Microsoft-HTTPAPI/2.0 Microsoft-HTTPAPI/2.0"
+        ],
+        "x-ms-ratelimit-remaining-subscription-reads": [
+          "11995"
+        ],
+        "x-ms-correlation-request-id": [
+          "cb4ef929-9265-4a8d-b3b8-1c643c53145a"
+        ],
+        "x-ms-routing-request-id": [
+          "SOUTHEASTASIA:20210223T074520Z:cb4ef929-9265-4a8d-b3b8-1c643c53145a"
+        ],
+        "X-Content-Type-Options": [
+          "nosniff"
+        ],
+        "Date": [
+          "Tue, 23 Feb 2021 07:45:19 GMT"
+        ],
+        "Content-Length": [
+          "408"
+        ],
+        "Content-Type": [
+          "application/json"
+        ],
+        "Expires": [
+          "-1"
+        ]
+      },
+      "ResponseBody": "{\r\n  \"sku\": {\r\n    \"name\": \"Standard_GRS\",\r\n    \"tier\": \"Standard\"\r\n  },\r\n  \"id\": \"/subscriptions/45b60d85-fd72-427a-a708-f994d26e593e/resourceGroups/pstestrg7467/providers/Microsoft.Storage/storageAccounts/stopstestrg7467/blobServices/default\",\r\n  \"name\": \"default\",\r\n  \"type\": \"Microsoft.Storage/storageAccounts/blobServices\",\r\n  \"properties\": {\r\n    \"cors\": {\r\n      \"corsRules\": []\r\n    },\r\n    \"defaultServiceVersion\": \"2018-03-28\",\r\n    \"deleteRetentionPolicy\": {\r\n      \"enabled\": false\r\n    }\r\n  }\r\n}",
+      "StatusCode": 200
+    },
+    {
+      "RequestUri": "/subscriptions/45b60d85-fd72-427a-a708-f994d26e593e/resourceGroups/pstestrg7467/providers/Microsoft.Storage/storageAccounts/stopstestrg7467/blobServices/default?api-version=2021-01-01",
+      "EncodedRequestUri": "L3N1YnNjcmlwdGlvbnMvNDViNjBkODUtZmQ3Mi00MjdhLWE3MDgtZjk5NGQyNmU1OTNlL3Jlc291cmNlR3JvdXBzL3BzdGVzdHJnNzQ2Ny9wcm92aWRlcnMvTWljcm9zb2Z0LlN0b3JhZ2Uvc3RvcmFnZUFjY291bnRzL3N0b3BzdGVzdHJnNzQ2Ny9ibG9iU2VydmljZXMvZGVmYXVsdD9hcGktdmVyc2lvbj0yMDIxLTAxLTAx",
+      "RequestMethod": "GET",
+      "RequestBody": "",
+      "RequestHeaders": {
+        "x-ms-client-request-id": [
+          "ba252f23-ce8f-45e5-8b4c-f94080621e90"
+        ],
+        "Accept-Language": [
+          "en-US"
+        ],
+        "User-Agent": [
+          "FxVersion/4.6.29719.03",
+          "OSName/Windows",
+          "OSVersion/Microsoft.Windows.10.0.19042.",
+          "Microsoft.Azure.Management.Storage.StorageManagementClient/19.0.0.0"
+        ]
+      },
+      "ResponseHeaders": {
+        "Cache-Control": [
+          "no-cache"
+        ],
+        "Pragma": [
+          "no-cache"
+        ],
+        "x-ms-request-id": [
+          "86d9f797-8dc5-410d-a8f0-580e2496a988"
+        ],
+        "Strict-Transport-Security": [
+          "max-age=31536000; includeSubDomains"
+        ],
+        "Server": [
+          "Microsoft-Azure-Storage-Resource-Provider/1.0,Microsoft-HTTPAPI/2.0 Microsoft-HTTPAPI/2.0"
+        ],
+        "x-ms-ratelimit-remaining-subscription-reads": [
+          "11994"
+        ],
+        "x-ms-correlation-request-id": [
+          "ef02b2b8-45cc-429e-a17c-dcec627ba8c2"
+        ],
+        "x-ms-routing-request-id": [
+          "SOUTHEASTASIA:20210223T074520Z:ef02b2b8-45cc-429e-a17c-dcec627ba8c2"
+        ],
+        "X-Content-Type-Options": [
+          "nosniff"
+        ],
+        "Date": [
+          "Tue, 23 Feb 2021 07:45:20 GMT"
+        ],
+        "Content-Length": [
+          "408"
+        ],
+        "Content-Type": [
+          "application/json"
+        ],
+        "Expires": [
+          "-1"
+        ]
+      },
+      "ResponseBody": "{\r\n  \"sku\": {\r\n    \"name\": \"Standard_GRS\",\r\n    \"tier\": \"Standard\"\r\n  },\r\n  \"id\": \"/subscriptions/45b60d85-fd72-427a-a708-f994d26e593e/resourceGroups/pstestrg7467/providers/Microsoft.Storage/storageAccounts/stopstestrg7467/blobServices/default\",\r\n  \"name\": \"default\",\r\n  \"type\": \"Microsoft.Storage/storageAccounts/blobServices\",\r\n  \"properties\": {\r\n    \"cors\": {\r\n      \"corsRules\": []\r\n    },\r\n    \"defaultServiceVersion\": \"2018-03-28\",\r\n    \"deleteRetentionPolicy\": {\r\n      \"enabled\": false\r\n    }\r\n  }\r\n}",
+      "StatusCode": 200
+    },
+    {
+      "RequestUri": "/subscriptions/45b60d85-fd72-427a-a708-f994d26e593e/resourceGroups/pstestrg7467/providers/Microsoft.Storage/storageAccounts/stopstestrg7467/blobServices/default?api-version=2021-01-01",
+      "EncodedRequestUri": "L3N1YnNjcmlwdGlvbnMvNDViNjBkODUtZmQ3Mi00MjdhLWE3MDgtZjk5NGQyNmU1OTNlL3Jlc291cmNlR3JvdXBzL3BzdGVzdHJnNzQ2Ny9wcm92aWRlcnMvTWljcm9zb2Z0LlN0b3JhZ2Uvc3RvcmFnZUFjY291bnRzL3N0b3BzdGVzdHJnNzQ2Ny9ibG9iU2VydmljZXMvZGVmYXVsdD9hcGktdmVyc2lvbj0yMDIxLTAxLTAx",
+      "RequestMethod": "GET",
+      "RequestBody": "",
+      "RequestHeaders": {
+        "x-ms-client-request-id": [
+          "c831eda8-757b-4a73-a72d-1f80e81a2bbe"
+        ],
+        "Accept-Language": [
+          "en-US"
+        ],
+        "User-Agent": [
+          "FxVersion/4.6.29719.03",
+          "OSName/Windows",
+          "OSVersion/Microsoft.Windows.10.0.19042.",
+          "Microsoft.Azure.Management.Storage.StorageManagementClient/19.0.0.0"
+        ]
+      },
+      "ResponseHeaders": {
+        "Cache-Control": [
+          "no-cache"
+        ],
+        "Pragma": [
+          "no-cache"
+        ],
+        "x-ms-request-id": [
+          "d130324c-29e8-44fd-8cf1-ec0811d5056e"
+        ],
+        "Strict-Transport-Security": [
+          "max-age=31536000; includeSubDomains"
+        ],
+        "Server": [
+          "Microsoft-Azure-Storage-Resource-Provider/1.0,Microsoft-HTTPAPI/2.0 Microsoft-HTTPAPI/2.0"
+        ],
+        "x-ms-ratelimit-remaining-subscription-reads": [
+          "11993"
+        ],
+        "x-ms-correlation-request-id": [
+          "3143a589-4042-49c3-88af-896487869f57"
+        ],
+        "x-ms-routing-request-id": [
+          "SOUTHEASTASIA:20210223T074521Z:3143a589-4042-49c3-88af-896487869f57"
+        ],
+        "X-Content-Type-Options": [
+          "nosniff"
+        ],
+        "Date": [
+          "Tue, 23 Feb 2021 07:45:21 GMT"
+        ],
+        "Content-Length": [
+          "438"
+        ],
+        "Content-Type": [
+          "application/json"
+        ],
+        "Expires": [
+          "-1"
+        ]
+      },
+      "ResponseBody": "{\r\n  \"sku\": {\r\n    \"name\": \"Standard_GRS\",\r\n    \"tier\": \"Standard\"\r\n  },\r\n  \"id\": \"/subscriptions/45b60d85-fd72-427a-a708-f994d26e593e/resourceGroups/pstestrg7467/providers/Microsoft.Storage/storageAccounts/stopstestrg7467/blobServices/default\",\r\n  \"name\": \"default\",\r\n  \"type\": \"Microsoft.Storage/storageAccounts/blobServices\",\r\n  \"properties\": {\r\n    \"changeFeed\": {\r\n      \"enabled\": true\r\n    },\r\n    \"cors\": {\r\n      \"corsRules\": []\r\n    },\r\n    \"defaultServiceVersion\": \"2018-03-28\",\r\n    \"deleteRetentionPolicy\": {\r\n      \"enabled\": false\r\n    }\r\n  }\r\n}",
+      "StatusCode": 200
+    },
+    {
+      "RequestUri": "/subscriptions/45b60d85-fd72-427a-a708-f994d26e593e/resourceGroups/pstestrg7467/providers/Microsoft.Storage/storageAccounts/stopstestrg7467/blobServices/default?api-version=2021-01-01",
+      "EncodedRequestUri": "L3N1YnNjcmlwdGlvbnMvNDViNjBkODUtZmQ3Mi00MjdhLWE3MDgtZjk5NGQyNmU1OTNlL3Jlc291cmNlR3JvdXBzL3BzdGVzdHJnNzQ2Ny9wcm92aWRlcnMvTWljcm9zb2Z0LlN0b3JhZ2Uvc3RvcmFnZUFjY291bnRzL3N0b3BzdGVzdHJnNzQ2Ny9ibG9iU2VydmljZXMvZGVmYXVsdD9hcGktdmVyc2lvbj0yMDIxLTAxLTAx",
+      "RequestMethod": "GET",
+      "RequestBody": "",
+      "RequestHeaders": {
+        "x-ms-client-request-id": [
+          "a7601d2a-1e66-4ff8-84f5-132f0f1a898d"
+        ],
+        "Accept-Language": [
+          "en-US"
+        ],
+        "User-Agent": [
+          "FxVersion/4.6.29719.03",
+          "OSName/Windows",
+          "OSVersion/Microsoft.Windows.10.0.19042.",
+          "Microsoft.Azure.Management.Storage.StorageManagementClient/19.0.0.0"
+        ]
+      },
+      "ResponseHeaders": {
+        "Cache-Control": [
+          "no-cache"
+        ],
+        "Pragma": [
+          "no-cache"
+        ],
+        "x-ms-request-id": [
+          "ddacb11f-21c6-4cd2-9d7a-c94e54fae822"
+        ],
+        "Strict-Transport-Security": [
+          "max-age=31536000; includeSubDomains"
+        ],
+        "Server": [
+          "Microsoft-Azure-Storage-Resource-Provider/1.0,Microsoft-HTTPAPI/2.0 Microsoft-HTTPAPI/2.0"
+        ],
+        "x-ms-ratelimit-remaining-subscription-reads": [
+          "11992"
+        ],
+        "x-ms-correlation-request-id": [
+          "3e200aa2-7378-4164-b950-8f412602546e"
+        ],
+        "x-ms-routing-request-id": [
+          "SOUTHEASTASIA:20210223T074522Z:3e200aa2-7378-4164-b950-8f412602546e"
+        ],
+        "X-Content-Type-Options": [
+          "nosniff"
+        ],
+        "Date": [
+          "Tue, 23 Feb 2021 07:45:21 GMT"
+        ],
+        "Content-Length": [
+          "438"
+        ],
+        "Content-Type": [
+          "application/json"
+        ],
+        "Expires": [
+          "-1"
+        ]
+      },
+      "ResponseBody": "{\r\n  \"sku\": {\r\n    \"name\": \"Standard_GRS\",\r\n    \"tier\": \"Standard\"\r\n  },\r\n  \"id\": \"/subscriptions/45b60d85-fd72-427a-a708-f994d26e593e/resourceGroups/pstestrg7467/providers/Microsoft.Storage/storageAccounts/stopstestrg7467/blobServices/default\",\r\n  \"name\": \"default\",\r\n  \"type\": \"Microsoft.Storage/storageAccounts/blobServices\",\r\n  \"properties\": {\r\n    \"changeFeed\": {\r\n      \"enabled\": true\r\n    },\r\n    \"cors\": {\r\n      \"corsRules\": []\r\n    },\r\n    \"defaultServiceVersion\": \"2018-03-28\",\r\n    \"deleteRetentionPolicy\": {\r\n      \"enabled\": false\r\n    }\r\n  }\r\n}",
+      "StatusCode": 200
+    },
+    {
+      "RequestUri": "/subscriptions/45b60d85-fd72-427a-a708-f994d26e593e/resourceGroups/pstestrg7467/providers/Microsoft.Storage/storageAccounts/stopstestrg7467/blobServices/default?api-version=2021-01-01",
+      "EncodedRequestUri": "L3N1YnNjcmlwdGlvbnMvNDViNjBkODUtZmQ3Mi00MjdhLWE3MDgtZjk5NGQyNmU1OTNlL3Jlc291cmNlR3JvdXBzL3BzdGVzdHJnNzQ2Ny9wcm92aWRlcnMvTWljcm9zb2Z0LlN0b3JhZ2Uvc3RvcmFnZUFjY291bnRzL3N0b3BzdGVzdHJnNzQ2Ny9ibG9iU2VydmljZXMvZGVmYXVsdD9hcGktdmVyc2lvbj0yMDIxLTAxLTAx",
+      "RequestMethod": "GET",
+      "RequestBody": "",
+      "RequestHeaders": {
+        "x-ms-client-request-id": [
+          "32a74eac-018c-4abf-b09b-4b1a34b8b0b7"
+        ],
+        "Accept-Language": [
+          "en-US"
+        ],
+        "User-Agent": [
+          "FxVersion/4.6.29719.03",
+          "OSName/Windows",
+          "OSVersion/Microsoft.Windows.10.0.19042.",
+          "Microsoft.Azure.Management.Storage.StorageManagementClient/19.0.0.0"
+        ]
+      },
+      "ResponseHeaders": {
+        "Cache-Control": [
+          "no-cache"
+        ],
+        "Pragma": [
+          "no-cache"
+        ],
+        "x-ms-request-id": [
+          "0c2ab601-57f9-4342-b5ab-ada47479b020"
+        ],
+        "Strict-Transport-Security": [
+          "max-age=31536000; includeSubDomains"
+        ],
+        "Server": [
+          "Microsoft-Azure-Storage-Resource-Provider/1.0,Microsoft-HTTPAPI/2.0 Microsoft-HTTPAPI/2.0"
+        ],
+        "x-ms-ratelimit-remaining-subscription-reads": [
+          "11991"
+        ],
+        "x-ms-correlation-request-id": [
+          "aa92da24-b1b1-4514-8f34-c4614e9dd63c"
+        ],
+        "x-ms-routing-request-id": [
+          "SOUTHEASTASIA:20210223T074523Z:aa92da24-b1b1-4514-8f34-c4614e9dd63c"
+        ],
+        "X-Content-Type-Options": [
+          "nosniff"
+        ],
+        "Date": [
+          "Tue, 23 Feb 2021 07:45:22 GMT"
+        ],
+        "Content-Length": [
+          "439"
+        ],
+        "Content-Type": [
+          "application/json"
+        ],
+        "Expires": [
+          "-1"
+        ]
+      },
+      "ResponseBody": "{\r\n  \"sku\": {\r\n    \"name\": \"Standard_GRS\",\r\n    \"tier\": \"Standard\"\r\n  },\r\n  \"id\": \"/subscriptions/45b60d85-fd72-427a-a708-f994d26e593e/resourceGroups/pstestrg7467/providers/Microsoft.Storage/storageAccounts/stopstestrg7467/blobServices/default\",\r\n  \"name\": \"default\",\r\n  \"type\": \"Microsoft.Storage/storageAccounts/blobServices\",\r\n  \"properties\": {\r\n    \"changeFeed\": {\r\n      \"enabled\": false\r\n    },\r\n    \"cors\": {\r\n      \"corsRules\": []\r\n    },\r\n    \"defaultServiceVersion\": \"2018-03-28\",\r\n    \"deleteRetentionPolicy\": {\r\n      \"enabled\": false\r\n    }\r\n  }\r\n}",
+      "StatusCode": 200
+    },
+    {
+      "RequestUri": "/subscriptions/45b60d85-fd72-427a-a708-f994d26e593e/resourceGroups/pstestrg7467/providers/Microsoft.Storage/storageAccounts/stopstestrg7467/blobServices/default?api-version=2021-01-01",
+      "EncodedRequestUri": "L3N1YnNjcmlwdGlvbnMvNDViNjBkODUtZmQ3Mi00MjdhLWE3MDgtZjk5NGQyNmU1OTNlL3Jlc291cmNlR3JvdXBzL3BzdGVzdHJnNzQ2Ny9wcm92aWRlcnMvTWljcm9zb2Z0LlN0b3JhZ2Uvc3RvcmFnZUFjY291bnRzL3N0b3BzdGVzdHJnNzQ2Ny9ibG9iU2VydmljZXMvZGVmYXVsdD9hcGktdmVyc2lvbj0yMDIxLTAxLTAx",
+      "RequestMethod": "GET",
+      "RequestBody": "",
+      "RequestHeaders": {
+        "x-ms-client-request-id": [
+          "0f17292f-471b-46be-8e91-fed1a3251b0d"
+        ],
+        "Accept-Language": [
+          "en-US"
+        ],
+        "User-Agent": [
+          "FxVersion/4.6.29719.03",
+          "OSName/Windows",
+          "OSVersion/Microsoft.Windows.10.0.19042.",
+          "Microsoft.Azure.Management.Storage.StorageManagementClient/19.0.0.0"
+        ]
+      },
+      "ResponseHeaders": {
+        "Cache-Control": [
+          "no-cache"
+        ],
+        "Pragma": [
+          "no-cache"
+        ],
+        "x-ms-request-id": [
+          "090bebfd-75ce-4ea7-b714-d08d9f9e99ee"
+        ],
+        "Strict-Transport-Security": [
+          "max-age=31536000; includeSubDomains"
+        ],
+        "Server": [
+          "Microsoft-Azure-Storage-Resource-Provider/1.0,Microsoft-HTTPAPI/2.0 Microsoft-HTTPAPI/2.0"
+        ],
+        "x-ms-ratelimit-remaining-subscription-reads": [
+          "11990"
+        ],
+        "x-ms-correlation-request-id": [
+          "e58aef84-3de1-41ec-bfbf-17ceada56496"
+        ],
+        "x-ms-routing-request-id": [
+          "SOUTHEASTASIA:20210223T074523Z:e58aef84-3de1-41ec-bfbf-17ceada56496"
+        ],
+        "X-Content-Type-Options": [
+          "nosniff"
+        ],
+        "Date": [
+          "Tue, 23 Feb 2021 07:45:22 GMT"
+        ],
+        "Content-Length": [
+          "439"
+        ],
+        "Content-Type": [
+          "application/json"
+        ],
+        "Expires": [
+          "-1"
+        ]
+      },
+      "ResponseBody": "{\r\n  \"sku\": {\r\n    \"name\": \"Standard_GRS\",\r\n    \"tier\": \"Standard\"\r\n  },\r\n  \"id\": \"/subscriptions/45b60d85-fd72-427a-a708-f994d26e593e/resourceGroups/pstestrg7467/providers/Microsoft.Storage/storageAccounts/stopstestrg7467/blobServices/default\",\r\n  \"name\": \"default\",\r\n  \"type\": \"Microsoft.Storage/storageAccounts/blobServices\",\r\n  \"properties\": {\r\n    \"changeFeed\": {\r\n      \"enabled\": false\r\n    },\r\n    \"cors\": {\r\n      \"corsRules\": []\r\n    },\r\n    \"defaultServiceVersion\": \"2018-03-28\",\r\n    \"deleteRetentionPolicy\": {\r\n      \"enabled\": false\r\n    }\r\n  }\r\n}",
+      "StatusCode": 200
+    },
+    {
+      "RequestUri": "/subscriptions/45b60d85-fd72-427a-a708-f994d26e593e/resourceGroups/pstestrg7467/providers/Microsoft.Storage/storageAccounts/stopstestrg7467/blobServices/default?api-version=2021-01-01",
+      "EncodedRequestUri": "L3N1YnNjcmlwdGlvbnMvNDViNjBkODUtZmQ3Mi00MjdhLWE3MDgtZjk5NGQyNmU1OTNlL3Jlc291cmNlR3JvdXBzL3BzdGVzdHJnNzQ2Ny9wcm92aWRlcnMvTWljcm9zb2Z0LlN0b3JhZ2Uvc3RvcmFnZUFjY291bnRzL3N0b3BzdGVzdHJnNzQ2Ny9ibG9iU2VydmljZXMvZGVmYXVsdD9hcGktdmVyc2lvbj0yMDIxLTAxLTAx",
+      "RequestMethod": "GET",
+      "RequestBody": "",
+      "RequestHeaders": {
+        "x-ms-client-request-id": [
+          "74187fda-9699-4d27-8034-a246eb735a72"
+        ],
+        "Accept-Language": [
+          "en-US"
+        ],
+        "User-Agent": [
+          "FxVersion/4.6.29719.03",
+          "OSName/Windows",
+          "OSVersion/Microsoft.Windows.10.0.19042.",
+          "Microsoft.Azure.Management.Storage.StorageManagementClient/19.0.0.0"
+        ]
+      },
+      "ResponseHeaders": {
+        "Cache-Control": [
+          "no-cache"
+        ],
+        "Pragma": [
+          "no-cache"
+        ],
+        "x-ms-request-id": [
+          "ba47b344-c703-4e54-b922-440d087ee7aa"
+        ],
+        "Strict-Transport-Security": [
+          "max-age=31536000; includeSubDomains"
+        ],
+        "Server": [
+          "Microsoft-Azure-Storage-Resource-Provider/1.0,Microsoft-HTTPAPI/2.0 Microsoft-HTTPAPI/2.0"
+        ],
+        "x-ms-ratelimit-remaining-subscription-reads": [
+          "11989"
+        ],
+        "x-ms-correlation-request-id": [
+          "b8ec9599-c9bd-446f-a352-d2f0166e01ce"
+        ],
+        "x-ms-routing-request-id": [
+          "SOUTHEASTASIA:20210223T074524Z:b8ec9599-c9bd-446f-a352-d2f0166e01ce"
+        ],
+        "X-Content-Type-Options": [
+          "nosniff"
+        ],
+        "Date": [
+          "Tue, 23 Feb 2021 07:45:23 GMT"
+        ],
+        "Content-Length": [
+          "447"
+        ],
+        "Content-Type": [
+          "application/json"
+        ],
+        "Expires": [
+          "-1"
+        ]
+      },
+      "ResponseBody": "{\r\n  \"sku\": {\r\n    \"name\": \"Standard_GRS\",\r\n    \"tier\": \"Standard\"\r\n  },\r\n  \"id\": \"/subscriptions/45b60d85-fd72-427a-a708-f994d26e593e/resourceGroups/pstestrg7467/providers/Microsoft.Storage/storageAccounts/stopstestrg7467/blobServices/default\",\r\n  \"name\": \"default\",\r\n  \"type\": \"Microsoft.Storage/storageAccounts/blobServices\",\r\n  \"properties\": {\r\n    \"changeFeed\": {\r\n      \"enabled\": false\r\n    },\r\n    \"cors\": {\r\n      \"corsRules\": []\r\n    },\r\n    \"defaultServiceVersion\": \"2018-03-28\",\r\n    \"deleteRetentionPolicy\": {\r\n      \"enabled\": true,\r\n      \"days\": 3\r\n    }\r\n  }\r\n}",
+      "StatusCode": 200
+    },
+    {
+      "RequestUri": "/subscriptions/45b60d85-fd72-427a-a708-f994d26e593e/resourceGroups/pstestrg7467/providers/Microsoft.Storage/storageAccounts/stopstestrg7467/blobServices/default?api-version=2021-01-01",
+      "EncodedRequestUri": "L3N1YnNjcmlwdGlvbnMvNDViNjBkODUtZmQ3Mi00MjdhLWE3MDgtZjk5NGQyNmU1OTNlL3Jlc291cmNlR3JvdXBzL3BzdGVzdHJnNzQ2Ny9wcm92aWRlcnMvTWljcm9zb2Z0LlN0b3JhZ2Uvc3RvcmFnZUFjY291bnRzL3N0b3BzdGVzdHJnNzQ2Ny9ibG9iU2VydmljZXMvZGVmYXVsdD9hcGktdmVyc2lvbj0yMDIxLTAxLTAx",
+      "RequestMethod": "GET",
+      "RequestBody": "",
+      "RequestHeaders": {
+        "x-ms-client-request-id": [
+          "7cffc27a-5391-4122-9a4b-579ee5c8e9d1"
+        ],
+        "Accept-Language": [
+          "en-US"
+        ],
+        "User-Agent": [
+          "FxVersion/4.6.29719.03",
+          "OSName/Windows",
+          "OSVersion/Microsoft.Windows.10.0.19042.",
+          "Microsoft.Azure.Management.Storage.StorageManagementClient/19.0.0.0"
+        ]
+      },
+      "ResponseHeaders": {
+        "Cache-Control": [
+          "no-cache"
+        ],
+        "Pragma": [
+          "no-cache"
+        ],
+        "x-ms-request-id": [
+          "0441e0ec-a8f6-484a-94fe-37124a6d563d"
+        ],
+        "Strict-Transport-Security": [
+          "max-age=31536000; includeSubDomains"
+        ],
+        "Server": [
+          "Microsoft-Azure-Storage-Resource-Provider/1.0,Microsoft-HTTPAPI/2.0 Microsoft-HTTPAPI/2.0"
+        ],
+        "x-ms-ratelimit-remaining-subscription-reads": [
+          "11988"
+        ],
+        "x-ms-correlation-request-id": [
+          "1c9facf3-19e8-4715-aab1-8c0196c80620"
+        ],
+        "x-ms-routing-request-id": [
+          "SOUTHEASTASIA:20210223T074525Z:1c9facf3-19e8-4715-aab1-8c0196c80620"
+        ],
+        "X-Content-Type-Options": [
+          "nosniff"
+        ],
+        "Date": [
+          "Tue, 23 Feb 2021 07:45:24 GMT"
+        ],
+        "Content-Length": [
+          "439"
+        ],
+        "Content-Type": [
+          "application/json"
+        ],
+        "Expires": [
+          "-1"
+        ]
+      },
+      "ResponseBody": "{\r\n  \"sku\": {\r\n    \"name\": \"Standard_GRS\",\r\n    \"tier\": \"Standard\"\r\n  },\r\n  \"id\": \"/subscriptions/45b60d85-fd72-427a-a708-f994d26e593e/resourceGroups/pstestrg7467/providers/Microsoft.Storage/storageAccounts/stopstestrg7467/blobServices/default\",\r\n  \"name\": \"default\",\r\n  \"type\": \"Microsoft.Storage/storageAccounts/blobServices\",\r\n  \"properties\": {\r\n    \"changeFeed\": {\r\n      \"enabled\": false\r\n    },\r\n    \"cors\": {\r\n      \"corsRules\": []\r\n    },\r\n    \"defaultServiceVersion\": \"2018-03-28\",\r\n    \"deleteRetentionPolicy\": {\r\n      \"enabled\": false\r\n    }\r\n  }\r\n}",
+      "StatusCode": 200
+    },
+    {
+      "RequestUri": "/subscriptions/45b60d85-fd72-427a-a708-f994d26e593e/resourceGroups/pstestrg7467/providers/Microsoft.Storage/storageAccounts/stopstestrg7467?api-version=2021-01-01",
+      "EncodedRequestUri": "L3N1YnNjcmlwdGlvbnMvNDViNjBkODUtZmQ3Mi00MjdhLWE3MDgtZjk5NGQyNmU1OTNlL3Jlc291cmNlR3JvdXBzL3BzdGVzdHJnNzQ2Ny9wcm92aWRlcnMvTWljcm9zb2Z0LlN0b3JhZ2Uvc3RvcmFnZUFjY291bnRzL3N0b3BzdGVzdHJnNzQ2Nz9hcGktdmVyc2lvbj0yMDIxLTAxLTAx",
+      "RequestMethod": "DELETE",
+      "RequestBody": "",
+      "RequestHeaders": {
+        "x-ms-client-request-id": [
+          "1e18e2d8-771b-4963-bb85-3a18ff8ca3eb"
+        ],
+        "Accept-Language": [
+          "en-US"
+        ],
+        "User-Agent": [
+          "FxVersion/4.6.29719.03",
+          "OSName/Windows",
+          "OSVersion/Microsoft.Windows.10.0.19042.",
+          "Microsoft.Azure.Management.Storage.StorageManagementClient/19.0.0.0"
+        ]
+      },
+      "ResponseHeaders": {
+        "Cache-Control": [
+          "no-cache"
+        ],
+        "Pragma": [
+          "no-cache"
+        ],
+        "x-ms-request-id": [
+          "bddce130-fb3e-422e-a829-e8b25a44ded3"
+        ],
+        "Strict-Transport-Security": [
+          "max-age=31536000; includeSubDomains"
+        ],
+        "Server": [
+          "Microsoft-Azure-Storage-Resource-Provider/1.0,Microsoft-HTTPAPI/2.0 Microsoft-HTTPAPI/2.0"
+        ],
+        "x-ms-ratelimit-remaining-subscription-deletes": [
+          "14999"
+        ],
+        "x-ms-correlation-request-id": [
+          "48402ba7-3c42-461a-b5cf-122777eb1d25"
+        ],
+        "x-ms-routing-request-id": [
+          "SOUTHEASTASIA:20210223T074532Z:48402ba7-3c42-461a-b5cf-122777eb1d25"
+        ],
+        "X-Content-Type-Options": [
+          "nosniff"
+        ],
+        "Date": [
+          "Tue, 23 Feb 2021 07:45:32 GMT"
+        ],
+        "Content-Type": [
+          "text/plain; charset=utf-8"
+        ],
+        "Expires": [
+          "-1"
+        ],
+        "Content-Length": [
+          "0"
+        ]
+      },
+      "ResponseBody": "",
+      "StatusCode": 200
+    },
+    {
+      "RequestUri": "/subscriptions/45b60d85-fd72-427a-a708-f994d26e593e/resourcegroups/pstestrg7467?api-version=2016-09-01",
+      "EncodedRequestUri": "L3N1YnNjcmlwdGlvbnMvNDViNjBkODUtZmQ3Mi00MjdhLWE3MDgtZjk5NGQyNmU1OTNlL3Jlc291cmNlZ3JvdXBzL3BzdGVzdHJnNzQ2Nz9hcGktdmVyc2lvbj0yMDE2LTA5LTAx",
+      "RequestMethod": "DELETE",
+      "RequestBody": "",
+      "RequestHeaders": {
+        "x-ms-client-request-id": [
+          "be33825d-e257-49ba-a5cb-ebbd835534cd"
+        ],
+        "Accept-Language": [
+          "en-US"
+        ],
+        "User-Agent": [
+          "FxVersion/4.6.29719.03",
+          "OSName/Windows",
+          "OSVersion/Microsoft.Windows.10.0.19042.",
+          "Microsoft.Azure.Management.Internal.Resources.ResourceManagementClient/1.3.31"
+        ]
+      },
+      "ResponseHeaders": {
+        "Cache-Control": [
+          "no-cache"
+        ],
+        "Pragma": [
+          "no-cache"
+        ],
+        "Location": [
+          "https://management.azure.com/subscriptions/45b60d85-fd72-427a-a708-f994d26e593e/operationresults/eyJqb2JJZCI6IlJFU09VUkNFR1JPVVBERUxFVElPTkpPQi1QU1RFU1RSRzc0NjctRUFTVFVTMkVVQVAiLCJqb2JMb2NhdGlvbiI6ImVhc3R1czJldWFwIn0?api-version=2016-09-01"
+        ],
+        "Retry-After": [
+          "15"
+        ],
+        "x-ms-ratelimit-remaining-subscription-deletes": [
+          "14999"
+        ],
+        "x-ms-request-id": [
+          "177a125a-ea02-4d1b-a8d7-db01834182e0"
+        ],
+        "x-ms-correlation-request-id": [
+          "177a125a-ea02-4d1b-a8d7-db01834182e0"
+        ],
+        "x-ms-routing-request-id": [
+          "SOUTHEASTASIA:20210223T074536Z:177a125a-ea02-4d1b-a8d7-db01834182e0"
+        ],
+        "Strict-Transport-Security": [
+          "max-age=31536000; includeSubDomains"
+        ],
+        "X-Content-Type-Options": [
+          "nosniff"
+        ],
+        "Date": [
+          "Tue, 23 Feb 2021 07:45:36 GMT"
+        ],
+        "Expires": [
+          "-1"
+        ],
+        "Content-Length": [
+          "0"
+        ]
+      },
+      "ResponseBody": "",
+      "StatusCode": 202
+    },
+    {
+      "RequestUri": "/subscriptions/45b60d85-fd72-427a-a708-f994d26e593e/operationresults/eyJqb2JJZCI6IlJFU09VUkNFR1JPVVBERUxFVElPTkpPQi1QU1RFU1RSRzc0NjctRUFTVFVTMkVVQVAiLCJqb2JMb2NhdGlvbiI6ImVhc3R1czJldWFwIn0?api-version=2016-09-01",
+      "EncodedRequestUri": "L3N1YnNjcmlwdGlvbnMvNDViNjBkODUtZmQ3Mi00MjdhLWE3MDgtZjk5NGQyNmU1OTNlL29wZXJhdGlvbnJlc3VsdHMvZXlKcWIySkpaQ0k2SWxKRlUwOVZVa05GUjFKUFZWQkVSVXhGVkVsUFRrcFBRaTFRVTFSRlUxUlNSemMwTmpjdFJVRlRWRlZUTWtWVlFWQWlMQ0pxYjJKTWIyTmhkR2x2YmlJNkltVmhjM1IxY3pKbGRXRndJbjA/YXBpLXZlcnNpb249MjAxNi0wOS0wMQ==",
+      "RequestMethod": "GET",
+      "RequestBody": "",
+      "RequestHeaders": {
+        "User-Agent": [
+          "FxVersion/4.6.29719.03",
+          "OSName/Windows",
+          "OSVersion/Microsoft.Windows.10.0.19042.",
+          "Microsoft.Azure.Management.Internal.Resources.ResourceManagementClient/1.3.31"
+        ]
+      },
+      "ResponseHeaders": {
+        "Cache-Control": [
+          "no-cache"
+        ],
+        "Pragma": [
+          "no-cache"
+        ],
+        "Location": [
+          "https://management.azure.com/subscriptions/45b60d85-fd72-427a-a708-f994d26e593e/operationresults/eyJqb2JJZCI6IlJFU09VUkNFR1JPVVBERUxFVElPTkpPQi1QU1RFU1RSRzc0NjctRUFTVFVTMkVVQVAiLCJqb2JMb2NhdGlvbiI6ImVhc3R1czJldWFwIn0?api-version=2016-09-01"
+        ],
+        "Retry-After": [
+          "15"
         ],
         "x-ms-ratelimit-remaining-subscription-reads": [
           "11999"
         ],
-        "x-ms-correlation-request-id": [
-          "d11b4b1a-bcc5-48fb-b017-f0ac587f73ee"
-        ],
-        "x-ms-routing-request-id": [
-          "SOUTHEASTASIA:20201020T025239Z:d11b4b1a-bcc5-48fb-b017-f0ac587f73ee"
-        ],
-        "X-Content-Type-Options": [
-          "nosniff"
-        ],
-        "Date": [
-          "Tue, 20 Oct 2020 02:52:38 GMT"
-        ],
-        "Content-Length": [
-          "22"
-        ],
-        "Content-Type": [
-          "application/json"
-        ],
-        "Expires": [
-          "-1"
-        ]
-      },
-      "ResponseBody": "{\r\n  \"nameAvailable\": true\r\n}",
-      "StatusCode": 200
-    },
-    {
-<<<<<<< HEAD
-      "RequestUri": "/subscriptions/45b60d85-fd72-427a-a708-f994d26e593e/resourceGroups/pstestrg4468/providers/Microsoft.Storage/storageAccounts/stopstestrg4468?api-version=2020-08-01-preview",
-      "EncodedRequestUri": "L3N1YnNjcmlwdGlvbnMvNDViNjBkODUtZmQ3Mi00MjdhLWE3MDgtZjk5NGQyNmU1OTNlL3Jlc291cmNlR3JvdXBzL3BzdGVzdHJnNDQ2OC9wcm92aWRlcnMvTWljcm9zb2Z0LlN0b3JhZ2Uvc3RvcmFnZUFjY291bnRzL3N0b3BzdGVzdHJnNDQ2OD9hcGktdmVyc2lvbj0yMDIwLTA4LTAxLXByZXZpZXc=",
-=======
-      "RequestUri": "/subscriptions/45b60d85-fd72-427a-a708-f994d26e593e/resourceGroups/pstestrg1793/providers/Microsoft.Storage/storageAccounts/stopstestrg1793?api-version=2021-01-01",
-      "EncodedRequestUri": "L3N1YnNjcmlwdGlvbnMvNDViNjBkODUtZmQ3Mi00MjdhLWE3MDgtZjk5NGQyNmU1OTNlL3Jlc291cmNlR3JvdXBzL3BzdGVzdHJnMTc5My9wcm92aWRlcnMvTWljcm9zb2Z0LlN0b3JhZ2Uvc3RvcmFnZUFjY291bnRzL3N0b3BzdGVzdHJnMTc5Mz9hcGktdmVyc2lvbj0yMDIxLTAxLTAx",
->>>>>>> 16e4c121
-      "RequestMethod": "PUT",
-      "RequestBody": "{\r\n  \"sku\": {\r\n    \"name\": \"Standard_GRS\"\r\n  },\r\n  \"kind\": \"StorageV2\",\r\n  \"location\": \"eastus2euap\"\r\n}",
-      "RequestHeaders": {
-        "x-ms-client-request-id": [
-          "1b6c0da3-9637-4340-a9dc-01f48b1568fc"
-        ],
-        "Accept-Language": [
-          "en-US"
-        ],
-        "User-Agent": [
-          "FxVersion/4.6.29220.03",
-          "OSName/Windows",
-          "OSVersion/Microsoft.Windows.10.0.19042.",
-          "Microsoft.Azure.Management.Storage.StorageManagementClient/18.0.0.0"
-        ],
-        "Content-Type": [
-          "application/json; charset=utf-8"
-        ],
-        "Content-Length": [
-          "103"
-        ]
-      },
-      "ResponseHeaders": {
-        "Cache-Control": [
-          "no-cache"
-        ],
-        "Pragma": [
-          "no-cache"
-        ],
-        "Location": [
-<<<<<<< HEAD
-          "https://management.azure.com/subscriptions/45b60d85-fd72-427a-a708-f994d26e593e/providers/Microsoft.Storage/locations/eastus2euap/asyncoperations/6d87f60c-073e-4488-be49-d8522ffa84c4?monitor=true&api-version=2020-08-01-preview"
-=======
-          "https://management.azure.com/subscriptions/45b60d85-fd72-427a-a708-f994d26e593e/providers/Microsoft.Storage/locations/westus/asyncoperations/d94d1a7f-eaba-402d-b824-7616d9c103a9?monitor=true&api-version=2021-01-01"
->>>>>>> 16e4c121
-        ],
-        "Retry-After": [
-          "17"
-        ],
-        "x-ms-request-id": [
-          "6d87f60c-073e-4488-be49-d8522ffa84c4"
-        ],
-        "Strict-Transport-Security": [
-          "max-age=31536000; includeSubDomains"
-        ],
-        "Server": [
-          "Microsoft-Azure-Storage-Resource-Provider/1.0,Microsoft-HTTPAPI/2.0 Microsoft-HTTPAPI/2.0"
-        ],
-        "x-ms-ratelimit-remaining-subscription-writes": [
-          "1199"
-        ],
-        "x-ms-correlation-request-id": [
-          "24430ac6-d358-458f-be73-52cc775b886d"
-        ],
-        "x-ms-routing-request-id": [
-          "SOUTHEASTASIA:20201020T025248Z:24430ac6-d358-458f-be73-52cc775b886d"
-        ],
-        "X-Content-Type-Options": [
-          "nosniff"
-        ],
-        "Date": [
-          "Tue, 20 Oct 2020 02:52:48 GMT"
-        ],
-        "Content-Type": [
-          "text/plain; charset=utf-8"
+        "x-ms-request-id": [
+          "1173cbbb-f61c-4592-9755-63ed588208fb"
+        ],
+        "x-ms-correlation-request-id": [
+          "1173cbbb-f61c-4592-9755-63ed588208fb"
+        ],
+        "x-ms-routing-request-id": [
+          "SOUTHEASTASIA:20210223T074552Z:1173cbbb-f61c-4592-9755-63ed588208fb"
+        ],
+        "Strict-Transport-Security": [
+          "max-age=31536000; includeSubDomains"
+        ],
+        "X-Content-Type-Options": [
+          "nosniff"
+        ],
+        "Date": [
+          "Tue, 23 Feb 2021 07:45:51 GMT"
         ],
         "Expires": [
           "-1"
@@ -225,1423 +1429,153 @@
       "StatusCode": 202
     },
     {
-<<<<<<< HEAD
-      "RequestUri": "/subscriptions/45b60d85-fd72-427a-a708-f994d26e593e/providers/Microsoft.Storage/locations/eastus2euap/asyncoperations/6d87f60c-073e-4488-be49-d8522ffa84c4?monitor=true&api-version=2020-08-01-preview",
-      "EncodedRequestUri": "L3N1YnNjcmlwdGlvbnMvNDViNjBkODUtZmQ3Mi00MjdhLWE3MDgtZjk5NGQyNmU1OTNlL3Byb3ZpZGVycy9NaWNyb3NvZnQuU3RvcmFnZS9sb2NhdGlvbnMvZWFzdHVzMmV1YXAvYXN5bmNvcGVyYXRpb25zLzZkODdmNjBjLTA3M2UtNDQ4OC1iZTQ5LWQ4NTIyZmZhODRjND9tb25pdG9yPXRydWUmYXBpLXZlcnNpb249MjAyMC0wOC0wMS1wcmV2aWV3",
-=======
-      "RequestUri": "/subscriptions/45b60d85-fd72-427a-a708-f994d26e593e/providers/Microsoft.Storage/locations/westus/asyncoperations/d94d1a7f-eaba-402d-b824-7616d9c103a9?monitor=true&api-version=2021-01-01",
-      "EncodedRequestUri": "L3N1YnNjcmlwdGlvbnMvNDViNjBkODUtZmQ3Mi00MjdhLWE3MDgtZjk5NGQyNmU1OTNlL3Byb3ZpZGVycy9NaWNyb3NvZnQuU3RvcmFnZS9sb2NhdGlvbnMvd2VzdHVzL2FzeW5jb3BlcmF0aW9ucy9kOTRkMWE3Zi1lYWJhLTQwMmQtYjgyNC03NjE2ZDljMTAzYTk/bW9uaXRvcj10cnVlJmFwaS12ZXJzaW9uPTIwMjEtMDEtMDE=",
->>>>>>> 16e4c121
+      "RequestUri": "/subscriptions/45b60d85-fd72-427a-a708-f994d26e593e/operationresults/eyJqb2JJZCI6IlJFU09VUkNFR1JPVVBERUxFVElPTkpPQi1QU1RFU1RSRzc0NjctRUFTVFVTMkVVQVAiLCJqb2JMb2NhdGlvbiI6ImVhc3R1czJldWFwIn0?api-version=2016-09-01",
+      "EncodedRequestUri": "L3N1YnNjcmlwdGlvbnMvNDViNjBkODUtZmQ3Mi00MjdhLWE3MDgtZjk5NGQyNmU1OTNlL29wZXJhdGlvbnJlc3VsdHMvZXlKcWIySkpaQ0k2SWxKRlUwOVZVa05GUjFKUFZWQkVSVXhGVkVsUFRrcFBRaTFRVTFSRlUxUlNSemMwTmpjdFJVRlRWRlZUTWtWVlFWQWlMQ0pxYjJKTWIyTmhkR2x2YmlJNkltVmhjM1IxY3pKbGRXRndJbjA/YXBpLXZlcnNpb249MjAxNi0wOS0wMQ==",
       "RequestMethod": "GET",
       "RequestBody": "",
       "RequestHeaders": {
         "User-Agent": [
-          "FxVersion/4.6.29220.03",
-          "OSName/Windows",
-          "OSVersion/Microsoft.Windows.10.0.19042.",
-          "Microsoft.Azure.Management.Storage.StorageManagementClient/18.0.0.0"
-        ]
-      },
-      "ResponseHeaders": {
-        "Cache-Control": [
-          "no-cache"
-        ],
-        "Pragma": [
-          "no-cache"
-        ],
-        "x-ms-request-id": [
-          "78bb349e-9ae6-46b1-b0a0-4f937a14c213"
-        ],
-        "Strict-Transport-Security": [
-          "max-age=31536000; includeSubDomains"
-        ],
-        "Server": [
-          "Microsoft-Azure-Storage-Resource-Provider/1.0,Microsoft-HTTPAPI/2.0 Microsoft-HTTPAPI/2.0"
+          "FxVersion/4.6.29719.03",
+          "OSName/Windows",
+          "OSVersion/Microsoft.Windows.10.0.19042.",
+          "Microsoft.Azure.Management.Internal.Resources.ResourceManagementClient/1.3.31"
+        ]
+      },
+      "ResponseHeaders": {
+        "Cache-Control": [
+          "no-cache"
+        ],
+        "Pragma": [
+          "no-cache"
+        ],
+        "Location": [
+          "https://management.azure.com/subscriptions/45b60d85-fd72-427a-a708-f994d26e593e/operationresults/eyJqb2JJZCI6IlJFU09VUkNFR1JPVVBERUxFVElPTkpPQi1QU1RFU1RSRzc0NjctRUFTVFVTMkVVQVAiLCJqb2JMb2NhdGlvbiI6ImVhc3R1czJldWFwIn0?api-version=2016-09-01"
+        ],
+        "Retry-After": [
+          "15"
         ],
         "x-ms-ratelimit-remaining-subscription-reads": [
           "11998"
         ],
-        "x-ms-correlation-request-id": [
-          "312acba7-1d0b-45b5-b931-d735eda30910"
-        ],
-        "x-ms-routing-request-id": [
-          "SOUTHEASTASIA:20201020T025305Z:312acba7-1d0b-45b5-b931-d735eda30910"
-        ],
-        "X-Content-Type-Options": [
-          "nosniff"
-        ],
-        "Date": [
-          "Tue, 20 Oct 2020 02:53:05 GMT"
-        ],
-        "Content-Length": [
-          "1333"
-        ],
-        "Content-Type": [
-          "application/json"
-        ],
-        "Expires": [
-          "-1"
-        ]
-      },
-      "ResponseBody": "{\r\n  \"sku\": {\r\n    \"name\": \"Standard_GRS\",\r\n    \"tier\": \"Standard\"\r\n  },\r\n  \"kind\": \"StorageV2\",\r\n  \"id\": \"/subscriptions/45b60d85-fd72-427a-a708-f994d26e593e/resourceGroups/pstestrg4468/providers/Microsoft.Storage/storageAccounts/stopstestrg4468\",\r\n  \"name\": \"stopstestrg4468\",\r\n  \"type\": \"Microsoft.Storage/storageAccounts\",\r\n  \"location\": \"eastus2euap\",\r\n  \"tags\": {},\r\n  \"properties\": {\r\n    \"privateEndpointConnections\": [],\r\n    \"networkAcls\": {\r\n      \"bypass\": \"AzureServices\",\r\n      \"virtualNetworkRules\": [],\r\n      \"ipRules\": [],\r\n      \"defaultAction\": \"Allow\"\r\n    },\r\n    \"supportsHttpsTrafficOnly\": true,\r\n    \"encryption\": {\r\n      \"services\": {\r\n        \"file\": {\r\n          \"keyType\": \"Account\",\r\n          \"enabled\": true,\r\n          \"lastEnabledTime\": \"2020-10-20T02:52:48.1694236Z\"\r\n        },\r\n        \"blob\": {\r\n          \"keyType\": \"Account\",\r\n          \"enabled\": true,\r\n          \"lastEnabledTime\": \"2020-10-20T02:52:48.1694236Z\"\r\n        }\r\n      },\r\n      \"keySource\": \"Microsoft.Storage\"\r\n    },\r\n    \"accessTier\": \"Hot\",\r\n    \"provisioningState\": \"Succeeded\",\r\n    \"creationTime\": \"2020-10-20T02:52:48.1144303Z\",\r\n    \"primaryEndpoints\": {\r\n      \"dfs\": \"https://stopstestrg4468.dfs.core.windows.net/\",\r\n      \"web\": \"https://stopstestrg4468.z3.web.core.windows.net/\",\r\n      \"blob\": \"https://stopstestrg4468.blob.core.windows.net/\",\r\n      \"queue\": \"https://stopstestrg4468.queue.core.windows.net/\",\r\n      \"table\": \"https://stopstestrg4468.table.core.windows.net/\",\r\n      \"file\": \"https://stopstestrg4468.file.core.windows.net/\"\r\n    },\r\n    \"primaryLocation\": \"eastus2euap\",\r\n    \"statusOfPrimary\": \"available\",\r\n    \"secondaryLocation\": \"centraluseuap\",\r\n    \"statusOfSecondary\": \"available\"\r\n  }\r\n}",
-      "StatusCode": 200
-    },
-    {
-<<<<<<< HEAD
-      "RequestUri": "/subscriptions/45b60d85-fd72-427a-a708-f994d26e593e/resourceGroups/pstestrg4468/providers/Microsoft.Storage/storageAccounts/stopstestrg4468?api-version=2020-08-01-preview",
-      "EncodedRequestUri": "L3N1YnNjcmlwdGlvbnMvNDViNjBkODUtZmQ3Mi00MjdhLWE3MDgtZjk5NGQyNmU1OTNlL3Jlc291cmNlR3JvdXBzL3BzdGVzdHJnNDQ2OC9wcm92aWRlcnMvTWljcm9zb2Z0LlN0b3JhZ2Uvc3RvcmFnZUFjY291bnRzL3N0b3BzdGVzdHJnNDQ2OD9hcGktdmVyc2lvbj0yMDIwLTA4LTAxLXByZXZpZXc=",
-=======
-      "RequestUri": "/subscriptions/45b60d85-fd72-427a-a708-f994d26e593e/resourceGroups/pstestrg1793/providers/Microsoft.Storage/storageAccounts/stopstestrg1793?api-version=2021-01-01",
-      "EncodedRequestUri": "L3N1YnNjcmlwdGlvbnMvNDViNjBkODUtZmQ3Mi00MjdhLWE3MDgtZjk5NGQyNmU1OTNlL3Jlc291cmNlR3JvdXBzL3BzdGVzdHJnMTc5My9wcm92aWRlcnMvTWljcm9zb2Z0LlN0b3JhZ2Uvc3RvcmFnZUFjY291bnRzL3N0b3BzdGVzdHJnMTc5Mz9hcGktdmVyc2lvbj0yMDIxLTAxLTAx",
->>>>>>> 16e4c121
+        "x-ms-request-id": [
+          "abf5f3b6-4af5-4940-9d67-5b5984062bd6"
+        ],
+        "x-ms-correlation-request-id": [
+          "abf5f3b6-4af5-4940-9d67-5b5984062bd6"
+        ],
+        "x-ms-routing-request-id": [
+          "SOUTHEASTASIA:20210223T074607Z:abf5f3b6-4af5-4940-9d67-5b5984062bd6"
+        ],
+        "Strict-Transport-Security": [
+          "max-age=31536000; includeSubDomains"
+        ],
+        "X-Content-Type-Options": [
+          "nosniff"
+        ],
+        "Date": [
+          "Tue, 23 Feb 2021 07:46:07 GMT"
+        ],
+        "Expires": [
+          "-1"
+        ],
+        "Content-Length": [
+          "0"
+        ]
+      },
+      "ResponseBody": "",
+      "StatusCode": 202
+    },
+    {
+      "RequestUri": "/subscriptions/45b60d85-fd72-427a-a708-f994d26e593e/operationresults/eyJqb2JJZCI6IlJFU09VUkNFR1JPVVBERUxFVElPTkpPQi1QU1RFU1RSRzc0NjctRUFTVFVTMkVVQVAiLCJqb2JMb2NhdGlvbiI6ImVhc3R1czJldWFwIn0?api-version=2016-09-01",
+      "EncodedRequestUri": "L3N1YnNjcmlwdGlvbnMvNDViNjBkODUtZmQ3Mi00MjdhLWE3MDgtZjk5NGQyNmU1OTNlL29wZXJhdGlvbnJlc3VsdHMvZXlKcWIySkpaQ0k2SWxKRlUwOVZVa05GUjFKUFZWQkVSVXhGVkVsUFRrcFBRaTFRVTFSRlUxUlNSemMwTmpjdFJVRlRWRlZUTWtWVlFWQWlMQ0pxYjJKTWIyTmhkR2x2YmlJNkltVmhjM1IxY3pKbGRXRndJbjA/YXBpLXZlcnNpb249MjAxNi0wOS0wMQ==",
       "RequestMethod": "GET",
       "RequestBody": "",
       "RequestHeaders": {
-        "x-ms-client-request-id": [
-          "d54f7d31-cfd1-4ca9-a23d-cb9e65983008"
-        ],
-        "Accept-Language": [
-          "en-US"
-        ],
-        "User-Agent": [
-          "FxVersion/4.6.29220.03",
-          "OSName/Windows",
-          "OSVersion/Microsoft.Windows.10.0.19042.",
-          "Microsoft.Azure.Management.Storage.StorageManagementClient/18.0.0.0"
-        ]
-      },
-      "ResponseHeaders": {
-        "Cache-Control": [
-          "no-cache"
-        ],
-        "Pragma": [
-          "no-cache"
-        ],
-        "x-ms-request-id": [
-          "69c93295-b2cd-4692-8c72-6b537d0794e0"
-        ],
-        "Strict-Transport-Security": [
-          "max-age=31536000; includeSubDomains"
-        ],
-        "Server": [
-          "Microsoft-Azure-Storage-Resource-Provider/1.0,Microsoft-HTTPAPI/2.0 Microsoft-HTTPAPI/2.0"
+        "User-Agent": [
+          "FxVersion/4.6.29719.03",
+          "OSName/Windows",
+          "OSVersion/Microsoft.Windows.10.0.19042.",
+          "Microsoft.Azure.Management.Internal.Resources.ResourceManagementClient/1.3.31"
+        ]
+      },
+      "ResponseHeaders": {
+        "Cache-Control": [
+          "no-cache"
+        ],
+        "Pragma": [
+          "no-cache"
         ],
         "x-ms-ratelimit-remaining-subscription-reads": [
           "11997"
         ],
-        "x-ms-correlation-request-id": [
-          "70590887-60e6-44d4-ac89-72e16b729bd5"
-        ],
-        "x-ms-routing-request-id": [
-          "SOUTHEASTASIA:20201020T025306Z:70590887-60e6-44d4-ac89-72e16b729bd5"
-        ],
-        "X-Content-Type-Options": [
-          "nosniff"
-        ],
-        "Date": [
-          "Tue, 20 Oct 2020 02:53:05 GMT"
-        ],
-        "Content-Length": [
-          "1333"
-        ],
-        "Content-Type": [
-          "application/json"
-        ],
-        "Expires": [
-          "-1"
-        ]
-      },
-      "ResponseBody": "{\r\n  \"sku\": {\r\n    \"name\": \"Standard_GRS\",\r\n    \"tier\": \"Standard\"\r\n  },\r\n  \"kind\": \"StorageV2\",\r\n  \"id\": \"/subscriptions/45b60d85-fd72-427a-a708-f994d26e593e/resourceGroups/pstestrg4468/providers/Microsoft.Storage/storageAccounts/stopstestrg4468\",\r\n  \"name\": \"stopstestrg4468\",\r\n  \"type\": \"Microsoft.Storage/storageAccounts\",\r\n  \"location\": \"eastus2euap\",\r\n  \"tags\": {},\r\n  \"properties\": {\r\n    \"privateEndpointConnections\": [],\r\n    \"networkAcls\": {\r\n      \"bypass\": \"AzureServices\",\r\n      \"virtualNetworkRules\": [],\r\n      \"ipRules\": [],\r\n      \"defaultAction\": \"Allow\"\r\n    },\r\n    \"supportsHttpsTrafficOnly\": true,\r\n    \"encryption\": {\r\n      \"services\": {\r\n        \"file\": {\r\n          \"keyType\": \"Account\",\r\n          \"enabled\": true,\r\n          \"lastEnabledTime\": \"2020-10-20T02:52:48.1694236Z\"\r\n        },\r\n        \"blob\": {\r\n          \"keyType\": \"Account\",\r\n          \"enabled\": true,\r\n          \"lastEnabledTime\": \"2020-10-20T02:52:48.1694236Z\"\r\n        }\r\n      },\r\n      \"keySource\": \"Microsoft.Storage\"\r\n    },\r\n    \"accessTier\": \"Hot\",\r\n    \"provisioningState\": \"Succeeded\",\r\n    \"creationTime\": \"2020-10-20T02:52:48.1144303Z\",\r\n    \"primaryEndpoints\": {\r\n      \"dfs\": \"https://stopstestrg4468.dfs.core.windows.net/\",\r\n      \"web\": \"https://stopstestrg4468.z3.web.core.windows.net/\",\r\n      \"blob\": \"https://stopstestrg4468.blob.core.windows.net/\",\r\n      \"queue\": \"https://stopstestrg4468.queue.core.windows.net/\",\r\n      \"table\": \"https://stopstestrg4468.table.core.windows.net/\",\r\n      \"file\": \"https://stopstestrg4468.file.core.windows.net/\"\r\n    },\r\n    \"primaryLocation\": \"eastus2euap\",\r\n    \"statusOfPrimary\": \"available\",\r\n    \"secondaryLocation\": \"centraluseuap\",\r\n    \"statusOfSecondary\": \"available\"\r\n  }\r\n}",
-      "StatusCode": 200
-    },
-    {
-<<<<<<< HEAD
-      "RequestUri": "/subscriptions/45b60d85-fd72-427a-a708-f994d26e593e/resourceGroups/pstestrg4468/providers/Microsoft.Storage/storageAccounts?api-version=2020-08-01-preview",
-      "EncodedRequestUri": "L3N1YnNjcmlwdGlvbnMvNDViNjBkODUtZmQ3Mi00MjdhLWE3MDgtZjk5NGQyNmU1OTNlL3Jlc291cmNlR3JvdXBzL3BzdGVzdHJnNDQ2OC9wcm92aWRlcnMvTWljcm9zb2Z0LlN0b3JhZ2Uvc3RvcmFnZUFjY291bnRzP2FwaS12ZXJzaW9uPTIwMjAtMDgtMDEtcHJldmlldw==",
-=======
-      "RequestUri": "/subscriptions/45b60d85-fd72-427a-a708-f994d26e593e/resourceGroups/pstestrg1793/providers/Microsoft.Storage/storageAccounts?api-version=2021-01-01",
-      "EncodedRequestUri": "L3N1YnNjcmlwdGlvbnMvNDViNjBkODUtZmQ3Mi00MjdhLWE3MDgtZjk5NGQyNmU1OTNlL3Jlc291cmNlR3JvdXBzL3BzdGVzdHJnMTc5My9wcm92aWRlcnMvTWljcm9zb2Z0LlN0b3JhZ2Uvc3RvcmFnZUFjY291bnRzP2FwaS12ZXJzaW9uPTIwMjEtMDEtMDE=",
->>>>>>> 16e4c121
+        "x-ms-request-id": [
+          "282574d7-097e-489a-b307-cc1843f6f5df"
+        ],
+        "x-ms-correlation-request-id": [
+          "282574d7-097e-489a-b307-cc1843f6f5df"
+        ],
+        "x-ms-routing-request-id": [
+          "SOUTHEASTASIA:20210223T074623Z:282574d7-097e-489a-b307-cc1843f6f5df"
+        ],
+        "Strict-Transport-Security": [
+          "max-age=31536000; includeSubDomains"
+        ],
+        "X-Content-Type-Options": [
+          "nosniff"
+        ],
+        "Date": [
+          "Tue, 23 Feb 2021 07:46:22 GMT"
+        ],
+        "Expires": [
+          "-1"
+        ],
+        "Content-Length": [
+          "0"
+        ]
+      },
+      "ResponseBody": "",
+      "StatusCode": 200
+    },
+    {
+      "RequestUri": "/subscriptions/45b60d85-fd72-427a-a708-f994d26e593e/operationresults/eyJqb2JJZCI6IlJFU09VUkNFR1JPVVBERUxFVElPTkpPQi1QU1RFU1RSRzc0NjctRUFTVFVTMkVVQVAiLCJqb2JMb2NhdGlvbiI6ImVhc3R1czJldWFwIn0?api-version=2016-09-01",
+      "EncodedRequestUri": "L3N1YnNjcmlwdGlvbnMvNDViNjBkODUtZmQ3Mi00MjdhLWE3MDgtZjk5NGQyNmU1OTNlL29wZXJhdGlvbnJlc3VsdHMvZXlKcWIySkpaQ0k2SWxKRlUwOVZVa05GUjFKUFZWQkVSVXhGVkVsUFRrcFBRaTFRVTFSRlUxUlNSemMwTmpjdFJVRlRWRlZUTWtWVlFWQWlMQ0pxYjJKTWIyTmhkR2x2YmlJNkltVmhjM1IxY3pKbGRXRndJbjA/YXBpLXZlcnNpb249MjAxNi0wOS0wMQ==",
       "RequestMethod": "GET",
       "RequestBody": "",
       "RequestHeaders": {
-        "x-ms-client-request-id": [
-          "79425aa7-f93d-4ee3-bafe-1250d3072989"
-        ],
-        "Accept-Language": [
-          "en-US"
-        ],
-        "User-Agent": [
-          "FxVersion/4.6.29220.03",
-          "OSName/Windows",
-          "OSVersion/Microsoft.Windows.10.0.19042.",
-          "Microsoft.Azure.Management.Storage.StorageManagementClient/18.0.0.0"
-        ]
-      },
-      "ResponseHeaders": {
-        "Cache-Control": [
-          "no-cache"
-        ],
-        "Pragma": [
-          "no-cache"
-        ],
-        "x-ms-request-id": [
-          "2f8f9f71-44e4-4a21-b78a-813b755ad554"
-        ],
-        "Strict-Transport-Security": [
-          "max-age=31536000; includeSubDomains"
-        ],
-        "Server": [
-          "Microsoft-Azure-Storage-Resource-Provider/1.0,Microsoft-HTTPAPI/2.0 Microsoft-HTTPAPI/2.0"
+        "User-Agent": [
+          "FxVersion/4.6.29719.03",
+          "OSName/Windows",
+          "OSVersion/Microsoft.Windows.10.0.19042.",
+          "Microsoft.Azure.Management.Internal.Resources.ResourceManagementClient/1.3.31"
+        ]
+      },
+      "ResponseHeaders": {
+        "Cache-Control": [
+          "no-cache"
+        ],
+        "Pragma": [
+          "no-cache"
         ],
         "x-ms-ratelimit-remaining-subscription-reads": [
           "11996"
         ],
-        "x-ms-correlation-request-id": [
-          "38ed7ac6-cded-4e2d-8e90-fd0fd0b4fb5e"
-        ],
-        "x-ms-routing-request-id": [
-          "SOUTHEASTASIA:20201020T025306Z:38ed7ac6-cded-4e2d-8e90-fd0fd0b4fb5e"
-        ],
-        "X-Content-Type-Options": [
-          "nosniff"
-        ],
-        "Date": [
-          "Tue, 20 Oct 2020 02:53:05 GMT"
-        ],
-        "Content-Length": [
-          "1345"
-        ],
-        "Content-Type": [
-          "application/json"
-        ],
-        "Expires": [
-          "-1"
-        ]
-      },
-      "ResponseBody": "{\r\n  \"value\": [\r\n    {\r\n      \"sku\": {\r\n        \"name\": \"Standard_GRS\",\r\n        \"tier\": \"Standard\"\r\n      },\r\n      \"kind\": \"StorageV2\",\r\n      \"id\": \"/subscriptions/45b60d85-fd72-427a-a708-f994d26e593e/resourceGroups/pstestrg4468/providers/Microsoft.Storage/storageAccounts/stopstestrg4468\",\r\n      \"name\": \"stopstestrg4468\",\r\n      \"type\": \"Microsoft.Storage/storageAccounts\",\r\n      \"location\": \"eastus2euap\",\r\n      \"tags\": {},\r\n      \"properties\": {\r\n        \"privateEndpointConnections\": [],\r\n        \"networkAcls\": {\r\n          \"bypass\": \"AzureServices\",\r\n          \"virtualNetworkRules\": [],\r\n          \"ipRules\": [],\r\n          \"defaultAction\": \"Allow\"\r\n        },\r\n        \"supportsHttpsTrafficOnly\": true,\r\n        \"encryption\": {\r\n          \"services\": {\r\n            \"file\": {\r\n              \"keyType\": \"Account\",\r\n              \"enabled\": true,\r\n              \"lastEnabledTime\": \"2020-10-20T02:52:48.1694236Z\"\r\n            },\r\n            \"blob\": {\r\n              \"keyType\": \"Account\",\r\n              \"enabled\": true,\r\n              \"lastEnabledTime\": \"2020-10-20T02:52:48.1694236Z\"\r\n            }\r\n          },\r\n          \"keySource\": \"Microsoft.Storage\"\r\n        },\r\n        \"accessTier\": \"Hot\",\r\n        \"provisioningState\": \"Succeeded\",\r\n        \"creationTime\": \"2020-10-20T02:52:48.1144303Z\",\r\n        \"primaryEndpoints\": {\r\n          \"dfs\": \"https://stopstestrg4468.dfs.core.windows.net/\",\r\n          \"web\": \"https://stopstestrg4468.z3.web.core.windows.net/\",\r\n          \"blob\": \"https://stopstestrg4468.blob.core.windows.net/\",\r\n          \"queue\": \"https://stopstestrg4468.queue.core.windows.net/\",\r\n          \"table\": \"https://stopstestrg4468.table.core.windows.net/\",\r\n          \"file\": \"https://stopstestrg4468.file.core.windows.net/\"\r\n        },\r\n        \"primaryLocation\": \"eastus2euap\",\r\n        \"statusOfPrimary\": \"available\",\r\n        \"secondaryLocation\": \"centraluseuap\",\r\n        \"statusOfSecondary\": \"available\"\r\n      }\r\n    }\r\n  ]\r\n}",
-      "StatusCode": 200
-    },
-    {
-<<<<<<< HEAD
-      "RequestUri": "/subscriptions/45b60d85-fd72-427a-a708-f994d26e593e/resourceGroups/pstestrg4468/providers/Microsoft.Storage/storageAccounts/stopstestrg4468/blobServices/default?api-version=2020-08-01-preview",
-      "EncodedRequestUri": "L3N1YnNjcmlwdGlvbnMvNDViNjBkODUtZmQ3Mi00MjdhLWE3MDgtZjk5NGQyNmU1OTNlL3Jlc291cmNlR3JvdXBzL3BzdGVzdHJnNDQ2OC9wcm92aWRlcnMvTWljcm9zb2Z0LlN0b3JhZ2Uvc3RvcmFnZUFjY291bnRzL3N0b3BzdGVzdHJnNDQ2OC9ibG9iU2VydmljZXMvZGVmYXVsdD9hcGktdmVyc2lvbj0yMDIwLTA4LTAxLXByZXZpZXc=",
-=======
-      "RequestUri": "/subscriptions/45b60d85-fd72-427a-a708-f994d26e593e/resourceGroups/pstestrg1793/providers/Microsoft.Storage/storageAccounts/stopstestrg1793/blobServices/default?api-version=2021-01-01",
-      "EncodedRequestUri": "L3N1YnNjcmlwdGlvbnMvNDViNjBkODUtZmQ3Mi00MjdhLWE3MDgtZjk5NGQyNmU1OTNlL3Jlc291cmNlR3JvdXBzL3BzdGVzdHJnMTc5My9wcm92aWRlcnMvTWljcm9zb2Z0LlN0b3JhZ2Uvc3RvcmFnZUFjY291bnRzL3N0b3BzdGVzdHJnMTc5My9ibG9iU2VydmljZXMvZGVmYXVsdD9hcGktdmVyc2lvbj0yMDIxLTAxLTAx",
->>>>>>> 16e4c121
-      "RequestMethod": "PUT",
-      "RequestBody": "{\r\n  \"properties\": {\r\n    \"defaultServiceVersion\": \"2018-03-28\"\r\n  }\r\n}",
-      "RequestHeaders": {
-        "x-ms-client-request-id": [
-          "5fdaf703-1965-4cda-b0e1-55cba59a30ab"
-        ],
-        "Accept-Language": [
-          "en-US"
-        ],
-        "User-Agent": [
-          "FxVersion/4.6.29220.03",
-          "OSName/Windows",
-          "OSVersion/Microsoft.Windows.10.0.19042.",
-          "Microsoft.Azure.Management.Storage.StorageManagementClient/18.0.0.0"
-        ],
-        "Content-Type": [
-          "application/json; charset=utf-8"
-        ],
-        "Content-Length": [
-          "71"
-        ]
-      },
-      "ResponseHeaders": {
-        "Cache-Control": [
-          "no-cache"
-        ],
-        "Pragma": [
-          "no-cache"
-        ],
-        "x-ms-request-id": [
-          "899d0926-0dbf-4103-a843-81281f89fd1f"
-        ],
-        "Strict-Transport-Security": [
-          "max-age=31536000; includeSubDomains"
-        ],
-        "Server": [
-          "Microsoft-Azure-Storage-Resource-Provider/1.0,Microsoft-HTTPAPI/2.0 Microsoft-HTTPAPI/2.0"
-        ],
-        "x-ms-ratelimit-remaining-subscription-writes": [
-          "1198"
-        ],
-        "x-ms-correlation-request-id": [
-          "67636efb-b5aa-41e8-8eba-48163b8f4cd9"
-        ],
-        "x-ms-routing-request-id": [
-          "SOUTHEASTASIA:20201020T025307Z:67636efb-b5aa-41e8-8eba-48163b8f4cd9"
-        ],
-        "X-Content-Type-Options": [
-          "nosniff"
-        ],
-        "Date": [
-          "Tue, 20 Oct 2020 02:53:07 GMT"
-        ],
-        "Content-Length": [
-          "294"
-        ],
-        "Content-Type": [
-          "application/json"
-        ],
-        "Expires": [
-          "-1"
-        ]
-      },
-      "ResponseBody": "{\r\n  \"id\": \"/subscriptions/45b60d85-fd72-427a-a708-f994d26e593e/resourceGroups/pstestrg4468/providers/Microsoft.Storage/storageAccounts/stopstestrg4468/blobServices/default\",\r\n  \"name\": \"default\",\r\n  \"type\": \"Microsoft.Storage/storageAccounts/blobServices\",\r\n  \"properties\": {\r\n    \"defaultServiceVersion\": \"2018-03-28\"\r\n  }\r\n}",
-      "StatusCode": 200
-    },
-    {
-<<<<<<< HEAD
-      "RequestUri": "/subscriptions/45b60d85-fd72-427a-a708-f994d26e593e/resourceGroups/pstestrg4468/providers/Microsoft.Storage/storageAccounts/stopstestrg4468/blobServices/default?api-version=2020-08-01-preview",
-      "EncodedRequestUri": "L3N1YnNjcmlwdGlvbnMvNDViNjBkODUtZmQ3Mi00MjdhLWE3MDgtZjk5NGQyNmU1OTNlL3Jlc291cmNlR3JvdXBzL3BzdGVzdHJnNDQ2OC9wcm92aWRlcnMvTWljcm9zb2Z0LlN0b3JhZ2Uvc3RvcmFnZUFjY291bnRzL3N0b3BzdGVzdHJnNDQ2OC9ibG9iU2VydmljZXMvZGVmYXVsdD9hcGktdmVyc2lvbj0yMDIwLTA4LTAxLXByZXZpZXc=",
-      "RequestMethod": "PUT",
-      "RequestBody": "{\r\n  \"properties\": {\r\n    \"changeFeed\": {\r\n      \"enabled\": true\r\n    }\r\n  }\r\n}",
-      "RequestHeaders": {
-        "x-ms-client-request-id": [
-          "eb13e121-0c62-4698-bf88-94f4854e7f61"
-        ],
-        "Accept-Language": [
-          "en-US"
-        ],
-        "User-Agent": [
-          "FxVersion/4.6.29220.03",
-          "OSName/Windows",
-          "OSVersion/Microsoft.Windows.10.0.19042.",
-          "Microsoft.Azure.Management.Storage.StorageManagementClient/18.0.0.0"
-        ],
-        "Content-Type": [
-          "application/json; charset=utf-8"
-        ],
-        "Content-Length": [
-          "79"
-        ]
-      },
-      "ResponseHeaders": {
-        "Cache-Control": [
-          "no-cache"
-        ],
-        "Pragma": [
-          "no-cache"
-        ],
-        "x-ms-request-id": [
-          "af0e967b-5cf8-4d5f-832e-8bce1b93d25f"
-        ],
-        "Strict-Transport-Security": [
-          "max-age=31536000; includeSubDomains"
-        ],
-        "Server": [
-          "Microsoft-Azure-Storage-Resource-Provider/1.0,Microsoft-HTTPAPI/2.0 Microsoft-HTTPAPI/2.0"
-        ],
-        "x-ms-ratelimit-remaining-subscription-writes": [
-          "1197"
-        ],
-        "x-ms-correlation-request-id": [
-          "73f2cd81-c433-4f68-9533-3979dde59977"
-        ],
-        "x-ms-routing-request-id": [
-          "SOUTHEASTASIA:20201020T025309Z:73f2cd81-c433-4f68-9533-3979dde59977"
-        ],
-        "X-Content-Type-Options": [
-          "nosniff"
-        ],
-        "Date": [
-          "Tue, 20 Oct 2020 02:53:08 GMT"
-        ],
-        "Content-Length": [
-          "287"
-        ],
-        "Content-Type": [
-          "application/json"
-        ],
-        "Expires": [
-          "-1"
-        ]
-      },
-      "ResponseBody": "{\r\n  \"id\": \"/subscriptions/45b60d85-fd72-427a-a708-f994d26e593e/resourceGroups/pstestrg4468/providers/Microsoft.Storage/storageAccounts/stopstestrg4468/blobServices/default\",\r\n  \"name\": \"default\",\r\n  \"type\": \"Microsoft.Storage/storageAccounts/blobServices\",\r\n  \"properties\": {\r\n    \"changeFeed\": {\r\n      \"enabled\": true\r\n    }\r\n  }\r\n}",
-      "StatusCode": 200
-    },
-    {
-      "RequestUri": "/subscriptions/45b60d85-fd72-427a-a708-f994d26e593e/resourceGroups/pstestrg4468/providers/Microsoft.Storage/storageAccounts/stopstestrg4468/blobServices/default?api-version=2020-08-01-preview",
-      "EncodedRequestUri": "L3N1YnNjcmlwdGlvbnMvNDViNjBkODUtZmQ3Mi00MjdhLWE3MDgtZjk5NGQyNmU1OTNlL3Jlc291cmNlR3JvdXBzL3BzdGVzdHJnNDQ2OC9wcm92aWRlcnMvTWljcm9zb2Z0LlN0b3JhZ2Uvc3RvcmFnZUFjY291bnRzL3N0b3BzdGVzdHJnNDQ2OC9ibG9iU2VydmljZXMvZGVmYXVsdD9hcGktdmVyc2lvbj0yMDIwLTA4LTAxLXByZXZpZXc=",
-      "RequestMethod": "PUT",
-      "RequestBody": "{\r\n  \"properties\": {\r\n    \"changeFeed\": {\r\n      \"enabled\": false\r\n    }\r\n  }\r\n}",
-      "RequestHeaders": {
-        "x-ms-client-request-id": [
-          "ac82cb8f-2447-414a-8777-2eca795928b2"
-        ],
-        "Accept-Language": [
-          "en-US"
-        ],
-        "User-Agent": [
-          "FxVersion/4.6.29220.03",
-          "OSName/Windows",
-          "OSVersion/Microsoft.Windows.10.0.19042.",
-          "Microsoft.Azure.Management.Storage.StorageManagementClient/18.0.0.0"
-        ],
-        "Content-Type": [
-          "application/json; charset=utf-8"
-        ],
-        "Content-Length": [
-          "80"
-        ]
-      },
-      "ResponseHeaders": {
-        "Cache-Control": [
-          "no-cache"
-        ],
-        "Pragma": [
-          "no-cache"
-        ],
-        "x-ms-request-id": [
-          "209d4e0a-4087-499b-a8f6-15bfdd445e38"
-        ],
-        "Strict-Transport-Security": [
-          "max-age=31536000; includeSubDomains"
-        ],
-        "Server": [
-          "Microsoft-Azure-Storage-Resource-Provider/1.0,Microsoft-HTTPAPI/2.0 Microsoft-HTTPAPI/2.0"
-        ],
-        "x-ms-ratelimit-remaining-subscription-writes": [
-          "1196"
-        ],
-        "x-ms-correlation-request-id": [
-          "b1e4dea1-75a8-4a56-beeb-612c977f50d2"
-        ],
-        "x-ms-routing-request-id": [
-          "SOUTHEASTASIA:20201020T025310Z:b1e4dea1-75a8-4a56-beeb-612c977f50d2"
-        ],
-        "X-Content-Type-Options": [
-          "nosniff"
-        ],
-        "Date": [
-          "Tue, 20 Oct 2020 02:53:09 GMT"
-        ],
-        "Content-Length": [
-          "288"
-        ],
-        "Content-Type": [
-          "application/json"
-        ],
-        "Expires": [
-          "-1"
-        ]
-      },
-      "ResponseBody": "{\r\n  \"id\": \"/subscriptions/45b60d85-fd72-427a-a708-f994d26e593e/resourceGroups/pstestrg4468/providers/Microsoft.Storage/storageAccounts/stopstestrg4468/blobServices/default\",\r\n  \"name\": \"default\",\r\n  \"type\": \"Microsoft.Storage/storageAccounts/blobServices\",\r\n  \"properties\": {\r\n    \"changeFeed\": {\r\n      \"enabled\": false\r\n    }\r\n  }\r\n}",
-      "StatusCode": 200
-    },
-    {
-      "RequestUri": "/subscriptions/45b60d85-fd72-427a-a708-f994d26e593e/resourceGroups/pstestrg4468/providers/Microsoft.Storage/storageAccounts/stopstestrg4468/blobServices/default?api-version=2020-08-01-preview",
-      "EncodedRequestUri": "L3N1YnNjcmlwdGlvbnMvNDViNjBkODUtZmQ3Mi00MjdhLWE3MDgtZjk5NGQyNmU1OTNlL3Jlc291cmNlR3JvdXBzL3BzdGVzdHJnNDQ2OC9wcm92aWRlcnMvTWljcm9zb2Z0LlN0b3JhZ2Uvc3RvcmFnZUFjY291bnRzL3N0b3BzdGVzdHJnNDQ2OC9ibG9iU2VydmljZXMvZGVmYXVsdD9hcGktdmVyc2lvbj0yMDIwLTA4LTAxLXByZXZpZXc=",
-=======
-      "RequestUri": "/subscriptions/45b60d85-fd72-427a-a708-f994d26e593e/resourceGroups/pstestrg1793/providers/Microsoft.Storage/storageAccounts/stopstestrg1793/blobServices/default?api-version=2021-01-01",
-      "EncodedRequestUri": "L3N1YnNjcmlwdGlvbnMvNDViNjBkODUtZmQ3Mi00MjdhLWE3MDgtZjk5NGQyNmU1OTNlL3Jlc291cmNlR3JvdXBzL3BzdGVzdHJnMTc5My9wcm92aWRlcnMvTWljcm9zb2Z0LlN0b3JhZ2Uvc3RvcmFnZUFjY291bnRzL3N0b3BzdGVzdHJnMTc5My9ibG9iU2VydmljZXMvZGVmYXVsdD9hcGktdmVyc2lvbj0yMDIxLTAxLTAx",
->>>>>>> 16e4c121
-      "RequestMethod": "PUT",
-      "RequestBody": "{\r\n  \"properties\": {\r\n    \"deleteRetentionPolicy\": {\r\n      \"enabled\": true,\r\n      \"days\": 3\r\n    }\r\n  }\r\n}",
-      "RequestHeaders": {
-        "x-ms-client-request-id": [
-          "707add24-3eda-4c25-bfa8-a668038f2856"
-        ],
-        "Accept-Language": [
-          "en-US"
-        ],
-        "User-Agent": [
-          "FxVersion/4.6.29220.03",
-          "OSName/Windows",
-          "OSVersion/Microsoft.Windows.10.0.19042.",
-          "Microsoft.Azure.Management.Storage.StorageManagementClient/18.0.0.0"
-        ],
-        "Content-Type": [
-          "application/json; charset=utf-8"
-        ],
-        "Content-Length": [
-          "108"
-        ]
-      },
-      "ResponseHeaders": {
-        "Cache-Control": [
-          "no-cache"
-        ],
-        "Pragma": [
-          "no-cache"
-        ],
-        "x-ms-request-id": [
-          "4b397f9d-c9f1-4d2e-ae77-d6164e71eb42"
-        ],
-        "Strict-Transport-Security": [
-          "max-age=31536000; includeSubDomains"
-        ],
-        "Server": [
-          "Microsoft-Azure-Storage-Resource-Provider/1.0,Microsoft-HTTPAPI/2.0 Microsoft-HTTPAPI/2.0"
-        ],
-        "x-ms-ratelimit-remaining-subscription-writes": [
-          "1195"
-        ],
-        "x-ms-correlation-request-id": [
-          "880d03a2-92b4-4b3d-8750-2af8f09a0012"
-        ],
-        "x-ms-routing-request-id": [
-          "SOUTHEASTASIA:20201020T025311Z:880d03a2-92b4-4b3d-8750-2af8f09a0012"
-        ],
-        "X-Content-Type-Options": [
-          "nosniff"
-        ],
-        "Date": [
-          "Tue, 20 Oct 2020 02:53:11 GMT"
-        ],
-        "Content-Length": [
-          "307"
-        ],
-        "Content-Type": [
-          "application/json"
-        ],
-        "Expires": [
-          "-1"
-        ]
-      },
-      "ResponseBody": "{\r\n  \"id\": \"/subscriptions/45b60d85-fd72-427a-a708-f994d26e593e/resourceGroups/pstestrg4468/providers/Microsoft.Storage/storageAccounts/stopstestrg4468/blobServices/default\",\r\n  \"name\": \"default\",\r\n  \"type\": \"Microsoft.Storage/storageAccounts/blobServices\",\r\n  \"properties\": {\r\n    \"deleteRetentionPolicy\": {\r\n      \"enabled\": true,\r\n      \"days\": 3\r\n    }\r\n  }\r\n}",
-      "StatusCode": 200
-    },
-    {
-<<<<<<< HEAD
-      "RequestUri": "/subscriptions/45b60d85-fd72-427a-a708-f994d26e593e/resourceGroups/pstestrg4468/providers/Microsoft.Storage/storageAccounts/stopstestrg4468/blobServices/default?api-version=2020-08-01-preview",
-      "EncodedRequestUri": "L3N1YnNjcmlwdGlvbnMvNDViNjBkODUtZmQ3Mi00MjdhLWE3MDgtZjk5NGQyNmU1OTNlL3Jlc291cmNlR3JvdXBzL3BzdGVzdHJnNDQ2OC9wcm92aWRlcnMvTWljcm9zb2Z0LlN0b3JhZ2Uvc3RvcmFnZUFjY291bnRzL3N0b3BzdGVzdHJnNDQ2OC9ibG9iU2VydmljZXMvZGVmYXVsdD9hcGktdmVyc2lvbj0yMDIwLTA4LTAxLXByZXZpZXc=",
-=======
-      "RequestUri": "/subscriptions/45b60d85-fd72-427a-a708-f994d26e593e/resourceGroups/pstestrg1793/providers/Microsoft.Storage/storageAccounts/stopstestrg1793/blobServices/default?api-version=2021-01-01",
-      "EncodedRequestUri": "L3N1YnNjcmlwdGlvbnMvNDViNjBkODUtZmQ3Mi00MjdhLWE3MDgtZjk5NGQyNmU1OTNlL3Jlc291cmNlR3JvdXBzL3BzdGVzdHJnMTc5My9wcm92aWRlcnMvTWljcm9zb2Z0LlN0b3JhZ2Uvc3RvcmFnZUFjY291bnRzL3N0b3BzdGVzdHJnMTc5My9ibG9iU2VydmljZXMvZGVmYXVsdD9hcGktdmVyc2lvbj0yMDIxLTAxLTAx",
->>>>>>> 16e4c121
-      "RequestMethod": "PUT",
-      "RequestBody": "{\r\n  \"properties\": {\r\n    \"deleteRetentionPolicy\": {\r\n      \"enabled\": false\r\n    }\r\n  }\r\n}",
-      "RequestHeaders": {
-        "x-ms-client-request-id": [
-          "a0432fa1-be7f-41bd-a620-73c540828d53"
-        ],
-        "Accept-Language": [
-          "en-US"
-        ],
-        "User-Agent": [
-          "FxVersion/4.6.29220.03",
-          "OSName/Windows",
-          "OSVersion/Microsoft.Windows.10.0.19042.",
-          "Microsoft.Azure.Management.Storage.StorageManagementClient/18.0.0.0"
-        ],
-        "Content-Type": [
-          "application/json; charset=utf-8"
-        ],
-        "Content-Length": [
-          "91"
-        ]
-      },
-      "ResponseHeaders": {
-        "Cache-Control": [
-          "no-cache"
-        ],
-        "Pragma": [
-          "no-cache"
-        ],
-        "x-ms-request-id": [
-          "1ea9a40a-107a-4919-94ea-cf8527c4d284"
-        ],
-        "Strict-Transport-Security": [
-          "max-age=31536000; includeSubDomains"
-        ],
-        "Server": [
-          "Microsoft-Azure-Storage-Resource-Provider/1.0,Microsoft-HTTPAPI/2.0 Microsoft-HTTPAPI/2.0"
-        ],
-        "x-ms-ratelimit-remaining-subscription-writes": [
-          "1194"
-        ],
-        "x-ms-correlation-request-id": [
-          "5ae3fd9d-2fb8-4395-9492-f9f13571d697"
-        ],
-        "x-ms-routing-request-id": [
-          "SOUTHEASTASIA:20201020T025312Z:5ae3fd9d-2fb8-4395-9492-f9f13571d697"
-        ],
-        "X-Content-Type-Options": [
-          "nosniff"
-        ],
-        "Date": [
-          "Tue, 20 Oct 2020 02:53:11 GMT"
-        ],
-        "Content-Length": [
-          "299"
-        ],
-        "Content-Type": [
-          "application/json"
-        ],
-        "Expires": [
-          "-1"
-        ]
-      },
-      "ResponseBody": "{\r\n  \"id\": \"/subscriptions/45b60d85-fd72-427a-a708-f994d26e593e/resourceGroups/pstestrg4468/providers/Microsoft.Storage/storageAccounts/stopstestrg4468/blobServices/default\",\r\n  \"name\": \"default\",\r\n  \"type\": \"Microsoft.Storage/storageAccounts/blobServices\",\r\n  \"properties\": {\r\n    \"deleteRetentionPolicy\": {\r\n      \"enabled\": false\r\n    }\r\n  }\r\n}",
-      "StatusCode": 200
-    },
-    {
-<<<<<<< HEAD
-      "RequestUri": "/subscriptions/45b60d85-fd72-427a-a708-f994d26e593e/resourceGroups/pstestrg4468/providers/Microsoft.Storage/storageAccounts/stopstestrg4468/blobServices/default?api-version=2020-08-01-preview",
-      "EncodedRequestUri": "L3N1YnNjcmlwdGlvbnMvNDViNjBkODUtZmQ3Mi00MjdhLWE3MDgtZjk5NGQyNmU1OTNlL3Jlc291cmNlR3JvdXBzL3BzdGVzdHJnNDQ2OC9wcm92aWRlcnMvTWljcm9zb2Z0LlN0b3JhZ2Uvc3RvcmFnZUFjY291bnRzL3N0b3BzdGVzdHJnNDQ2OC9ibG9iU2VydmljZXMvZGVmYXVsdD9hcGktdmVyc2lvbj0yMDIwLTA4LTAxLXByZXZpZXc=",
-=======
-      "RequestUri": "/subscriptions/45b60d85-fd72-427a-a708-f994d26e593e/resourceGroups/pstestrg1793/providers/Microsoft.Storage/storageAccounts/stopstestrg1793/blobServices/default?api-version=2021-01-01",
-      "EncodedRequestUri": "L3N1YnNjcmlwdGlvbnMvNDViNjBkODUtZmQ3Mi00MjdhLWE3MDgtZjk5NGQyNmU1OTNlL3Jlc291cmNlR3JvdXBzL3BzdGVzdHJnMTc5My9wcm92aWRlcnMvTWljcm9zb2Z0LlN0b3JhZ2Uvc3RvcmFnZUFjY291bnRzL3N0b3BzdGVzdHJnMTc5My9ibG9iU2VydmljZXMvZGVmYXVsdD9hcGktdmVyc2lvbj0yMDIxLTAxLTAx",
->>>>>>> 16e4c121
-      "RequestMethod": "GET",
-      "RequestBody": "",
-      "RequestHeaders": {
-        "x-ms-client-request-id": [
-          "a27246c5-e534-4176-8c08-d75189a95217"
-        ],
-        "Accept-Language": [
-          "en-US"
-        ],
-        "User-Agent": [
-          "FxVersion/4.6.29220.03",
-          "OSName/Windows",
-          "OSVersion/Microsoft.Windows.10.0.19042.",
-          "Microsoft.Azure.Management.Storage.StorageManagementClient/18.0.0.0"
-        ]
-      },
-      "ResponseHeaders": {
-        "Cache-Control": [
-          "no-cache"
-        ],
-        "Pragma": [
-          "no-cache"
-        ],
-        "x-ms-request-id": [
-          "2a64a1bb-de0f-4b45-8936-306bc0238f36"
-        ],
-        "Strict-Transport-Security": [
-          "max-age=31536000; includeSubDomains"
-        ],
-        "Server": [
-          "Microsoft-Azure-Storage-Resource-Provider/1.0,Microsoft-HTTPAPI/2.0 Microsoft-HTTPAPI/2.0"
-        ],
-        "x-ms-ratelimit-remaining-subscription-reads": [
-          "11995"
-        ],
-        "x-ms-correlation-request-id": [
-          "ed4ef9fa-28e9-407e-ac3f-aa8c2c8a3daa"
-        ],
-        "x-ms-routing-request-id": [
-          "SOUTHEASTASIA:20201020T025308Z:ed4ef9fa-28e9-407e-ac3f-aa8c2c8a3daa"
-        ],
-        "X-Content-Type-Options": [
-          "nosniff"
-        ],
-        "Date": [
-          "Tue, 20 Oct 2020 02:53:07 GMT"
-        ],
-        "Content-Length": [
-          "408"
-        ],
-        "Content-Type": [
-          "application/json"
-        ],
-        "Expires": [
-          "-1"
-        ]
-      },
-      "ResponseBody": "{\r\n  \"sku\": {\r\n    \"name\": \"Standard_GRS\",\r\n    \"tier\": \"Standard\"\r\n  },\r\n  \"id\": \"/subscriptions/45b60d85-fd72-427a-a708-f994d26e593e/resourceGroups/pstestrg4468/providers/Microsoft.Storage/storageAccounts/stopstestrg4468/blobServices/default\",\r\n  \"name\": \"default\",\r\n  \"type\": \"Microsoft.Storage/storageAccounts/blobServices\",\r\n  \"properties\": {\r\n    \"cors\": {\r\n      \"corsRules\": []\r\n    },\r\n    \"defaultServiceVersion\": \"2018-03-28\",\r\n    \"deleteRetentionPolicy\": {\r\n      \"enabled\": false\r\n    }\r\n  }\r\n}",
-      "StatusCode": 200
-    },
-    {
-<<<<<<< HEAD
-      "RequestUri": "/subscriptions/45b60d85-fd72-427a-a708-f994d26e593e/resourceGroups/pstestrg4468/providers/Microsoft.Storage/storageAccounts/stopstestrg4468/blobServices/default?api-version=2020-08-01-preview",
-      "EncodedRequestUri": "L3N1YnNjcmlwdGlvbnMvNDViNjBkODUtZmQ3Mi00MjdhLWE3MDgtZjk5NGQyNmU1OTNlL3Jlc291cmNlR3JvdXBzL3BzdGVzdHJnNDQ2OC9wcm92aWRlcnMvTWljcm9zb2Z0LlN0b3JhZ2Uvc3RvcmFnZUFjY291bnRzL3N0b3BzdGVzdHJnNDQ2OC9ibG9iU2VydmljZXMvZGVmYXVsdD9hcGktdmVyc2lvbj0yMDIwLTA4LTAxLXByZXZpZXc=",
-=======
-      "RequestUri": "/subscriptions/45b60d85-fd72-427a-a708-f994d26e593e/resourceGroups/pstestrg1793/providers/Microsoft.Storage/storageAccounts/stopstestrg1793/blobServices/default?api-version=2021-01-01",
-      "EncodedRequestUri": "L3N1YnNjcmlwdGlvbnMvNDViNjBkODUtZmQ3Mi00MjdhLWE3MDgtZjk5NGQyNmU1OTNlL3Jlc291cmNlR3JvdXBzL3BzdGVzdHJnMTc5My9wcm92aWRlcnMvTWljcm9zb2Z0LlN0b3JhZ2Uvc3RvcmFnZUFjY291bnRzL3N0b3BzdGVzdHJnMTc5My9ibG9iU2VydmljZXMvZGVmYXVsdD9hcGktdmVyc2lvbj0yMDIxLTAxLTAx",
->>>>>>> 16e4c121
-      "RequestMethod": "GET",
-      "RequestBody": "",
-      "RequestHeaders": {
-        "x-ms-client-request-id": [
-          "93f968c3-2398-4eca-8a86-ed33a036dd8f"
-        ],
-        "Accept-Language": [
-          "en-US"
-        ],
-        "User-Agent": [
-          "FxVersion/4.6.29220.03",
-          "OSName/Windows",
-          "OSVersion/Microsoft.Windows.10.0.19042.",
-          "Microsoft.Azure.Management.Storage.StorageManagementClient/18.0.0.0"
-        ]
-      },
-      "ResponseHeaders": {
-        "Cache-Control": [
-          "no-cache"
-        ],
-        "Pragma": [
-          "no-cache"
-        ],
-        "x-ms-request-id": [
-          "f8328b3e-e421-4825-9b44-2d2938ffc62a"
-        ],
-        "Strict-Transport-Security": [
-          "max-age=31536000; includeSubDomains"
-        ],
-        "Server": [
-          "Microsoft-Azure-Storage-Resource-Provider/1.0,Microsoft-HTTPAPI/2.0 Microsoft-HTTPAPI/2.0"
-        ],
-        "x-ms-ratelimit-remaining-subscription-reads": [
-          "11994"
-        ],
-        "x-ms-correlation-request-id": [
-          "07881647-bdb6-432f-b1e6-a15c1fb914f8"
-        ],
-        "x-ms-routing-request-id": [
-          "SOUTHEASTASIA:20201020T025308Z:07881647-bdb6-432f-b1e6-a15c1fb914f8"
-        ],
-        "X-Content-Type-Options": [
-          "nosniff"
-        ],
-        "Date": [
-          "Tue, 20 Oct 2020 02:53:08 GMT"
-        ],
-        "Content-Length": [
-          "408"
-        ],
-        "Content-Type": [
-          "application/json"
-        ],
-        "Expires": [
-          "-1"
-        ]
-      },
-      "ResponseBody": "{\r\n  \"sku\": {\r\n    \"name\": \"Standard_GRS\",\r\n    \"tier\": \"Standard\"\r\n  },\r\n  \"id\": \"/subscriptions/45b60d85-fd72-427a-a708-f994d26e593e/resourceGroups/pstestrg4468/providers/Microsoft.Storage/storageAccounts/stopstestrg4468/blobServices/default\",\r\n  \"name\": \"default\",\r\n  \"type\": \"Microsoft.Storage/storageAccounts/blobServices\",\r\n  \"properties\": {\r\n    \"cors\": {\r\n      \"corsRules\": []\r\n    },\r\n    \"defaultServiceVersion\": \"2018-03-28\",\r\n    \"deleteRetentionPolicy\": {\r\n      \"enabled\": false\r\n    }\r\n  }\r\n}",
-      "StatusCode": 200
-    },
-    {
-<<<<<<< HEAD
-      "RequestUri": "/subscriptions/45b60d85-fd72-427a-a708-f994d26e593e/resourceGroups/pstestrg4468/providers/Microsoft.Storage/storageAccounts/stopstestrg4468/blobServices/default?api-version=2020-08-01-preview",
-      "EncodedRequestUri": "L3N1YnNjcmlwdGlvbnMvNDViNjBkODUtZmQ3Mi00MjdhLWE3MDgtZjk5NGQyNmU1OTNlL3Jlc291cmNlR3JvdXBzL3BzdGVzdHJnNDQ2OC9wcm92aWRlcnMvTWljcm9zb2Z0LlN0b3JhZ2Uvc3RvcmFnZUFjY291bnRzL3N0b3BzdGVzdHJnNDQ2OC9ibG9iU2VydmljZXMvZGVmYXVsdD9hcGktdmVyc2lvbj0yMDIwLTA4LTAxLXByZXZpZXc=",
-=======
-      "RequestUri": "/subscriptions/45b60d85-fd72-427a-a708-f994d26e593e/resourceGroups/pstestrg1793/providers/Microsoft.Storage/storageAccounts/stopstestrg1793/blobServices/default?api-version=2021-01-01",
-      "EncodedRequestUri": "L3N1YnNjcmlwdGlvbnMvNDViNjBkODUtZmQ3Mi00MjdhLWE3MDgtZjk5NGQyNmU1OTNlL3Jlc291cmNlR3JvdXBzL3BzdGVzdHJnMTc5My9wcm92aWRlcnMvTWljcm9zb2Z0LlN0b3JhZ2Uvc3RvcmFnZUFjY291bnRzL3N0b3BzdGVzdHJnMTc5My9ibG9iU2VydmljZXMvZGVmYXVsdD9hcGktdmVyc2lvbj0yMDIxLTAxLTAx",
->>>>>>> 16e4c121
-      "RequestMethod": "GET",
-      "RequestBody": "",
-      "RequestHeaders": {
-        "x-ms-client-request-id": [
-          "071fc6ba-0842-4c4a-a814-67b50a3ed545"
-        ],
-        "Accept-Language": [
-          "en-US"
-        ],
-        "User-Agent": [
-          "FxVersion/4.6.29220.03",
-          "OSName/Windows",
-          "OSVersion/Microsoft.Windows.10.0.19042.",
-          "Microsoft.Azure.Management.Storage.StorageManagementClient/18.0.0.0"
-        ]
-      },
-      "ResponseHeaders": {
-        "Cache-Control": [
-          "no-cache"
-        ],
-        "Pragma": [
-          "no-cache"
-        ],
-        "x-ms-request-id": [
-          "e66f6def-6e3e-4b3c-b347-b718eff06a77"
-        ],
-        "Strict-Transport-Security": [
-          "max-age=31536000; includeSubDomains"
-        ],
-        "Server": [
-          "Microsoft-Azure-Storage-Resource-Provider/1.0,Microsoft-HTTPAPI/2.0 Microsoft-HTTPAPI/2.0"
-        ],
-        "x-ms-ratelimit-remaining-subscription-reads": [
-          "11993"
-        ],
-        "x-ms-correlation-request-id": [
-          "9398cb50-4865-4943-9358-48b2f11f6118"
-        ],
-        "x-ms-routing-request-id": [
-          "SOUTHEASTASIA:20201020T025309Z:9398cb50-4865-4943-9358-48b2f11f6118"
-        ],
-        "X-Content-Type-Options": [
-          "nosniff"
-        ],
-        "Date": [
-          "Tue, 20 Oct 2020 02:53:09 GMT"
-        ],
-        "Content-Length": [
-          "438"
-        ],
-        "Content-Type": [
-          "application/json"
-        ],
-        "Expires": [
-          "-1"
-        ]
-      },
-      "ResponseBody": "{\r\n  \"sku\": {\r\n    \"name\": \"Standard_GRS\",\r\n    \"tier\": \"Standard\"\r\n  },\r\n  \"id\": \"/subscriptions/45b60d85-fd72-427a-a708-f994d26e593e/resourceGroups/pstestrg4468/providers/Microsoft.Storage/storageAccounts/stopstestrg4468/blobServices/default\",\r\n  \"name\": \"default\",\r\n  \"type\": \"Microsoft.Storage/storageAccounts/blobServices\",\r\n  \"properties\": {\r\n    \"changeFeed\": {\r\n      \"enabled\": true\r\n    },\r\n    \"cors\": {\r\n      \"corsRules\": []\r\n    },\r\n    \"defaultServiceVersion\": \"2018-03-28\",\r\n    \"deleteRetentionPolicy\": {\r\n      \"enabled\": false\r\n    }\r\n  }\r\n}",
-      "StatusCode": 200
-    },
-    {
-<<<<<<< HEAD
-      "RequestUri": "/subscriptions/45b60d85-fd72-427a-a708-f994d26e593e/resourceGroups/pstestrg4468/providers/Microsoft.Storage/storageAccounts/stopstestrg4468/blobServices/default?api-version=2020-08-01-preview",
-      "EncodedRequestUri": "L3N1YnNjcmlwdGlvbnMvNDViNjBkODUtZmQ3Mi00MjdhLWE3MDgtZjk5NGQyNmU1OTNlL3Jlc291cmNlR3JvdXBzL3BzdGVzdHJnNDQ2OC9wcm92aWRlcnMvTWljcm9zb2Z0LlN0b3JhZ2Uvc3RvcmFnZUFjY291bnRzL3N0b3BzdGVzdHJnNDQ2OC9ibG9iU2VydmljZXMvZGVmYXVsdD9hcGktdmVyc2lvbj0yMDIwLTA4LTAxLXByZXZpZXc=",
-=======
-      "RequestUri": "/subscriptions/45b60d85-fd72-427a-a708-f994d26e593e/resourceGroups/pstestrg1793/providers/Microsoft.Storage/storageAccounts/stopstestrg1793/blobServices/default?api-version=2021-01-01",
-      "EncodedRequestUri": "L3N1YnNjcmlwdGlvbnMvNDViNjBkODUtZmQ3Mi00MjdhLWE3MDgtZjk5NGQyNmU1OTNlL3Jlc291cmNlR3JvdXBzL3BzdGVzdHJnMTc5My9wcm92aWRlcnMvTWljcm9zb2Z0LlN0b3JhZ2Uvc3RvcmFnZUFjY291bnRzL3N0b3BzdGVzdHJnMTc5My9ibG9iU2VydmljZXMvZGVmYXVsdD9hcGktdmVyc2lvbj0yMDIxLTAxLTAx",
->>>>>>> 16e4c121
-      "RequestMethod": "GET",
-      "RequestBody": "",
-      "RequestHeaders": {
-        "x-ms-client-request-id": [
-          "ad1ec165-12cb-4df4-a731-caf25b31f08f"
-        ],
-        "Accept-Language": [
-          "en-US"
-        ],
-        "User-Agent": [
-          "FxVersion/4.6.29220.03",
-          "OSName/Windows",
-          "OSVersion/Microsoft.Windows.10.0.19042.",
-          "Microsoft.Azure.Management.Storage.StorageManagementClient/18.0.0.0"
-        ]
-      },
-      "ResponseHeaders": {
-        "Cache-Control": [
-          "no-cache"
-        ],
-        "Pragma": [
-          "no-cache"
-        ],
-        "x-ms-request-id": [
-          "1f6cbedc-1cd8-4f29-a8df-bf8b2c0844dd"
-        ],
-        "Strict-Transport-Security": [
-          "max-age=31536000; includeSubDomains"
-        ],
-        "Server": [
-          "Microsoft-Azure-Storage-Resource-Provider/1.0,Microsoft-HTTPAPI/2.0 Microsoft-HTTPAPI/2.0"
-        ],
-        "x-ms-ratelimit-remaining-subscription-reads": [
-          "11992"
-        ],
-        "x-ms-correlation-request-id": [
-          "b88f6ee8-fbd7-45c0-8f7a-0763ca078433"
-        ],
-        "x-ms-routing-request-id": [
-          "SOUTHEASTASIA:20201020T025310Z:b88f6ee8-fbd7-45c0-8f7a-0763ca078433"
-        ],
-        "X-Content-Type-Options": [
-          "nosniff"
-        ],
-        "Date": [
-          "Tue, 20 Oct 2020 02:53:09 GMT"
-        ],
-        "Content-Length": [
-          "438"
-        ],
-        "Content-Type": [
-          "application/json"
-        ],
-        "Expires": [
-          "-1"
-        ]
-      },
-      "ResponseBody": "{\r\n  \"sku\": {\r\n    \"name\": \"Standard_GRS\",\r\n    \"tier\": \"Standard\"\r\n  },\r\n  \"id\": \"/subscriptions/45b60d85-fd72-427a-a708-f994d26e593e/resourceGroups/pstestrg4468/providers/Microsoft.Storage/storageAccounts/stopstestrg4468/blobServices/default\",\r\n  \"name\": \"default\",\r\n  \"type\": \"Microsoft.Storage/storageAccounts/blobServices\",\r\n  \"properties\": {\r\n    \"changeFeed\": {\r\n      \"enabled\": true\r\n    },\r\n    \"cors\": {\r\n      \"corsRules\": []\r\n    },\r\n    \"defaultServiceVersion\": \"2018-03-28\",\r\n    \"deleteRetentionPolicy\": {\r\n      \"enabled\": false\r\n    }\r\n  }\r\n}",
-      "StatusCode": 200
-    },
-    {
-      "RequestUri": "/subscriptions/45b60d85-fd72-427a-a708-f994d26e593e/resourceGroups/pstestrg4468/providers/Microsoft.Storage/storageAccounts/stopstestrg4468/blobServices/default?api-version=2020-08-01-preview",
-      "EncodedRequestUri": "L3N1YnNjcmlwdGlvbnMvNDViNjBkODUtZmQ3Mi00MjdhLWE3MDgtZjk5NGQyNmU1OTNlL3Jlc291cmNlR3JvdXBzL3BzdGVzdHJnNDQ2OC9wcm92aWRlcnMvTWljcm9zb2Z0LlN0b3JhZ2Uvc3RvcmFnZUFjY291bnRzL3N0b3BzdGVzdHJnNDQ2OC9ibG9iU2VydmljZXMvZGVmYXVsdD9hcGktdmVyc2lvbj0yMDIwLTA4LTAxLXByZXZpZXc=",
-      "RequestMethod": "GET",
-      "RequestBody": "",
-      "RequestHeaders": {
-        "x-ms-client-request-id": [
-          "c16eed00-ff9d-412c-a3c5-8084eb2c57e8"
-        ],
-        "Accept-Language": [
-          "en-US"
-        ],
-        "User-Agent": [
-          "FxVersion/4.6.29220.03",
-          "OSName/Windows",
-          "OSVersion/Microsoft.Windows.10.0.19042.",
-          "Microsoft.Azure.Management.Storage.StorageManagementClient/18.0.0.0"
-        ]
-      },
-      "ResponseHeaders": {
-        "Cache-Control": [
-          "no-cache"
-        ],
-        "Pragma": [
-          "no-cache"
-        ],
-        "x-ms-request-id": [
-          "c6040cbe-8921-4026-95ef-67664e190a01"
-        ],
-        "Strict-Transport-Security": [
-          "max-age=31536000; includeSubDomains"
-        ],
-        "Server": [
-          "Microsoft-Azure-Storage-Resource-Provider/1.0,Microsoft-HTTPAPI/2.0 Microsoft-HTTPAPI/2.0"
-        ],
-        "x-ms-ratelimit-remaining-subscription-reads": [
-          "11991"
-        ],
-        "x-ms-correlation-request-id": [
-          "ec73332e-2e7d-4571-a532-b93988e2dfbe"
-        ],
-        "x-ms-routing-request-id": [
-          "SOUTHEASTASIA:20201020T025310Z:ec73332e-2e7d-4571-a532-b93988e2dfbe"
-        ],
-        "X-Content-Type-Options": [
-          "nosniff"
-        ],
-        "Date": [
-          "Tue, 20 Oct 2020 02:53:10 GMT"
-        ],
-        "Content-Length": [
-          "439"
-        ],
-        "Content-Type": [
-          "application/json"
-        ],
-        "Expires": [
-          "-1"
-        ]
-      },
-      "ResponseBody": "{\r\n  \"sku\": {\r\n    \"name\": \"Standard_GRS\",\r\n    \"tier\": \"Standard\"\r\n  },\r\n  \"id\": \"/subscriptions/45b60d85-fd72-427a-a708-f994d26e593e/resourceGroups/pstestrg4468/providers/Microsoft.Storage/storageAccounts/stopstestrg4468/blobServices/default\",\r\n  \"name\": \"default\",\r\n  \"type\": \"Microsoft.Storage/storageAccounts/blobServices\",\r\n  \"properties\": {\r\n    \"changeFeed\": {\r\n      \"enabled\": false\r\n    },\r\n    \"cors\": {\r\n      \"corsRules\": []\r\n    },\r\n    \"defaultServiceVersion\": \"2018-03-28\",\r\n    \"deleteRetentionPolicy\": {\r\n      \"enabled\": false\r\n    }\r\n  }\r\n}",
-      "StatusCode": 200
-    },
-    {
-<<<<<<< HEAD
-      "RequestUri": "/subscriptions/45b60d85-fd72-427a-a708-f994d26e593e/resourceGroups/pstestrg4468/providers/Microsoft.Storage/storageAccounts/stopstestrg4468/blobServices/default?api-version=2020-08-01-preview",
-      "EncodedRequestUri": "L3N1YnNjcmlwdGlvbnMvNDViNjBkODUtZmQ3Mi00MjdhLWE3MDgtZjk5NGQyNmU1OTNlL3Jlc291cmNlR3JvdXBzL3BzdGVzdHJnNDQ2OC9wcm92aWRlcnMvTWljcm9zb2Z0LlN0b3JhZ2Uvc3RvcmFnZUFjY291bnRzL3N0b3BzdGVzdHJnNDQ2OC9ibG9iU2VydmljZXMvZGVmYXVsdD9hcGktdmVyc2lvbj0yMDIwLTA4LTAxLXByZXZpZXc=",
-      "RequestMethod": "GET",
-      "RequestBody": "",
-      "RequestHeaders": {
-        "x-ms-client-request-id": [
-          "f2956d9e-de73-48fd-b5e1-2f92bc68d1cd"
-        ],
-        "Accept-Language": [
-          "en-US"
-        ],
-        "User-Agent": [
-          "FxVersion/4.6.29220.03",
-          "OSName/Windows",
-          "OSVersion/Microsoft.Windows.10.0.19042.",
-          "Microsoft.Azure.Management.Storage.StorageManagementClient/18.0.0.0"
-        ]
-      },
-      "ResponseHeaders": {
-        "Cache-Control": [
-          "no-cache"
-        ],
-        "Pragma": [
-          "no-cache"
-        ],
-        "x-ms-request-id": [
-          "31a2f00d-13dc-4b64-98a5-57a574c6f50c"
-        ],
-        "Strict-Transport-Security": [
-          "max-age=31536000; includeSubDomains"
-        ],
-        "Server": [
-          "Microsoft-Azure-Storage-Resource-Provider/1.0,Microsoft-HTTPAPI/2.0 Microsoft-HTTPAPI/2.0"
-        ],
-        "x-ms-ratelimit-remaining-subscription-reads": [
-          "11990"
-        ],
-        "x-ms-correlation-request-id": [
-          "babdebed-0919-4b60-aff5-b9e6585159b0"
-        ],
-        "x-ms-routing-request-id": [
-          "SOUTHEASTASIA:20201020T025311Z:babdebed-0919-4b60-aff5-b9e6585159b0"
-        ],
-        "X-Content-Type-Options": [
-          "nosniff"
-        ],
-        "Date": [
-          "Tue, 20 Oct 2020 02:53:10 GMT"
-        ],
-        "Content-Length": [
-          "439"
-        ],
-        "Content-Type": [
-          "application/json"
-        ],
-        "Expires": [
-          "-1"
-        ]
-      },
-      "ResponseBody": "{\r\n  \"sku\": {\r\n    \"name\": \"Standard_GRS\",\r\n    \"tier\": \"Standard\"\r\n  },\r\n  \"id\": \"/subscriptions/45b60d85-fd72-427a-a708-f994d26e593e/resourceGroups/pstestrg4468/providers/Microsoft.Storage/storageAccounts/stopstestrg4468/blobServices/default\",\r\n  \"name\": \"default\",\r\n  \"type\": \"Microsoft.Storage/storageAccounts/blobServices\",\r\n  \"properties\": {\r\n    \"changeFeed\": {\r\n      \"enabled\": false\r\n    },\r\n    \"cors\": {\r\n      \"corsRules\": []\r\n    },\r\n    \"defaultServiceVersion\": \"2018-03-28\",\r\n    \"deleteRetentionPolicy\": {\r\n      \"enabled\": false\r\n    }\r\n  }\r\n}",
-      "StatusCode": 200
-    },
-    {
-      "RequestUri": "/subscriptions/45b60d85-fd72-427a-a708-f994d26e593e/resourceGroups/pstestrg4468/providers/Microsoft.Storage/storageAccounts/stopstestrg4468/blobServices/default?api-version=2020-08-01-preview",
-      "EncodedRequestUri": "L3N1YnNjcmlwdGlvbnMvNDViNjBkODUtZmQ3Mi00MjdhLWE3MDgtZjk5NGQyNmU1OTNlL3Jlc291cmNlR3JvdXBzL3BzdGVzdHJnNDQ2OC9wcm92aWRlcnMvTWljcm9zb2Z0LlN0b3JhZ2Uvc3RvcmFnZUFjY291bnRzL3N0b3BzdGVzdHJnNDQ2OC9ibG9iU2VydmljZXMvZGVmYXVsdD9hcGktdmVyc2lvbj0yMDIwLTA4LTAxLXByZXZpZXc=",
-      "RequestMethod": "GET",
-      "RequestBody": "",
-      "RequestHeaders": {
-        "x-ms-client-request-id": [
-          "ce48a354-4ff7-4ad3-8c47-af1a92046312"
-        ],
-        "Accept-Language": [
-          "en-US"
-        ],
-        "User-Agent": [
-          "FxVersion/4.6.29220.03",
-          "OSName/Windows",
-          "OSVersion/Microsoft.Windows.10.0.19042.",
-          "Microsoft.Azure.Management.Storage.StorageManagementClient/18.0.0.0"
-        ]
-      },
-      "ResponseHeaders": {
-        "Cache-Control": [
-          "no-cache"
-        ],
-        "Pragma": [
-          "no-cache"
-        ],
-        "x-ms-request-id": [
-          "5a6d0363-cc35-4ad5-a81b-04687738473d"
-        ],
-        "Strict-Transport-Security": [
-          "max-age=31536000; includeSubDomains"
-        ],
-        "Server": [
-          "Microsoft-Azure-Storage-Resource-Provider/1.0,Microsoft-HTTPAPI/2.0 Microsoft-HTTPAPI/2.0"
-        ],
-        "x-ms-ratelimit-remaining-subscription-reads": [
-          "11989"
-        ],
-        "x-ms-correlation-request-id": [
-          "2811f5ef-5574-4f97-bb59-391e836b8186"
-        ],
-        "x-ms-routing-request-id": [
-          "SOUTHEASTASIA:20201020T025312Z:2811f5ef-5574-4f97-bb59-391e836b8186"
-        ],
-        "X-Content-Type-Options": [
-          "nosniff"
-        ],
-        "Date": [
-          "Tue, 20 Oct 2020 02:53:11 GMT"
-        ],
-        "Content-Length": [
-          "447"
-        ],
-        "Content-Type": [
-          "application/json"
-        ],
-        "Expires": [
-          "-1"
-        ]
-      },
-      "ResponseBody": "{\r\n  \"sku\": {\r\n    \"name\": \"Standard_GRS\",\r\n    \"tier\": \"Standard\"\r\n  },\r\n  \"id\": \"/subscriptions/45b60d85-fd72-427a-a708-f994d26e593e/resourceGroups/pstestrg4468/providers/Microsoft.Storage/storageAccounts/stopstestrg4468/blobServices/default\",\r\n  \"name\": \"default\",\r\n  \"type\": \"Microsoft.Storage/storageAccounts/blobServices\",\r\n  \"properties\": {\r\n    \"changeFeed\": {\r\n      \"enabled\": false\r\n    },\r\n    \"cors\": {\r\n      \"corsRules\": []\r\n    },\r\n    \"defaultServiceVersion\": \"2018-03-28\",\r\n    \"deleteRetentionPolicy\": {\r\n      \"enabled\": true,\r\n      \"days\": 3\r\n    }\r\n  }\r\n}",
-      "StatusCode": 200
-    },
-    {
-      "RequestUri": "/subscriptions/45b60d85-fd72-427a-a708-f994d26e593e/resourceGroups/pstestrg4468/providers/Microsoft.Storage/storageAccounts/stopstestrg4468/blobServices/default?api-version=2020-08-01-preview",
-      "EncodedRequestUri": "L3N1YnNjcmlwdGlvbnMvNDViNjBkODUtZmQ3Mi00MjdhLWE3MDgtZjk5NGQyNmU1OTNlL3Jlc291cmNlR3JvdXBzL3BzdGVzdHJnNDQ2OC9wcm92aWRlcnMvTWljcm9zb2Z0LlN0b3JhZ2Uvc3RvcmFnZUFjY291bnRzL3N0b3BzdGVzdHJnNDQ2OC9ibG9iU2VydmljZXMvZGVmYXVsdD9hcGktdmVyc2lvbj0yMDIwLTA4LTAxLXByZXZpZXc=",
-      "RequestMethod": "GET",
-      "RequestBody": "",
-      "RequestHeaders": {
-        "x-ms-client-request-id": [
-          "51cf895d-68fa-4196-9d4d-95a6223106ee"
-        ],
-        "Accept-Language": [
-          "en-US"
-        ],
-        "User-Agent": [
-          "FxVersion/4.6.29220.03",
-          "OSName/Windows",
-          "OSVersion/Microsoft.Windows.10.0.19042.",
-          "Microsoft.Azure.Management.Storage.StorageManagementClient/18.0.0.0"
-        ]
-      },
-      "ResponseHeaders": {
-        "Cache-Control": [
-          "no-cache"
-        ],
-        "Pragma": [
-          "no-cache"
-        ],
-        "x-ms-request-id": [
-          "82920a39-5991-4b43-9c52-c36bfb20185f"
-        ],
-        "Strict-Transport-Security": [
-          "max-age=31536000; includeSubDomains"
-        ],
-        "Server": [
-          "Microsoft-Azure-Storage-Resource-Provider/1.0,Microsoft-HTTPAPI/2.0 Microsoft-HTTPAPI/2.0"
-        ],
-        "x-ms-ratelimit-remaining-subscription-reads": [
-          "11988"
-        ],
-        "x-ms-correlation-request-id": [
-          "1f02dccd-cd75-4b72-b9b5-32b95ae7afa1"
-        ],
-        "x-ms-routing-request-id": [
-          "SOUTHEASTASIA:20201020T025313Z:1f02dccd-cd75-4b72-b9b5-32b95ae7afa1"
-        ],
-        "X-Content-Type-Options": [
-          "nosniff"
-        ],
-        "Date": [
-          "Tue, 20 Oct 2020 02:53:12 GMT"
-        ],
-        "Content-Length": [
-          "439"
-        ],
-        "Content-Type": [
-          "application/json"
-        ],
-        "Expires": [
-          "-1"
-        ]
-      },
-      "ResponseBody": "{\r\n  \"sku\": {\r\n    \"name\": \"Standard_GRS\",\r\n    \"tier\": \"Standard\"\r\n  },\r\n  \"id\": \"/subscriptions/45b60d85-fd72-427a-a708-f994d26e593e/resourceGroups/pstestrg4468/providers/Microsoft.Storage/storageAccounts/stopstestrg4468/blobServices/default\",\r\n  \"name\": \"default\",\r\n  \"type\": \"Microsoft.Storage/storageAccounts/blobServices\",\r\n  \"properties\": {\r\n    \"changeFeed\": {\r\n      \"enabled\": false\r\n    },\r\n    \"cors\": {\r\n      \"corsRules\": []\r\n    },\r\n    \"defaultServiceVersion\": \"2018-03-28\",\r\n    \"deleteRetentionPolicy\": {\r\n      \"enabled\": false\r\n    }\r\n  }\r\n}",
-      "StatusCode": 200
-    },
-    {
-      "RequestUri": "/subscriptions/45b60d85-fd72-427a-a708-f994d26e593e/resourceGroups/pstestrg4468/providers/Microsoft.Storage/storageAccounts/stopstestrg4468?api-version=2020-08-01-preview",
-      "EncodedRequestUri": "L3N1YnNjcmlwdGlvbnMvNDViNjBkODUtZmQ3Mi00MjdhLWE3MDgtZjk5NGQyNmU1OTNlL3Jlc291cmNlR3JvdXBzL3BzdGVzdHJnNDQ2OC9wcm92aWRlcnMvTWljcm9zb2Z0LlN0b3JhZ2Uvc3RvcmFnZUFjY291bnRzL3N0b3BzdGVzdHJnNDQ2OD9hcGktdmVyc2lvbj0yMDIwLTA4LTAxLXByZXZpZXc=",
-=======
-      "RequestUri": "/subscriptions/45b60d85-fd72-427a-a708-f994d26e593e/resourceGroups/pstestrg1793/providers/Microsoft.Storage/storageAccounts/stopstestrg1793?api-version=2021-01-01",
-      "EncodedRequestUri": "L3N1YnNjcmlwdGlvbnMvNDViNjBkODUtZmQ3Mi00MjdhLWE3MDgtZjk5NGQyNmU1OTNlL3Jlc291cmNlR3JvdXBzL3BzdGVzdHJnMTc5My9wcm92aWRlcnMvTWljcm9zb2Z0LlN0b3JhZ2Uvc3RvcmFnZUFjY291bnRzL3N0b3BzdGVzdHJnMTc5Mz9hcGktdmVyc2lvbj0yMDIxLTAxLTAx",
->>>>>>> 16e4c121
-      "RequestMethod": "DELETE",
-      "RequestBody": "",
-      "RequestHeaders": {
-        "x-ms-client-request-id": [
-          "39fc5116-eea6-4d29-8aec-9f9fc0c23126"
-        ],
-        "Accept-Language": [
-          "en-US"
-        ],
-        "User-Agent": [
-          "FxVersion/4.6.29220.03",
-          "OSName/Windows",
-          "OSVersion/Microsoft.Windows.10.0.19042.",
-          "Microsoft.Azure.Management.Storage.StorageManagementClient/18.0.0.0"
-        ]
-      },
-      "ResponseHeaders": {
-        "Cache-Control": [
-          "no-cache"
-        ],
-        "Pragma": [
-          "no-cache"
-        ],
-        "x-ms-request-id": [
-          "6752176c-a94a-4132-b65f-db5551a1db29"
-        ],
-        "Strict-Transport-Security": [
-          "max-age=31536000; includeSubDomains"
-        ],
-        "Server": [
-          "Microsoft-Azure-Storage-Resource-Provider/1.0,Microsoft-HTTPAPI/2.0 Microsoft-HTTPAPI/2.0"
-        ],
-        "x-ms-ratelimit-remaining-subscription-deletes": [
-          "14998"
-        ],
-        "x-ms-correlation-request-id": [
-          "d052a9a7-7770-4a79-94fd-62b66f445c8b"
-        ],
-        "x-ms-routing-request-id": [
-          "SOUTHEASTASIA:20201020T025323Z:d052a9a7-7770-4a79-94fd-62b66f445c8b"
-        ],
-        "X-Content-Type-Options": [
-          "nosniff"
-        ],
-        "Date": [
-          "Tue, 20 Oct 2020 02:53:22 GMT"
-        ],
-        "Content-Type": [
-          "text/plain; charset=utf-8"
-        ],
-        "Expires": [
-          "-1"
-        ],
-        "Content-Length": [
-          "0"
-        ]
-      },
-      "ResponseBody": "",
-      "StatusCode": 200
-    },
-    {
-      "RequestUri": "/subscriptions/45b60d85-fd72-427a-a708-f994d26e593e/resourcegroups/pstestrg4468?api-version=2016-09-01",
-      "EncodedRequestUri": "L3N1YnNjcmlwdGlvbnMvNDViNjBkODUtZmQ3Mi00MjdhLWE3MDgtZjk5NGQyNmU1OTNlL3Jlc291cmNlZ3JvdXBzL3BzdGVzdHJnNDQ2OD9hcGktdmVyc2lvbj0yMDE2LTA5LTAx",
-      "RequestMethod": "DELETE",
-      "RequestBody": "",
-      "RequestHeaders": {
-        "x-ms-client-request-id": [
-          "d913894a-486c-49fe-beb6-7c0aa6af5a60"
-        ],
-        "Accept-Language": [
-          "en-US"
-        ],
-        "User-Agent": [
-          "FxVersion/4.6.29220.03",
-          "OSName/Windows",
-          "OSVersion/Microsoft.Windows.10.0.19042.",
-          "Microsoft.Azure.Management.Internal.Resources.ResourceManagementClient/1.3.24"
-        ]
-      },
-      "ResponseHeaders": {
-        "Cache-Control": [
-          "no-cache"
-        ],
-        "Pragma": [
-          "no-cache"
-        ],
-        "Location": [
-          "https://management.azure.com/subscriptions/45b60d85-fd72-427a-a708-f994d26e593e/operationresults/eyJqb2JJZCI6IlJFU09VUkNFR1JPVVBERUxFVElPTkpPQi1QU1RFU1RSRzQ0NjgtRUFTVFVTMkVVQVAiLCJqb2JMb2NhdGlvbiI6ImVhc3R1czJldWFwIn0?api-version=2016-09-01"
-        ],
-        "Retry-After": [
-          "15"
-        ],
-        "x-ms-ratelimit-remaining-subscription-deletes": [
-          "14998"
-        ],
-        "x-ms-request-id": [
-          "365be37f-88e2-44f4-9d08-efb9ac154aa3"
-        ],
-        "x-ms-correlation-request-id": [
-          "365be37f-88e2-44f4-9d08-efb9ac154aa3"
-        ],
-        "x-ms-routing-request-id": [
-          "SOUTHEASTASIA:20201020T025326Z:365be37f-88e2-44f4-9d08-efb9ac154aa3"
-        ],
-        "Strict-Transport-Security": [
-          "max-age=31536000; includeSubDomains"
-        ],
-        "X-Content-Type-Options": [
-          "nosniff"
-        ],
-        "Date": [
-          "Tue, 20 Oct 2020 02:53:26 GMT"
-        ],
-        "Expires": [
-          "-1"
-        ],
-        "Content-Length": [
-          "0"
-        ]
-      },
-      "ResponseBody": "",
-      "StatusCode": 202
-    },
-    {
-      "RequestUri": "/subscriptions/45b60d85-fd72-427a-a708-f994d26e593e/operationresults/eyJqb2JJZCI6IlJFU09VUkNFR1JPVVBERUxFVElPTkpPQi1QU1RFU1RSRzQ0NjgtRUFTVFVTMkVVQVAiLCJqb2JMb2NhdGlvbiI6ImVhc3R1czJldWFwIn0?api-version=2016-09-01",
-      "EncodedRequestUri": "L3N1YnNjcmlwdGlvbnMvNDViNjBkODUtZmQ3Mi00MjdhLWE3MDgtZjk5NGQyNmU1OTNlL29wZXJhdGlvbnJlc3VsdHMvZXlKcWIySkpaQ0k2SWxKRlUwOVZVa05GUjFKUFZWQkVSVXhGVkVsUFRrcFBRaTFRVTFSRlUxUlNSelEwTmpndFJVRlRWRlZUTWtWVlFWQWlMQ0pxYjJKTWIyTmhkR2x2YmlJNkltVmhjM1IxY3pKbGRXRndJbjA/YXBpLXZlcnNpb249MjAxNi0wOS0wMQ==",
-      "RequestMethod": "GET",
-      "RequestBody": "",
-      "RequestHeaders": {
-        "User-Agent": [
-          "FxVersion/4.6.29220.03",
-          "OSName/Windows",
-          "OSVersion/Microsoft.Windows.10.0.19042.",
-          "Microsoft.Azure.Management.Internal.Resources.ResourceManagementClient/1.3.24"
-        ]
-      },
-      "ResponseHeaders": {
-        "Cache-Control": [
-          "no-cache"
-        ],
-        "Pragma": [
-          "no-cache"
-        ],
-        "Location": [
-          "https://management.azure.com/subscriptions/45b60d85-fd72-427a-a708-f994d26e593e/operationresults/eyJqb2JJZCI6IlJFU09VUkNFR1JPVVBERUxFVElPTkpPQi1QU1RFU1RSRzQ0NjgtRUFTVFVTMkVVQVAiLCJqb2JMb2NhdGlvbiI6ImVhc3R1czJldWFwIn0?api-version=2016-09-01"
-        ],
-        "Retry-After": [
-          "15"
-        ],
-        "x-ms-ratelimit-remaining-subscription-reads": [
-          "11995"
-        ],
-        "x-ms-request-id": [
-          "ed749441-da6e-4b11-a886-64677276b0c5"
-        ],
-        "x-ms-correlation-request-id": [
-          "ed749441-da6e-4b11-a886-64677276b0c5"
-        ],
-        "x-ms-routing-request-id": [
-          "SOUTHEASTASIA:20201020T025342Z:ed749441-da6e-4b11-a886-64677276b0c5"
-        ],
-        "Strict-Transport-Security": [
-          "max-age=31536000; includeSubDomains"
-        ],
-        "X-Content-Type-Options": [
-          "nosniff"
-        ],
-        "Date": [
-          "Tue, 20 Oct 2020 02:53:42 GMT"
-        ],
-        "Expires": [
-          "-1"
-        ],
-        "Content-Length": [
-          "0"
-        ]
-      },
-      "ResponseBody": "",
-      "StatusCode": 202
-    },
-    {
-      "RequestUri": "/subscriptions/45b60d85-fd72-427a-a708-f994d26e593e/operationresults/eyJqb2JJZCI6IlJFU09VUkNFR1JPVVBERUxFVElPTkpPQi1QU1RFU1RSRzQ0NjgtRUFTVFVTMkVVQVAiLCJqb2JMb2NhdGlvbiI6ImVhc3R1czJldWFwIn0?api-version=2016-09-01",
-      "EncodedRequestUri": "L3N1YnNjcmlwdGlvbnMvNDViNjBkODUtZmQ3Mi00MjdhLWE3MDgtZjk5NGQyNmU1OTNlL29wZXJhdGlvbnJlc3VsdHMvZXlKcWIySkpaQ0k2SWxKRlUwOVZVa05GUjFKUFZWQkVSVXhGVkVsUFRrcFBRaTFRVTFSRlUxUlNSelEwTmpndFJVRlRWRlZUTWtWVlFWQWlMQ0pxYjJKTWIyTmhkR2x2YmlJNkltVmhjM1IxY3pKbGRXRndJbjA/YXBpLXZlcnNpb249MjAxNi0wOS0wMQ==",
-      "RequestMethod": "GET",
-      "RequestBody": "",
-      "RequestHeaders": {
-        "User-Agent": [
-          "FxVersion/4.6.29220.03",
-          "OSName/Windows",
-          "OSVersion/Microsoft.Windows.10.0.19042.",
-          "Microsoft.Azure.Management.Internal.Resources.ResourceManagementClient/1.3.24"
-        ]
-      },
-      "ResponseHeaders": {
-        "Cache-Control": [
-          "no-cache"
-        ],
-        "Pragma": [
-          "no-cache"
-        ],
-        "Location": [
-          "https://management.azure.com/subscriptions/45b60d85-fd72-427a-a708-f994d26e593e/operationresults/eyJqb2JJZCI6IlJFU09VUkNFR1JPVVBERUxFVElPTkpPQi1QU1RFU1RSRzQ0NjgtRUFTVFVTMkVVQVAiLCJqb2JMb2NhdGlvbiI6ImVhc3R1czJldWFwIn0?api-version=2016-09-01"
-        ],
-        "Retry-After": [
-          "15"
-        ],
-        "x-ms-ratelimit-remaining-subscription-reads": [
-          "11994"
-        ],
-        "x-ms-request-id": [
-          "64088421-e690-4aa7-a2dd-da58ea52cf0b"
-        ],
-        "x-ms-correlation-request-id": [
-          "64088421-e690-4aa7-a2dd-da58ea52cf0b"
-        ],
-        "x-ms-routing-request-id": [
-          "SOUTHEASTASIA:20201020T025357Z:64088421-e690-4aa7-a2dd-da58ea52cf0b"
-        ],
-        "Strict-Transport-Security": [
-          "max-age=31536000; includeSubDomains"
-        ],
-        "X-Content-Type-Options": [
-          "nosniff"
-        ],
-        "Date": [
-          "Tue, 20 Oct 2020 02:53:57 GMT"
-        ],
-        "Expires": [
-          "-1"
-        ],
-        "Content-Length": [
-          "0"
-        ]
-      },
-      "ResponseBody": "",
-      "StatusCode": 202
-    },
-    {
-      "RequestUri": "/subscriptions/45b60d85-fd72-427a-a708-f994d26e593e/operationresults/eyJqb2JJZCI6IlJFU09VUkNFR1JPVVBERUxFVElPTkpPQi1QU1RFU1RSRzQ0NjgtRUFTVFVTMkVVQVAiLCJqb2JMb2NhdGlvbiI6ImVhc3R1czJldWFwIn0?api-version=2016-09-01",
-      "EncodedRequestUri": "L3N1YnNjcmlwdGlvbnMvNDViNjBkODUtZmQ3Mi00MjdhLWE3MDgtZjk5NGQyNmU1OTNlL29wZXJhdGlvbnJlc3VsdHMvZXlKcWIySkpaQ0k2SWxKRlUwOVZVa05GUjFKUFZWQkVSVXhGVkVsUFRrcFBRaTFRVTFSRlUxUlNSelEwTmpndFJVRlRWRlZUTWtWVlFWQWlMQ0pxYjJKTWIyTmhkR2x2YmlJNkltVmhjM1IxY3pKbGRXRndJbjA/YXBpLXZlcnNpb249MjAxNi0wOS0wMQ==",
-      "RequestMethod": "GET",
-      "RequestBody": "",
-      "RequestHeaders": {
-        "User-Agent": [
-          "FxVersion/4.6.29220.03",
-          "OSName/Windows",
-          "OSVersion/Microsoft.Windows.10.0.19042.",
-          "Microsoft.Azure.Management.Internal.Resources.ResourceManagementClient/1.3.24"
-        ]
-      },
-      "ResponseHeaders": {
-        "Cache-Control": [
-          "no-cache"
-        ],
-        "Pragma": [
-          "no-cache"
-        ],
-        "x-ms-ratelimit-remaining-subscription-reads": [
-          "11993"
-        ],
-        "x-ms-request-id": [
-          "8e0192c8-c697-4389-838a-f81a2822de54"
-        ],
-        "x-ms-correlation-request-id": [
-          "8e0192c8-c697-4389-838a-f81a2822de54"
-        ],
-        "x-ms-routing-request-id": [
-          "SOUTHEASTASIA:20201020T025413Z:8e0192c8-c697-4389-838a-f81a2822de54"
-        ],
-        "Strict-Transport-Security": [
-          "max-age=31536000; includeSubDomains"
-        ],
-        "X-Content-Type-Options": [
-          "nosniff"
-        ],
-        "Date": [
-          "Tue, 20 Oct 2020 02:54:12 GMT"
-        ],
-        "Expires": [
-          "-1"
-        ],
-        "Content-Length": [
-          "0"
-        ]
-      },
-      "ResponseBody": "",
-      "StatusCode": 200
-    },
-    {
-      "RequestUri": "/subscriptions/45b60d85-fd72-427a-a708-f994d26e593e/operationresults/eyJqb2JJZCI6IlJFU09VUkNFR1JPVVBERUxFVElPTkpPQi1QU1RFU1RSRzQ0NjgtRUFTVFVTMkVVQVAiLCJqb2JMb2NhdGlvbiI6ImVhc3R1czJldWFwIn0?api-version=2016-09-01",
-      "EncodedRequestUri": "L3N1YnNjcmlwdGlvbnMvNDViNjBkODUtZmQ3Mi00MjdhLWE3MDgtZjk5NGQyNmU1OTNlL29wZXJhdGlvbnJlc3VsdHMvZXlKcWIySkpaQ0k2SWxKRlUwOVZVa05GUjFKUFZWQkVSVXhGVkVsUFRrcFBRaTFRVTFSRlUxUlNSelEwTmpndFJVRlRWRlZUTWtWVlFWQWlMQ0pxYjJKTWIyTmhkR2x2YmlJNkltVmhjM1IxY3pKbGRXRndJbjA/YXBpLXZlcnNpb249MjAxNi0wOS0wMQ==",
-      "RequestMethod": "GET",
-      "RequestBody": "",
-      "RequestHeaders": {
-        "User-Agent": [
-          "FxVersion/4.6.29220.03",
-          "OSName/Windows",
-          "OSVersion/Microsoft.Windows.10.0.19042.",
-          "Microsoft.Azure.Management.Internal.Resources.ResourceManagementClient/1.3.24"
-        ]
-      },
-      "ResponseHeaders": {
-        "Cache-Control": [
-          "no-cache"
-        ],
-        "Pragma": [
-          "no-cache"
-        ],
-        "x-ms-ratelimit-remaining-subscription-reads": [
-          "11992"
-        ],
-        "x-ms-request-id": [
-          "2d9c07ee-4883-4a96-bd67-f0ca20425fba"
-        ],
-        "x-ms-correlation-request-id": [
-          "2d9c07ee-4883-4a96-bd67-f0ca20425fba"
-        ],
-        "x-ms-routing-request-id": [
-          "SOUTHEASTASIA:20201020T025413Z:2d9c07ee-4883-4a96-bd67-f0ca20425fba"
-        ],
-        "Strict-Transport-Security": [
-          "max-age=31536000; includeSubDomains"
-        ],
-        "X-Content-Type-Options": [
-          "nosniff"
-        ],
-        "Date": [
-          "Tue, 20 Oct 2020 02:54:13 GMT"
+        "x-ms-request-id": [
+          "ca081a64-a63c-4776-bb5e-c0927db78d13"
+        ],
+        "x-ms-correlation-request-id": [
+          "ca081a64-a63c-4776-bb5e-c0927db78d13"
+        ],
+        "x-ms-routing-request-id": [
+          "SOUTHEASTASIA:20210223T074623Z:ca081a64-a63c-4776-bb5e-c0927db78d13"
+        ],
+        "Strict-Transport-Security": [
+          "max-age=31536000; includeSubDomains"
+        ],
+        "X-Content-Type-Options": [
+          "nosniff"
+        ],
+        "Date": [
+          "Tue, 23 Feb 2021 07:46:22 GMT"
         ],
         "Expires": [
           "-1"
@@ -1656,7 +1590,7 @@
   ],
   "Names": {
     "Test-StorageBlobServiceProperties": [
-      "pstestrg4468"
+      "pstestrg7467"
     ]
   },
   "Variables": {
