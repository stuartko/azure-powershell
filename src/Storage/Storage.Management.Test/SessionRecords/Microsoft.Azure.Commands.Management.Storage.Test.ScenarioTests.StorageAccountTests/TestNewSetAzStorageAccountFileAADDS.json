{
  "Entries": [
    {
      "RequestUri": "/subscriptions/ce4a7590-4722-4bcf-a2c6-e473e9f11778/providers/Microsoft.Storage?api-version=2016-09-01",
      "EncodedRequestUri": "L3N1YnNjcmlwdGlvbnMvY2U0YTc1OTAtNDcyMi00YmNmLWEyYzYtZTQ3M2U5ZjExNzc4L3Byb3ZpZGVycy9NaWNyb3NvZnQuU3RvcmFnZT9hcGktdmVyc2lvbj0yMDE2LTA5LTAx",
      "RequestMethod": "GET",
      "RequestBody": "",
      "RequestHeaders": {
        "x-ms-client-request-id": [
          "dc36ba36-fb87-41d6-9d4f-c8cd3925b904"
        ],
        "Accept-Language": [
          "en-US"
        ],
        "User-Agent": [
          "FxVersion/4.6.27207.03",
          "OSName/Windows",
          "OSVersion/Microsoft.Windows.10.0.18362.",
          "Microsoft.Azure.Management.Internal.Resources.ResourceManagementClient/1.2.1"
        ]
      },
      "ResponseHeaders": {
        "Cache-Control": [
          "no-cache"
        ],
        "Pragma": [
          "no-cache"
        ],
        "x-ms-ratelimit-remaining-subscription-reads": [
          "11999"
        ],
        "x-ms-request-id": [
          "0844a9b5-9c4f-4a0d-afd8-d26e7a4865b3"
        ],
        "x-ms-correlation-request-id": [
          "0844a9b5-9c4f-4a0d-afd8-d26e7a4865b3"
        ],
        "x-ms-routing-request-id": [
          "SOUTHEASTASIA:20190619T040623Z:0844a9b5-9c4f-4a0d-afd8-d26e7a4865b3"
        ],
        "Strict-Transport-Security": [
          "max-age=31536000; includeSubDomains"
        ],
        "X-Content-Type-Options": [
          "nosniff"
        ],
        "Date": [
          "Wed, 19 Jun 2019 04:06:22 GMT"
        ],
        "Content-Type": [
          "application/json; charset=utf-8"
        ],
        "Expires": [
          "-1"
        ],
        "Content-Length": [
          "9441"
        ]
      },
      "ResponseBody": "{\r\n  \"id\": \"/subscriptions/ce4a7590-4722-4bcf-a2c6-e473e9f11778/providers/Microsoft.Storage\",\r\n  \"namespace\": \"Microsoft.Storage\",\r\n  \"authorizations\": [\r\n    {\r\n      \"applicationId\": \"a6aa9161-5291-40bb-8c5c-923b567bee3b\",\r\n      \"roleDefinitionId\": \"070ab87f-0efc-4423-b18b-756f3bdb0236\"\r\n    },\r\n    {\r\n      \"applicationId\": \"e406a681-f3d4-42a8-90b6-c2b029497af1\"\r\n    }\r\n  ],\r\n  \"resourceTypes\": [\r\n    {\r\n      \"resourceType\": \"storageAccounts\",\r\n      \"locations\": [\r\n        \"East US\",\r\n        \"East US 2\",\r\n        \"West US\",\r\n        \"West Europe\",\r\n        \"East Asia\",\r\n        \"Southeast Asia\",\r\n        \"Japan East\",\r\n        \"Japan West\",\r\n        \"North Central US\",\r\n        \"South Central US\",\r\n        \"Central US\",\r\n        \"North Europe\",\r\n        \"Brazil South\",\r\n        \"Australia East\",\r\n        \"Australia Southeast\",\r\n        \"South India\",\r\n        \"Central India\",\r\n        \"West India\",\r\n        \"Canada East\",\r\n        \"Canada Central\",\r\n        \"West US 2\",\r\n        \"West Central US\",\r\n        \"UK South\",\r\n        \"UK West\",\r\n        \"Korea Central\",\r\n        \"Korea South\",\r\n        \"France Central\",\r\n        \"South Africa North\",\r\n        \"UAE North\",\r\n        \"East US 2 (Stage)\",\r\n        \"East US 2 EUAP\",\r\n        \"Central US EUAP\"\r\n      ],\r\n      \"apiVersions\": [\r\n        \"2019-04-01\",\r\n        \"2018-11-01\",\r\n        \"2018-07-01\",\r\n        \"2018-03-01-preview\",\r\n        \"2018-02-01\",\r\n        \"2017-10-01\",\r\n        \"2017-06-01\",\r\n        \"2016-12-01\",\r\n        \"2016-05-01\",\r\n        \"2016-01-01\",\r\n        \"2015-06-15\",\r\n        \"2015-05-01-preview\"\r\n      ],\r\n      \"capabilities\": \"CrossResourceGroupResourceMove, CrossSubscriptionResourceMove, SystemAssignedResourceIdentity\"\r\n    },\r\n    {\r\n      \"resourceType\": \"operations\",\r\n      \"locations\": [],\r\n      \"apiVersions\": [\r\n        \"2019-04-01\",\r\n        \"2018-11-01\",\r\n        \"2018-07-01\",\r\n        \"2018-03-01-preview\",\r\n        \"2018-02-01\",\r\n        \"2017-10-01\",\r\n        \"2017-06-01\",\r\n        \"2016-12-01\",\r\n        \"2016-05-01\",\r\n        \"2016-01-01\",\r\n        \"2015-06-15\",\r\n        \"2015-05-01-preview\"\r\n      ]\r\n    },\r\n    {\r\n      \"resourceType\": \"locations/asyncoperations\",\r\n      \"locations\": [\r\n        \"East US\",\r\n        \"East US 2\",\r\n        \"West US\",\r\n        \"West Europe\",\r\n        \"East Asia\",\r\n        \"Southeast Asia\",\r\n        \"Japan East\",\r\n        \"Japan West\",\r\n        \"North Central US\",\r\n        \"South Central US\",\r\n        \"Central US\",\r\n        \"North Europe\",\r\n        \"Brazil South\",\r\n        \"Australia East\",\r\n        \"Australia Southeast\",\r\n        \"South India\",\r\n        \"Central India\",\r\n        \"West India\",\r\n        \"Canada East\",\r\n        \"Canada Central\",\r\n        \"West US 2\",\r\n        \"West Central US\",\r\n        \"UK South\",\r\n        \"UK West\",\r\n        \"Korea Central\",\r\n        \"Korea South\",\r\n        \"France Central\",\r\n        \"South Africa North\",\r\n        \"UAE North\",\r\n        \"East US 2 (Stage)\",\r\n        \"East US 2 EUAP\",\r\n        \"Central US EUAP\"\r\n      ],\r\n      \"apiVersions\": [\r\n        \"2019-04-01\",\r\n        \"2018-11-01\",\r\n        \"2018-07-01\",\r\n        \"2018-03-01-preview\",\r\n        \"2018-02-01\",\r\n        \"2017-10-01\",\r\n        \"2017-06-01\",\r\n        \"2016-12-01\",\r\n        \"2016-05-01\",\r\n        \"2016-01-01\",\r\n        \"2015-06-15\",\r\n        \"2015-05-01-preview\"\r\n      ]\r\n    },\r\n    {\r\n      \"resourceType\": \"storageAccounts/listAccountSas\",\r\n      \"locations\": [\r\n        \"East US\",\r\n        \"East US 2\",\r\n        \"West US\",\r\n        \"West Europe\",\r\n        \"East Asia\",\r\n        \"Southeast Asia\",\r\n        \"Japan East\",\r\n        \"Japan West\",\r\n        \"North Central US\",\r\n        \"South Central US\",\r\n        \"Central US\",\r\n        \"North Europe\",\r\n        \"Brazil South\",\r\n        \"Australia East\",\r\n        \"Australia Southeast\",\r\n        \"South India\",\r\n        \"Central India\",\r\n        \"West India\",\r\n        \"Canada East\",\r\n        \"Canada Central\",\r\n        \"West US 2\",\r\n        \"West Central US\",\r\n        \"UK South\",\r\n        \"UK West\",\r\n        \"Korea Central\",\r\n        \"Korea South\",\r\n        \"France Central\",\r\n        \"South Africa North\",\r\n        \"UAE North\",\r\n        \"East US 2 (Stage)\",\r\n        \"East US 2 EUAP\",\r\n        \"Central US EUAP\"\r\n      ],\r\n      \"apiVersions\": [\r\n        \"2019-04-01\",\r\n        \"2018-11-01\",\r\n        \"2018-07-01\",\r\n        \"2018-03-01-preview\",\r\n        \"2018-02-01\",\r\n        \"2017-10-01\",\r\n        \"2017-06-01\",\r\n        \"2016-12-01\",\r\n        \"2016-05-01\"\r\n      ]\r\n    },\r\n    {\r\n      \"resourceType\": \"storageAccounts/listServiceSas\",\r\n      \"locations\": [\r\n        \"East US\",\r\n        \"East US 2\",\r\n        \"West US\",\r\n        \"West Europe\",\r\n        \"East Asia\",\r\n        \"Southeast Asia\",\r\n        \"Japan East\",\r\n        \"Japan West\",\r\n        \"North Central US\",\r\n        \"South Central US\",\r\n        \"Central US\",\r\n        \"North Europe\",\r\n        \"Brazil South\",\r\n        \"Australia East\",\r\n        \"Australia Southeast\",\r\n        \"South India\",\r\n        \"Central India\",\r\n        \"West India\",\r\n        \"Canada East\",\r\n        \"Canada Central\",\r\n        \"West US 2\",\r\n        \"West Central US\",\r\n        \"UK South\",\r\n        \"UK West\",\r\n        \"Korea Central\",\r\n        \"Korea South\",\r\n        \"France Central\",\r\n        \"South Africa North\",\r\n        \"UAE North\",\r\n        \"East US 2 (Stage)\",\r\n        \"East US 2 EUAP\",\r\n        \"Central US EUAP\"\r\n      ],\r\n      \"apiVersions\": [\r\n        \"2019-04-01\",\r\n        \"2018-11-01\",\r\n        \"2018-07-01\",\r\n        \"2018-03-01-preview\",\r\n        \"2018-02-01\",\r\n        \"2017-10-01\",\r\n        \"2017-06-01\",\r\n        \"2016-12-01\",\r\n        \"2016-05-01\"\r\n      ]\r\n    },\r\n    {\r\n      \"resourceType\": \"storageAccounts/blobServices\",\r\n      \"locations\": [\r\n        \"East US\",\r\n        \"East US 2\",\r\n        \"West US\",\r\n        \"West Europe\",\r\n        \"East Asia\",\r\n        \"Southeast Asia\",\r\n        \"Japan East\",\r\n        \"Japan West\",\r\n        \"North Central US\",\r\n        \"South Central US\",\r\n        \"Central US\",\r\n        \"North Europe\",\r\n        \"Brazil South\",\r\n        \"Australia East\",\r\n        \"Australia Southeast\",\r\n        \"South India\",\r\n        \"Central India\",\r\n        \"West India\",\r\n        \"Canada East\",\r\n        \"Canada Central\",\r\n        \"West US 2\",\r\n        \"West Central US\",\r\n        \"UK South\",\r\n        \"UK West\",\r\n        \"Korea Central\",\r\n        \"Korea South\",\r\n        \"France Central\",\r\n        \"South Africa North\",\r\n        \"UAE North\",\r\n        \"East US 2 (Stage)\",\r\n        \"East US 2 EUAP\",\r\n        \"Central US EUAP\"\r\n      ],\r\n      \"apiVersions\": [\r\n        \"2019-04-01\",\r\n        \"2018-11-01\",\r\n        \"2018-07-01\",\r\n        \"2018-03-01-preview\",\r\n        \"2018-02-01\",\r\n        \"2017-10-01\",\r\n        \"2017-06-01\",\r\n        \"2016-12-01\",\r\n        \"2016-05-01\"\r\n      ]\r\n    },\r\n    {\r\n      \"resourceType\": \"storageAccounts/tableServices\",\r\n      \"locations\": [\r\n        \"East US\",\r\n        \"East US 2\",\r\n        \"West US\",\r\n        \"West Europe\",\r\n        \"East Asia\",\r\n        \"Southeast Asia\",\r\n        \"Japan East\",\r\n        \"Japan West\",\r\n        \"North Central US\",\r\n        \"South Central US\",\r\n        \"Central US\",\r\n        \"North Europe\",\r\n        \"Brazil South\",\r\n        \"Australia East\",\r\n        \"Australia Southeast\",\r\n        \"South India\",\r\n        \"Central India\",\r\n        \"West India\",\r\n        \"Canada East\",\r\n        \"Canada Central\",\r\n        \"West US 2\",\r\n        \"West Central US\",\r\n        \"UK South\",\r\n        \"UK West\",\r\n        \"Korea Central\",\r\n        \"Korea South\",\r\n        \"France Central\",\r\n        \"South Africa North\",\r\n        \"UAE North\",\r\n        \"East US 2 (Stage)\",\r\n        \"East US 2 EUAP\",\r\n        \"Central US EUAP\"\r\n      ],\r\n      \"apiVersions\": [\r\n        \"2019-04-01\",\r\n        \"2018-11-01\",\r\n        \"2018-07-01\",\r\n        \"2018-03-01-preview\",\r\n        \"2018-02-01\",\r\n        \"2017-10-01\",\r\n        \"2017-06-01\",\r\n        \"2016-12-01\",\r\n        \"2016-05-01\"\r\n      ]\r\n    },\r\n    {\r\n      \"resourceType\": \"storageAccounts/queueServices\",\r\n      \"locations\": [\r\n        \"East US\",\r\n        \"East US 2\",\r\n        \"West US\",\r\n        \"West Europe\",\r\n        \"East Asia\",\r\n        \"Southeast Asia\",\r\n        \"Japan East\",\r\n        \"Japan West\",\r\n        \"North Central US\",\r\n        \"South Central US\",\r\n        \"Central US\",\r\n        \"North Europe\",\r\n        \"Brazil South\",\r\n        \"Australia East\",\r\n        \"Australia Southeast\",\r\n        \"South India\",\r\n        \"Central India\",\r\n        \"West India\",\r\n        \"Canada East\",\r\n        \"Canada Central\",\r\n        \"West US 2\",\r\n        \"West Central US\",\r\n        \"UK South\",\r\n        \"UK West\",\r\n        \"Korea Central\",\r\n        \"Korea South\",\r\n        \"France Central\",\r\n        \"South Africa North\",\r\n        \"UAE North\",\r\n        \"East US 2 (Stage)\",\r\n        \"East US 2 EUAP\",\r\n        \"Central US EUAP\"\r\n      ],\r\n      \"apiVersions\": [\r\n        \"2019-04-01\",\r\n        \"2018-11-01\",\r\n        \"2018-07-01\",\r\n        \"2018-03-01-preview\",\r\n        \"2018-02-01\",\r\n        \"2017-10-01\",\r\n        \"2017-06-01\",\r\n        \"2016-12-01\",\r\n        \"2016-05-01\"\r\n      ]\r\n    },\r\n    {\r\n      \"resourceType\": \"storageAccounts/fileServices\",\r\n      \"locations\": [\r\n        \"East US\",\r\n        \"East US 2\",\r\n        \"West US\",\r\n        \"West Europe\",\r\n        \"East Asia\",\r\n        \"Southeast Asia\",\r\n        \"Japan East\",\r\n        \"Japan West\",\r\n        \"North Central US\",\r\n        \"South Central US\",\r\n        \"Central US\",\r\n        \"North Europe\",\r\n        \"Brazil South\",\r\n        \"Australia East\",\r\n        \"Australia Southeast\",\r\n        \"South India\",\r\n        \"Central India\",\r\n        \"West India\",\r\n        \"Canada East\",\r\n        \"Canada Central\",\r\n        \"West US 2\",\r\n        \"West Central US\",\r\n        \"UK South\",\r\n        \"UK West\",\r\n        \"Korea Central\",\r\n        \"Korea South\",\r\n        \"France Central\",\r\n        \"South Africa North\",\r\n        \"UAE North\",\r\n        \"East US 2 (Stage)\",\r\n        \"East US 2 EUAP\",\r\n        \"Central US EUAP\"\r\n      ],\r\n      \"apiVersions\": [\r\n        \"2019-04-01\",\r\n        \"2018-11-01\",\r\n        \"2018-07-01\",\r\n        \"2018-03-01-preview\",\r\n        \"2018-02-01\",\r\n        \"2017-10-01\",\r\n        \"2017-06-01\",\r\n        \"2016-12-01\",\r\n        \"2016-05-01\"\r\n      ]\r\n    },\r\n    {\r\n      \"resourceType\": \"locations\",\r\n      \"locations\": [],\r\n      \"apiVersions\": [\r\n        \"2019-04-01\",\r\n        \"2018-11-01\",\r\n        \"2018-07-01\",\r\n        \"2018-03-01-preview\",\r\n        \"2018-02-01\",\r\n        \"2017-10-01\",\r\n        \"2017-06-01\",\r\n        \"2016-12-01\",\r\n        \"2016-07-01\",\r\n        \"2016-01-01\"\r\n      ]\r\n    },\r\n    {\r\n      \"resourceType\": \"locations/usages\",\r\n      \"locations\": [\r\n        \"East US\",\r\n        \"East US 2\",\r\n        \"West US\",\r\n        \"West Europe\",\r\n        \"East Asia\",\r\n        \"Southeast Asia\",\r\n        \"Japan East\",\r\n        \"Japan West\",\r\n        \"North Central US\",\r\n        \"South Central US\",\r\n        \"Central US\",\r\n        \"North Europe\",\r\n        \"Brazil South\",\r\n        \"Australia East\",\r\n        \"Australia Southeast\",\r\n        \"South India\",\r\n        \"Central India\",\r\n        \"West India\",\r\n        \"Canada East\",\r\n        \"Canada Central\",\r\n        \"West US 2\",\r\n        \"West Central US\",\r\n        \"UK South\",\r\n        \"UK West\",\r\n        \"Korea Central\",\r\n        \"Korea South\",\r\n        \"France Central\",\r\n        \"South Africa North\",\r\n        \"UAE North\",\r\n        \"East US 2 (Stage)\",\r\n        \"East US 2 EUAP\",\r\n        \"Central US EUAP\"\r\n      ],\r\n      \"apiVersions\": [\r\n        \"2019-04-01\",\r\n        \"2018-11-01\",\r\n        \"2018-07-01\",\r\n        \"2018-03-01-preview\",\r\n        \"2018-02-01\",\r\n        \"2017-10-01\",\r\n        \"2017-06-01\",\r\n        \"2016-12-01\"\r\n      ]\r\n    },\r\n    {\r\n      \"resourceType\": \"locations/deleteVirtualNetworkOrSubnets\",\r\n      \"locations\": [\r\n        \"East US\",\r\n        \"East US 2\",\r\n        \"West US\",\r\n        \"West Europe\",\r\n        \"East Asia\",\r\n        \"Southeast Asia\",\r\n        \"Japan East\",\r\n        \"Japan West\",\r\n        \"North Central US\",\r\n        \"South Central US\",\r\n        \"Central US\",\r\n        \"North Europe\",\r\n        \"Brazil South\",\r\n        \"Australia East\",\r\n        \"Australia Southeast\",\r\n        \"South India\",\r\n        \"Central India\",\r\n        \"West India\",\r\n        \"Canada East\",\r\n        \"Canada Central\",\r\n        \"West US 2\",\r\n        \"West Central US\",\r\n        \"UK South\",\r\n        \"UK West\",\r\n        \"Korea Central\",\r\n        \"Korea South\",\r\n        \"France Central\",\r\n        \"South Africa North\",\r\n        \"UAE North\",\r\n        \"East US 2 (Stage)\",\r\n        \"East US 2 EUAP\",\r\n        \"Central US EUAP\"\r\n      ],\r\n      \"apiVersions\": [\r\n        \"2019-04-01\",\r\n        \"2018-11-01\",\r\n        \"2018-07-01\",\r\n        \"2018-03-01-preview\",\r\n        \"2018-02-01\",\r\n        \"2017-10-01\",\r\n        \"2017-06-01\",\r\n        \"2016-12-01\",\r\n        \"2016-07-01\"\r\n      ]\r\n    },\r\n    {\r\n      \"resourceType\": \"usages\",\r\n      \"locations\": [],\r\n      \"apiVersions\": [\r\n        \"2019-04-01\",\r\n        \"2018-11-01\",\r\n        \"2018-07-01\",\r\n        \"2018-03-01-preview\",\r\n        \"2018-02-01\",\r\n        \"2017-10-01\",\r\n        \"2017-06-01\",\r\n        \"2016-12-01\",\r\n        \"2016-05-01\",\r\n        \"2016-01-01\",\r\n        \"2015-06-15\",\r\n        \"2015-05-01-preview\"\r\n      ]\r\n    },\r\n    {\r\n      \"resourceType\": \"checkNameAvailability\",\r\n      \"locations\": [],\r\n      \"apiVersions\": [\r\n        \"2019-04-01\",\r\n        \"2018-11-01\",\r\n        \"2018-07-01\",\r\n        \"2018-03-01-preview\",\r\n        \"2018-02-01\",\r\n        \"2017-10-01\",\r\n        \"2017-06-01\",\r\n        \"2016-12-01\",\r\n        \"2016-05-01\",\r\n        \"2016-01-01\",\r\n        \"2015-06-15\",\r\n        \"2015-05-01-preview\"\r\n      ]\r\n    },\r\n    {\r\n      \"resourceType\": \"storageAccounts/services\",\r\n      \"locations\": [\r\n        \"East US\",\r\n        \"West US\",\r\n        \"East US 2 (Stage)\",\r\n        \"West Europe\",\r\n        \"North Europe\",\r\n        \"East Asia\",\r\n        \"Southeast Asia\",\r\n        \"Japan East\",\r\n        \"Japan West\",\r\n        \"North Central US\",\r\n        \"South Central US\",\r\n        \"East US 2\",\r\n        \"Central US\",\r\n        \"Australia East\",\r\n        \"Australia Southeast\",\r\n        \"Brazil South\",\r\n        \"South India\",\r\n        \"Central India\",\r\n        \"West India\",\r\n        \"Canada East\",\r\n        \"Canada Central\",\r\n        \"West US 2\",\r\n        \"West Central US\",\r\n        \"UK South\",\r\n        \"UK West\",\r\n        \"Korea Central\",\r\n        \"Korea South\",\r\n        \"France Central\",\r\n        \"South Africa North\",\r\n        \"UAE North\",\r\n        \"East US 2 EUAP\",\r\n        \"Central US EUAP\"\r\n      ],\r\n      \"apiVersions\": [\r\n        \"2014-04-01\"\r\n      ]\r\n    },\r\n    {\r\n      \"resourceType\": \"storageAccounts/services/metricDefinitions\",\r\n      \"locations\": [\r\n        \"East US\",\r\n        \"West US\",\r\n        \"East US 2 (Stage)\",\r\n        \"West Europe\",\r\n        \"North Europe\",\r\n        \"East Asia\",\r\n        \"Southeast Asia\",\r\n        \"Japan East\",\r\n        \"Japan West\",\r\n        \"North Central US\",\r\n        \"South Central US\",\r\n        \"East US 2\",\r\n        \"Central US\",\r\n        \"Australia East\",\r\n        \"Australia Southeast\",\r\n        \"Brazil South\",\r\n        \"South India\",\r\n        \"Central India\",\r\n        \"West India\",\r\n        \"Canada East\",\r\n        \"Canada Central\",\r\n        \"West US 2\",\r\n        \"West Central US\",\r\n        \"UK South\",\r\n        \"UK West\",\r\n        \"Korea Central\",\r\n        \"Korea South\",\r\n        \"France Central\",\r\n        \"South Africa North\",\r\n        \"UAE North\",\r\n        \"East US 2 EUAP\",\r\n        \"Central US EUAP\"\r\n      ],\r\n      \"apiVersions\": [\r\n        \"2014-04-01\"\r\n      ]\r\n    }\r\n  ],\r\n  \"registrationState\": \"Registered\"\r\n}",
      "StatusCode": 200
    },
    {
      "RequestUri": "/subscriptions/ce4a7590-4722-4bcf-a2c6-e473e9f11778/resourcegroups/pstestrg3324?api-version=2016-09-01",
      "EncodedRequestUri": "L3N1YnNjcmlwdGlvbnMvY2U0YTc1OTAtNDcyMi00YmNmLWEyYzYtZTQ3M2U5ZjExNzc4L3Jlc291cmNlZ3JvdXBzL3BzdGVzdHJnMzMyND9hcGktdmVyc2lvbj0yMDE2LTA5LTAx",
      "RequestMethod": "PUT",
      "RequestBody": "{\r\n  \"location\": \"West US\"\r\n}",
      "RequestHeaders": {
        "x-ms-client-request-id": [
          "e31c24db-68ac-497e-a42e-53973bf31c07"
        ],
        "Accept-Language": [
          "en-US"
        ],
        "User-Agent": [
          "FxVersion/4.6.27207.03",
          "OSName/Windows",
          "OSVersion/Microsoft.Windows.10.0.18362.",
          "Microsoft.Azure.Management.Internal.Resources.ResourceManagementClient/1.2.1"
        ],
        "Content-Type": [
          "application/json; charset=utf-8"
        ],
        "Content-Length": [
          "29"
        ]
      },
      "ResponseHeaders": {
        "Cache-Control": [
          "no-cache"
        ],
        "Pragma": [
          "no-cache"
        ],
        "x-ms-ratelimit-remaining-subscription-writes": [
          "1198"
        ],
        "x-ms-request-id": [
          "13d19803-145f-4263-b1d4-7be57762cd97"
        ],
        "x-ms-correlation-request-id": [
          "13d19803-145f-4263-b1d4-7be57762cd97"
        ],
        "x-ms-routing-request-id": [
          "SOUTHEASTASIA:20190619T040625Z:13d19803-145f-4263-b1d4-7be57762cd97"
        ],
        "Strict-Transport-Security": [
          "max-age=31536000; includeSubDomains"
        ],
        "X-Content-Type-Options": [
          "nosniff"
        ],
        "Date": [
          "Wed, 19 Jun 2019 04:06:24 GMT"
        ],
        "Content-Length": [
          "177"
        ],
        "Content-Type": [
          "application/json; charset=utf-8"
        ],
        "Expires": [
          "-1"
        ]
      },
      "ResponseBody": "{\r\n  \"id\": \"/subscriptions/ce4a7590-4722-4bcf-a2c6-e473e9f11778/resourceGroups/pstestrg3324\",\r\n  \"name\": \"pstestrg3324\",\r\n  \"location\": \"westus\",\r\n  \"properties\": {\r\n    \"provisioningState\": \"Succeeded\"\r\n  }\r\n}",
      "StatusCode": 201
    },
    {
      "RequestUri": "/subscriptions/ce4a7590-4722-4bcf-a2c6-e473e9f11778/providers/Microsoft.Storage/checkNameAvailability?api-version=2019-06-01",
      "EncodedRequestUri": "L3N1YnNjcmlwdGlvbnMvY2U0YTc1OTAtNDcyMi00YmNmLWEyYzYtZTQ3M2U5ZjExNzc4L3Byb3ZpZGVycy9NaWNyb3NvZnQuU3RvcmFnZS9jaGVja05hbWVBdmFpbGFiaWxpdHk/YXBpLXZlcnNpb249MjAxOS0wNi0wMQ==",
      "RequestMethod": "POST",
      "RequestBody": "{\r\n  \"name\": \"stopstestrg3324\",\r\n  \"type\": \"Microsoft.Storage/storageAccounts\"\r\n}",
      "RequestHeaders": {
        "x-ms-client-request-id": [
          "ffdad129-8c82-4676-8ab6-30cade46f2aa"
        ],
        "Accept-Language": [
          "en-US"
        ],
        "User-Agent": [
          "FxVersion/4.6.27207.03",
          "OSName/Windows",
          "OSVersion/Microsoft.Windows.10.0.18362.",
          "Microsoft.Azure.Management.Storage.StorageManagementClient/12.0.0.0"
        ],
        "Content-Type": [
          "application/json; charset=utf-8"
        ],
        "Content-Length": [
          "81"
        ]
      },
      "ResponseHeaders": {
        "Cache-Control": [
          "no-cache"
        ],
        "Pragma": [
          "no-cache"
        ],
        "x-ms-request-id": [
          "8c013d2b-aed1-4398-b7d0-ccb791ce8927"
        ],
        "Strict-Transport-Security": [
          "max-age=31536000; includeSubDomains"
        ],
        "Server": [
          "Microsoft-Azure-Storage-Resource-Provider/1.0,Microsoft-HTTPAPI/2.0 Microsoft-HTTPAPI/2.0"
        ],
        "x-ms-ratelimit-remaining-subscription-reads": [
          "11999"
        ],
        "x-ms-correlation-request-id": [
          "973beeb7-33f3-4af8-8be6-bbbaab85871f"
        ],
        "x-ms-routing-request-id": [
          "SOUTHEASTASIA:20190619T040626Z:973beeb7-33f3-4af8-8be6-bbbaab85871f"
        ],
        "X-Content-Type-Options": [
          "nosniff"
        ],
        "Date": [
          "Wed, 19 Jun 2019 04:06:25 GMT"
        ],
        "Content-Length": [
          "22"
        ],
        "Content-Type": [
          "application/json"
        ],
        "Expires": [
          "-1"
        ]
      },
      "ResponseBody": "{\r\n  \"nameAvailable\": true\r\n}",
      "StatusCode": 200
    },
    {
      "RequestUri": "/subscriptions/ce4a7590-4722-4bcf-a2c6-e473e9f11778/resourceGroups/pstestrg3324/providers/Microsoft.Storage/storageAccounts/stopstestrg3324?api-version=2019-06-01",
      "EncodedRequestUri": "L3N1YnNjcmlwdGlvbnMvY2U0YTc1OTAtNDcyMi00YmNmLWEyYzYtZTQ3M2U5ZjExNzc4L3Jlc291cmNlR3JvdXBzL3BzdGVzdHJnMzMyNC9wcm92aWRlcnMvTWljcm9zb2Z0LlN0b3JhZ2Uvc3RvcmFnZUFjY291bnRzL3N0b3BzdGVzdHJnMzMyND9hcGktdmVyc2lvbj0yMDE5LTA2LTAx",
      "RequestMethod": "PUT",
      "RequestBody": "{\r\n  \"sku\": {\r\n    \"name\": \"Standard_LRS\"\r\n  },\r\n  \"kind\": \"StorageV2\",\r\n  \"location\": \"eastus2(stage)\",\r\n  \"properties\": {\r\n    \"azureFilesIdentityBasedAuthentication\": {\r\n    \"directoryServiceOptions\": \"AADDS\"\r\n  }\r\n  }\r\n}",
      "RequestHeaders": {
        "x-ms-client-request-id": [
          "2f49a4e1-938a-4285-aa66-1a6f96077065"
        ],
        "Accept-Language": [
          "en-US"
        ],
        "User-Agent": [
          "FxVersion/4.6.27207.03",
          "OSName/Windows",
          "OSVersion/Microsoft.Windows.10.0.18362.",
          "Microsoft.Azure.Management.Storage.StorageManagementClient/12.0.0.0"
        ],
        "Content-Type": [
          "application/json; charset=utf-8"
        ],
        "Content-Length": [
          "169"
        ]
      },
      "ResponseHeaders": {
        "Cache-Control": [
          "no-cache"
        ],
        "Pragma": [
          "no-cache"
        ],
        "Location": [
          "https://management.azure.com/subscriptions/ce4a7590-4722-4bcf-a2c6-e473e9f11778/providers/Microsoft.Storage/locations/eastus2(stage)/asyncoperations/a4b27ba4-33fd-4a52-9304-7f3c29421603?monitor=true&api-version=2019-04-01"
        ],
        "Retry-After": [
          "17"
        ],
        "x-ms-request-id": [
          "a4b27ba4-33fd-4a52-9304-7f3c29421603"
        ],
        "Strict-Transport-Security": [
          "max-age=31536000; includeSubDomains"
        ],
        "Server": [
          "Microsoft-Azure-Storage-Resource-Provider/1.0,Microsoft-HTTPAPI/2.0 Microsoft-HTTPAPI/2.0"
        ],
        "x-ms-ratelimit-remaining-subscription-writes": [
          "1199"
        ],
        "x-ms-correlation-request-id": [
          "67a20e1e-0943-4c9c-bc43-40fb4b208afc"
        ],
        "x-ms-routing-request-id": [
          "SOUTHEASTASIA:20190619T040629Z:67a20e1e-0943-4c9c-bc43-40fb4b208afc"
        ],
        "X-Content-Type-Options": [
          "nosniff"
        ],
        "Date": [
          "Wed, 19 Jun 2019 04:06:28 GMT"
        ],
        "Content-Type": [
          "text/plain; charset=utf-8"
        ],
        "Expires": [
          "-1"
        ],
        "Content-Length": [
          "0"
        ]
      },
      "ResponseBody": "",
      "StatusCode": 202
    },
    {
      "RequestUri": "/subscriptions/ce4a7590-4722-4bcf-a2c6-e473e9f11778/providers/Microsoft.Storage/locations/eastus2(stage)/asyncoperations/a4b27ba4-33fd-4a52-9304-7f3c29421603?monitor=true&api-version=2019-04-01",
      "EncodedRequestUri": "L3N1YnNjcmlwdGlvbnMvY2U0YTc1OTAtNDcyMi00YmNmLWEyYzYtZTQ3M2U5ZjExNzc4L3Byb3ZpZGVycy9NaWNyb3NvZnQuU3RvcmFnZS9sb2NhdGlvbnMvZWFzdHVzMihzdGFnZSkvYXN5bmNvcGVyYXRpb25zL2E0YjI3YmE0LTMzZmQtNGE1Mi05MzA0LTdmM2MyOTQyMTYwMz9tb25pdG9yPXRydWUmYXBpLXZlcnNpb249MjAxOS0wNC0wMQ==",
      "RequestMethod": "GET",
      "RequestBody": "",
      "RequestHeaders": {
        "User-Agent": [
          "FxVersion/4.6.27207.03",
          "OSName/Windows",
          "OSVersion/Microsoft.Windows.10.0.18362.",
          "Microsoft.Azure.Management.Storage.StorageManagementClient/12.0.0.0"
        ]
      },
      "ResponseHeaders": {
        "Cache-Control": [
          "no-cache"
        ],
        "Pragma": [
          "no-cache"
        ],
        "x-ms-request-id": [
          "2e8e471a-cf7d-4be7-a225-db93f57dde35"
        ],
        "Strict-Transport-Security": [
          "max-age=31536000; includeSubDomains"
        ],
        "Server": [
          "Microsoft-Azure-Storage-Resource-Provider/1.0,Microsoft-HTTPAPI/2.0 Microsoft-HTTPAPI/2.0"
        ],
        "x-ms-ratelimit-remaining-subscription-reads": [
          "11998"
        ],
        "x-ms-correlation-request-id": [
          "6bd9ad8b-8173-4065-b4c5-e93625933ce8"
        ],
        "x-ms-routing-request-id": [
          "SOUTHEASTASIA:20190619T040646Z:6bd9ad8b-8173-4065-b4c5-e93625933ce8"
        ],
        "X-Content-Type-Options": [
          "nosniff"
        ],
        "Date": [
          "Wed, 19 Jun 2019 04:06:46 GMT"
        ],
        "Content-Length": [
          "1199"
        ],
        "Content-Type": [
          "application/json"
        ],
        "Expires": [
          "-1"
        ]
      },
      "ResponseBody": "{\r\n  \"sku\": {\r\n    \"name\": \"Standard_LRS\",\r\n    \"tier\": \"Standard\"\r\n  },\r\n  \"kind\": \"StorageV2\",\r\n  \"id\": \"/subscriptions/ce4a7590-4722-4bcf-a2c6-e473e9f11778/resourceGroups/pstestrg3324/providers/Microsoft.Storage/storageAccounts/stopstestrg3324\",\r\n  \"name\": \"stopstestrg3324\",\r\n  \"type\": \"Microsoft.Storage/storageAccounts\",\r\n  \"location\": \"eastus2(stage)\",\r\n  \"tags\": {},\r\n  \"properties\": {\r\n    \"azureFilesIdentityBasedAuthentication\": {\r\n    \"directoryServiceOptions\": \"AADDS\"\r\n  },\r\n    \"networkAcls\": {\r\n      \"bypass\": \"AzureServices\",\r\n      \"virtualNetworkRules\": [],\r\n      \"ipRules\": [],\r\n      \"defaultAction\": \"Allow\"\r\n    },\r\n    \"supportsHttpsTrafficOnly\": true,\r\n    \"encryption\": {\r\n      \"services\": {\r\n        \"file\": {\r\n          \"enabled\": true,\r\n          \"lastEnabledTime\": \"2019-06-19T04:06:29.0194302Z\"\r\n        },\r\n        \"blob\": {\r\n          \"enabled\": true,\r\n          \"lastEnabledTime\": \"2019-06-19T04:06:29.0194302Z\"\r\n        }\r\n      },\r\n      \"keySource\": \"Microsoft.Storage\"\r\n    },\r\n    \"accessTier\": \"Hot\",\r\n    \"provisioningState\": \"Succeeded\",\r\n    \"creationTime\": \"2019-06-19T04:06:28.9256734Z\",\r\n    \"primaryEndpoints\": {\r\n      \"dfs\": \"https://stopstestrg3324.dfs.core.windows.net/\",\r\n      \"web\": \"https://stopstestrg3324.z1.web.core.windows.net/\",\r\n      \"blob\": \"https://stopstestrg3324.blob.core.windows.net/\",\r\n      \"queue\": \"https://stopstestrg3324.queue.core.windows.net/\",\r\n      \"table\": \"https://stopstestrg3324.table.core.windows.net/\",\r\n      \"file\": \"https://stopstestrg3324.file.core.windows.net/\"\r\n    },\r\n    \"primaryLocation\": \"eastus2(stage)\",\r\n    \"statusOfPrimary\": \"available\"\r\n  }\r\n}",
      "StatusCode": 200
    },
    {
      "RequestUri": "/subscriptions/ce4a7590-4722-4bcf-a2c6-e473e9f11778/resourceGroups/pstestrg3324/providers/Microsoft.Storage/storageAccounts/stopstestrg3324?api-version=2019-06-01",
      "EncodedRequestUri": "L3N1YnNjcmlwdGlvbnMvY2U0YTc1OTAtNDcyMi00YmNmLWEyYzYtZTQ3M2U5ZjExNzc4L3Jlc291cmNlR3JvdXBzL3BzdGVzdHJnMzMyNC9wcm92aWRlcnMvTWljcm9zb2Z0LlN0b3JhZ2Uvc3RvcmFnZUFjY291bnRzL3N0b3BzdGVzdHJnMzMyND9hcGktdmVyc2lvbj0yMDE5LTA2LTAx",
      "RequestMethod": "GET",
      "RequestBody": "",
      "RequestHeaders": {
        "x-ms-client-request-id": [
          "2d09a872-508c-4d08-b1a2-abbb0b97a4af"
        ],
        "Accept-Language": [
          "en-US"
        ],
        "User-Agent": [
          "FxVersion/4.6.27207.03",
          "OSName/Windows",
          "OSVersion/Microsoft.Windows.10.0.18362.",
          "Microsoft.Azure.Management.Storage.StorageManagementClient/12.0.0.0"
        ]
      },
      "ResponseHeaders": {
        "Cache-Control": [
          "no-cache"
        ],
        "Pragma": [
          "no-cache"
        ],
        "x-ms-request-id": [
          "1855a1fd-88e1-4c14-86a0-c9f20a18a927"
        ],
        "Strict-Transport-Security": [
          "max-age=31536000; includeSubDomains"
        ],
        "Server": [
          "Microsoft-Azure-Storage-Resource-Provider/1.0,Microsoft-HTTPAPI/2.0 Microsoft-HTTPAPI/2.0"
        ],
        "x-ms-ratelimit-remaining-subscription-reads": [
          "11997"
        ],
        "x-ms-correlation-request-id": [
          "c829964e-33c4-4134-a389-1b39bc24e774"
        ],
        "x-ms-routing-request-id": [
          "SOUTHEASTASIA:20190619T040647Z:c829964e-33c4-4134-a389-1b39bc24e774"
        ],
        "X-Content-Type-Options": [
          "nosniff"
        ],
        "Date": [
          "Wed, 19 Jun 2019 04:06:47 GMT"
        ],
        "Content-Length": [
          "1199"
        ],
        "Content-Type": [
          "application/json"
        ],
        "Expires": [
          "-1"
        ]
      },
      "ResponseBody": "{\r\n  \"sku\": {\r\n    \"name\": \"Standard_LRS\",\r\n    \"tier\": \"Standard\"\r\n  },\r\n  \"kind\": \"StorageV2\",\r\n  \"id\": \"/subscriptions/ce4a7590-4722-4bcf-a2c6-e473e9f11778/resourceGroups/pstestrg3324/providers/Microsoft.Storage/storageAccounts/stopstestrg3324\",\r\n  \"name\": \"stopstestrg3324\",\r\n  \"type\": \"Microsoft.Storage/storageAccounts\",\r\n  \"location\": \"eastus2(stage)\",\r\n  \"tags\": {},\r\n  \"properties\": {\r\n    \"azureFilesIdentityBasedAuthentication\": {\r\n    \"directoryServiceOptions\": \"AADDS\"\r\n  },\r\n    \"networkAcls\": {\r\n      \"bypass\": \"AzureServices\",\r\n      \"virtualNetworkRules\": [],\r\n      \"ipRules\": [],\r\n      \"defaultAction\": \"Allow\"\r\n    },\r\n    \"supportsHttpsTrafficOnly\": true,\r\n    \"encryption\": {\r\n      \"services\": {\r\n        \"file\": {\r\n          \"enabled\": true,\r\n          \"lastEnabledTime\": \"2019-06-19T04:06:29.0194302Z\"\r\n        },\r\n        \"blob\": {\r\n          \"enabled\": true,\r\n          \"lastEnabledTime\": \"2019-06-19T04:06:29.0194302Z\"\r\n        }\r\n      },\r\n      \"keySource\": \"Microsoft.Storage\"\r\n    },\r\n    \"accessTier\": \"Hot\",\r\n    \"provisioningState\": \"Succeeded\",\r\n    \"creationTime\": \"2019-06-19T04:06:28.9256734Z\",\r\n    \"primaryEndpoints\": {\r\n      \"dfs\": \"https://stopstestrg3324.dfs.core.windows.net/\",\r\n      \"web\": \"https://stopstestrg3324.z1.web.core.windows.net/\",\r\n      \"blob\": \"https://stopstestrg3324.blob.core.windows.net/\",\r\n      \"queue\": \"https://stopstestrg3324.queue.core.windows.net/\",\r\n      \"table\": \"https://stopstestrg3324.table.core.windows.net/\",\r\n      \"file\": \"https://stopstestrg3324.file.core.windows.net/\"\r\n    },\r\n    \"primaryLocation\": \"eastus2(stage)\",\r\n    \"statusOfPrimary\": \"available\"\r\n  }\r\n}",
      "StatusCode": 200
    },
    {
      "RequestUri": "/subscriptions/ce4a7590-4722-4bcf-a2c6-e473e9f11778/resourceGroups/pstestrg3324/providers/Microsoft.Storage/storageAccounts/stopstestrg3324?api-version=2019-06-01",
      "EncodedRequestUri": "L3N1YnNjcmlwdGlvbnMvY2U0YTc1OTAtNDcyMi00YmNmLWEyYzYtZTQ3M2U5ZjExNzc4L3Jlc291cmNlR3JvdXBzL3BzdGVzdHJnMzMyNC9wcm92aWRlcnMvTWljcm9zb2Z0LlN0b3JhZ2Uvc3RvcmFnZUFjY291bnRzL3N0b3BzdGVzdHJnMzMyND9hcGktdmVyc2lvbj0yMDE5LTA2LTAx",
      "RequestMethod": "GET",
      "RequestBody": "",
      "RequestHeaders": {
        "x-ms-client-request-id": [
          "e423c6cc-4816-4dbf-a5e6-ce2fdf4bdb86"
        ],
        "Accept-Language": [
          "en-US"
        ],
        "User-Agent": [
          "FxVersion/4.6.27207.03",
          "OSName/Windows",
          "OSVersion/Microsoft.Windows.10.0.18362.",
          "Microsoft.Azure.Management.Storage.StorageManagementClient/12.0.0.0"
        ]
      },
      "ResponseHeaders": {
        "Cache-Control": [
          "no-cache"
        ],
        "Pragma": [
          "no-cache"
        ],
        "x-ms-request-id": [
          "08e75ff8-0542-4aa2-8a05-3dc7bc75b6de"
        ],
        "Strict-Transport-Security": [
          "max-age=31536000; includeSubDomains"
        ],
        "Server": [
          "Microsoft-Azure-Storage-Resource-Provider/1.0,Microsoft-HTTPAPI/2.0 Microsoft-HTTPAPI/2.0"
        ],
        "x-ms-ratelimit-remaining-subscription-reads": [
          "11999"
        ],
        "x-ms-correlation-request-id": [
          "af4a83da-79c2-477c-87a3-97edb813f38f"
        ],
        "x-ms-routing-request-id": [
          "SOUTHEASTASIA:20190619T040648Z:af4a83da-79c2-477c-87a3-97edb813f38f"
        ],
        "X-Content-Type-Options": [
          "nosniff"
        ],
        "Date": [
          "Wed, 19 Jun 2019 04:06:48 GMT"
        ],
        "Content-Length": [
          "1199"
        ],
        "Content-Type": [
          "application/json"
        ],
        "Expires": [
          "-1"
        ]
      },
      "ResponseBody": "{\r\n  \"sku\": {\r\n    \"name\": \"Standard_LRS\",\r\n    \"tier\": \"Standard\"\r\n  },\r\n  \"kind\": \"StorageV2\",\r\n  \"id\": \"/subscriptions/ce4a7590-4722-4bcf-a2c6-e473e9f11778/resourceGroups/pstestrg3324/providers/Microsoft.Storage/storageAccounts/stopstestrg3324\",\r\n  \"name\": \"stopstestrg3324\",\r\n  \"type\": \"Microsoft.Storage/storageAccounts\",\r\n  \"location\": \"eastus2(stage)\",\r\n  \"tags\": {},\r\n  \"properties\": {\r\n    \"azureFilesIdentityBasedAuthentication\": {\r\n    \"directoryServiceOptions\": \"AADDS\"\r\n  },\r\n    \"networkAcls\": {\r\n      \"bypass\": \"AzureServices\",\r\n      \"virtualNetworkRules\": [],\r\n      \"ipRules\": [],\r\n      \"defaultAction\": \"Allow\"\r\n    },\r\n    \"supportsHttpsTrafficOnly\": true,\r\n    \"encryption\": {\r\n      \"services\": {\r\n        \"file\": {\r\n          \"enabled\": true,\r\n          \"lastEnabledTime\": \"2019-06-19T04:06:29.0194302Z\"\r\n        },\r\n        \"blob\": {\r\n          \"enabled\": true,\r\n          \"lastEnabledTime\": \"2019-06-19T04:06:29.0194302Z\"\r\n        }\r\n      },\r\n      \"keySource\": \"Microsoft.Storage\"\r\n    },\r\n    \"accessTier\": \"Hot\",\r\n    \"provisioningState\": \"Succeeded\",\r\n    \"creationTime\": \"2019-06-19T04:06:28.9256734Z\",\r\n    \"primaryEndpoints\": {\r\n      \"dfs\": \"https://stopstestrg3324.dfs.core.windows.net/\",\r\n      \"web\": \"https://stopstestrg3324.z1.web.core.windows.net/\",\r\n      \"blob\": \"https://stopstestrg3324.blob.core.windows.net/\",\r\n      \"queue\": \"https://stopstestrg3324.queue.core.windows.net/\",\r\n      \"table\": \"https://stopstestrg3324.table.core.windows.net/\",\r\n      \"file\": \"https://stopstestrg3324.file.core.windows.net/\"\r\n    },\r\n    \"primaryLocation\": \"eastus2(stage)\",\r\n    \"statusOfPrimary\": \"available\"\r\n  }\r\n}",
      "StatusCode": 200
    },
    {
      "RequestUri": "/subscriptions/ce4a7590-4722-4bcf-a2c6-e473e9f11778/resourceGroups/pstestrg3324/providers/Microsoft.Storage/storageAccounts/stopstestrg3324?api-version=2019-06-01",
      "EncodedRequestUri": "L3N1YnNjcmlwdGlvbnMvY2U0YTc1OTAtNDcyMi00YmNmLWEyYzYtZTQ3M2U5ZjExNzc4L3Jlc291cmNlR3JvdXBzL3BzdGVzdHJnMzMyNC9wcm92aWRlcnMvTWljcm9zb2Z0LlN0b3JhZ2Uvc3RvcmFnZUFjY291bnRzL3N0b3BzdGVzdHJnMzMyND9hcGktdmVyc2lvbj0yMDE5LTA2LTAx",
      "RequestMethod": "GET",
      "RequestBody": "",
      "RequestHeaders": {
        "x-ms-client-request-id": [
          "a570aa6c-293e-4c0e-a0cc-ee49f6c90d5c"
        ],
        "Accept-Language": [
          "en-US"
        ],
        "User-Agent": [
          "FxVersion/4.6.27207.03",
          "OSName/Windows",
          "OSVersion/Microsoft.Windows.10.0.18362.",
          "Microsoft.Azure.Management.Storage.StorageManagementClient/12.0.0.0"
        ]
      },
      "ResponseHeaders": {
        "Cache-Control": [
          "no-cache"
        ],
        "Pragma": [
          "no-cache"
        ],
        "x-ms-request-id": [
          "dfdede12-01b1-4efa-a1ac-5ea0c733c131"
        ],
        "Strict-Transport-Security": [
          "max-age=31536000; includeSubDomains"
        ],
        "Server": [
          "Microsoft-Azure-Storage-Resource-Provider/1.0,Microsoft-HTTPAPI/2.0 Microsoft-HTTPAPI/2.0"
        ],
        "x-ms-ratelimit-remaining-subscription-reads": [
          "11998"
        ],
        "x-ms-correlation-request-id": [
          "86dd083c-b3eb-4cad-85a1-e899fb5e4fee"
        ],
        "x-ms-routing-request-id": [
          "SOUTHEASTASIA:20190619T040651Z:86dd083c-b3eb-4cad-85a1-e899fb5e4fee"
        ],
        "X-Content-Type-Options": [
          "nosniff"
        ],
        "Date": [
          "Wed, 19 Jun 2019 04:06:50 GMT"
        ],
        "Content-Length": [
          "1200"
        ],
        "Content-Type": [
          "application/json"
        ],
        "Expires": [
          "-1"
        ]
      },
      "ResponseBody": "{\r\n  \"sku\": {\r\n    \"name\": \"Standard_LRS\",\r\n    \"tier\": \"Standard\"\r\n  },\r\n  \"kind\": \"StorageV2\",\r\n  \"id\": \"/subscriptions/ce4a7590-4722-4bcf-a2c6-e473e9f11778/resourceGroups/pstestrg3324/providers/Microsoft.Storage/storageAccounts/stopstestrg3324\",\r\n  \"name\": \"stopstestrg3324\",\r\n  \"type\": \"Microsoft.Storage/storageAccounts\",\r\n  \"location\": \"eastus2(stage)\",\r\n  \"tags\": {},\r\n  \"properties\": {\r\n    \"azureFilesIdentityBasedAuthentication\": {\r\n    \"directoryServiceOptions\": \"None\"\r\n  },\r\n    \"networkAcls\": {\r\n      \"bypass\": \"AzureServices\",\r\n      \"virtualNetworkRules\": [],\r\n      \"ipRules\": [],\r\n      \"defaultAction\": \"Allow\"\r\n    },\r\n    \"supportsHttpsTrafficOnly\": false,\r\n    \"encryption\": {\r\n      \"services\": {\r\n        \"file\": {\r\n          \"enabled\": true,\r\n          \"lastEnabledTime\": \"2019-06-19T04:06:29.0194302Z\"\r\n        },\r\n        \"blob\": {\r\n          \"enabled\": true,\r\n          \"lastEnabledTime\": \"2019-06-19T04:06:29.0194302Z\"\r\n        }\r\n      },\r\n      \"keySource\": \"Microsoft.Storage\"\r\n    },\r\n    \"accessTier\": \"Hot\",\r\n    \"provisioningState\": \"Succeeded\",\r\n    \"creationTime\": \"2019-06-19T04:06:28.9256734Z\",\r\n    \"primaryEndpoints\": {\r\n      \"dfs\": \"https://stopstestrg3324.dfs.core.windows.net/\",\r\n      \"web\": \"https://stopstestrg3324.z1.web.core.windows.net/\",\r\n      \"blob\": \"https://stopstestrg3324.blob.core.windows.net/\",\r\n      \"queue\": \"https://stopstestrg3324.queue.core.windows.net/\",\r\n      \"table\": \"https://stopstestrg3324.table.core.windows.net/\",\r\n      \"file\": \"https://stopstestrg3324.file.core.windows.net/\"\r\n    },\r\n    \"primaryLocation\": \"eastus2(stage)\",\r\n    \"statusOfPrimary\": \"available\"\r\n  }\r\n}",
      "StatusCode": 200
    },
    {
      "RequestUri": "/subscriptions/ce4a7590-4722-4bcf-a2c6-e473e9f11778/resourceGroups/pstestrg3324/providers/Microsoft.Storage/storageAccounts/stopstestrg3324?api-version=2019-06-01",
      "EncodedRequestUri": "L3N1YnNjcmlwdGlvbnMvY2U0YTc1OTAtNDcyMi00YmNmLWEyYzYtZTQ3M2U5ZjExNzc4L3Jlc291cmNlR3JvdXBzL3BzdGVzdHJnMzMyNC9wcm92aWRlcnMvTWljcm9zb2Z0LlN0b3JhZ2Uvc3RvcmFnZUFjY291bnRzL3N0b3BzdGVzdHJnMzMyND9hcGktdmVyc2lvbj0yMDE5LTA2LTAx",
      "RequestMethod": "GET",
      "RequestBody": "",
      "RequestHeaders": {
        "x-ms-client-request-id": [
          "e7f36366-cffa-42e8-b156-42e78af50d18"
        ],
        "Accept-Language": [
          "en-US"
        ],
        "User-Agent": [
          "FxVersion/4.6.27207.03",
          "OSName/Windows",
          "OSVersion/Microsoft.Windows.10.0.18362.",
          "Microsoft.Azure.Management.Storage.StorageManagementClient/12.0.0.0"
        ]
      },
      "ResponseHeaders": {
        "Cache-Control": [
          "no-cache"
        ],
        "Pragma": [
          "no-cache"
        ],
        "x-ms-request-id": [
          "ab1a3340-9e15-4460-8913-1a5851838cfa"
        ],
        "Strict-Transport-Security": [
          "max-age=31536000; includeSubDomains"
        ],
        "Server": [
          "Microsoft-Azure-Storage-Resource-Provider/1.0,Microsoft-HTTPAPI/2.0 Microsoft-HTTPAPI/2.0"
        ],
        "x-ms-ratelimit-remaining-subscription-reads": [
          "11998"
        ],
        "x-ms-correlation-request-id": [
          "ccd73285-8805-48e2-893b-a28328c24d0e"
        ],
        "x-ms-routing-request-id": [
          "SOUTHEASTASIA:20190619T040651Z:ccd73285-8805-48e2-893b-a28328c24d0e"
        ],
        "X-Content-Type-Options": [
          "nosniff"
        ],
        "Date": [
          "Wed, 19 Jun 2019 04:06:51 GMT"
        ],
        "Content-Length": [
          "1200"
        ],
        "Content-Type": [
          "application/json"
        ],
        "Expires": [
          "-1"
        ]
      },
      "ResponseBody": "{\r\n  \"sku\": {\r\n    \"name\": \"Standard_LRS\",\r\n    \"tier\": \"Standard\"\r\n  },\r\n  \"kind\": \"StorageV2\",\r\n  \"id\": \"/subscriptions/ce4a7590-4722-4bcf-a2c6-e473e9f11778/resourceGroups/pstestrg3324/providers/Microsoft.Storage/storageAccounts/stopstestrg3324\",\r\n  \"name\": \"stopstestrg3324\",\r\n  \"type\": \"Microsoft.Storage/storageAccounts\",\r\n  \"location\": \"eastus2(stage)\",\r\n  \"tags\": {},\r\n  \"properties\": {\r\n    \"azureFilesIdentityBasedAuthentication\": {\r\n    \"directoryServiceOptions\": \"None\"\r\n  },\r\n    \"networkAcls\": {\r\n      \"bypass\": \"AzureServices\",\r\n      \"virtualNetworkRules\": [],\r\n      \"ipRules\": [],\r\n      \"defaultAction\": \"Allow\"\r\n    },\r\n    \"supportsHttpsTrafficOnly\": false,\r\n    \"encryption\": {\r\n      \"services\": {\r\n        \"file\": {\r\n          \"enabled\": true,\r\n          \"lastEnabledTime\": \"2019-06-19T04:06:29.0194302Z\"\r\n        },\r\n        \"blob\": {\r\n          \"enabled\": true,\r\n          \"lastEnabledTime\": \"2019-06-19T04:06:29.0194302Z\"\r\n        }\r\n      },\r\n      \"keySource\": \"Microsoft.Storage\"\r\n    },\r\n    \"accessTier\": \"Hot\",\r\n    \"provisioningState\": \"Succeeded\",\r\n    \"creationTime\": \"2019-06-19T04:06:28.9256734Z\",\r\n    \"primaryEndpoints\": {\r\n      \"dfs\": \"https://stopstestrg3324.dfs.core.windows.net/\",\r\n      \"web\": \"https://stopstestrg3324.z1.web.core.windows.net/\",\r\n      \"blob\": \"https://stopstestrg3324.blob.core.windows.net/\",\r\n      \"queue\": \"https://stopstestrg3324.queue.core.windows.net/\",\r\n      \"table\": \"https://stopstestrg3324.table.core.windows.net/\",\r\n      \"file\": \"https://stopstestrg3324.file.core.windows.net/\"\r\n    },\r\n    \"primaryLocation\": \"eastus2(stage)\",\r\n    \"statusOfPrimary\": \"available\"\r\n  }\r\n}",
      "StatusCode": 200
    },
    {
      "RequestUri": "/subscriptions/ce4a7590-4722-4bcf-a2c6-e473e9f11778/resourceGroups/pstestrg3324/providers/Microsoft.Storage/storageAccounts/stopstestrg3324?api-version=2019-06-01",
      "EncodedRequestUri": "L3N1YnNjcmlwdGlvbnMvY2U0YTc1OTAtNDcyMi00YmNmLWEyYzYtZTQ3M2U5ZjExNzc4L3Jlc291cmNlR3JvdXBzL3BzdGVzdHJnMzMyNC9wcm92aWRlcnMvTWljcm9zb2Z0LlN0b3JhZ2Uvc3RvcmFnZUFjY291bnRzL3N0b3BzdGVzdHJnMzMyND9hcGktdmVyc2lvbj0yMDE5LTA2LTAx",
      "RequestMethod": "PATCH",
      "RequestBody": "{\r\n  \"properties\": {\r\n    \"azureFilesIdentityBasedAuthentication\": {\r\n    \"directoryServiceOptions\": \"None\"\r\n  },\r\n  }\r\n}",
      "RequestHeaders": {
        "x-ms-client-request-id": [
          "1d404448-23ae-4e2b-92b3-2f76ce214145"
        ],
        "Accept-Language": [
          "en-US"
        ],
        "User-Agent": [
          "FxVersion/4.6.27207.03",
          "OSName/Windows",
          "OSVersion/Microsoft.Windows.10.0.18362.",
          "Microsoft.Azure.Management.Storage.StorageManagementClient/12.0.0.0"
        ],
        "Content-Type": [
          "application/json; charset=utf-8"
        ],
        "Content-Length": [
          "67"
        ]
      },
      "ResponseHeaders": {
        "Cache-Control": [
          "no-cache"
        ],
        "Pragma": [
          "no-cache"
        ],
        "x-ms-request-id": [
          "52473d5f-20fc-4c15-8ea2-3991a68d1e4f"
        ],
        "Strict-Transport-Security": [
          "max-age=31536000; includeSubDomains"
        ],
        "Server": [
          "Microsoft-Azure-Storage-Resource-Provider/1.0,Microsoft-HTTPAPI/2.0 Microsoft-HTTPAPI/2.0"
        ],
        "x-ms-ratelimit-remaining-subscription-writes": [
          "1197"
        ],
        "x-ms-correlation-request-id": [
          "4cf070db-8e03-496e-b001-fc0d62bd50cd"
        ],
        "x-ms-routing-request-id": [
          "SOUTHEASTASIA:20190619T040650Z:4cf070db-8e03-496e-b001-fc0d62bd50cd"
        ],
        "X-Content-Type-Options": [
          "nosniff"
        ],
        "Date": [
          "Wed, 19 Jun 2019 04:06:49 GMT"
        ],
        "Content-Length": [
          "1200"
        ],
        "Content-Type": [
          "application/json"
        ],
        "Expires": [
          "-1"
        ]
      },
      "ResponseBody": "{\r\n  \"sku\": {\r\n    \"name\": \"Standard_LRS\",\r\n    \"tier\": \"Standard\"\r\n  },\r\n  \"kind\": \"StorageV2\",\r\n  \"id\": \"/subscriptions/ce4a7590-4722-4bcf-a2c6-e473e9f11778/resourceGroups/pstestrg3324/providers/Microsoft.Storage/storageAccounts/stopstestrg3324\",\r\n  \"name\": \"stopstestrg3324\",\r\n  \"type\": \"Microsoft.Storage/storageAccounts\",\r\n  \"location\": \"eastus2(stage)\",\r\n  \"tags\": {},\r\n  \"properties\": {\r\n    \"azureFilesIdentityBasedAuthentication\": {\r\n    \"directoryServiceOptions\": \"None\"\r\n  },\r\n    \"networkAcls\": {\r\n      \"bypass\": \"AzureServices\",\r\n      \"virtualNetworkRules\": [],\r\n      \"ipRules\": [],\r\n      \"defaultAction\": \"Allow\"\r\n    },\r\n    \"supportsHttpsTrafficOnly\": false,\r\n    \"encryption\": {\r\n      \"services\": {\r\n        \"file\": {\r\n          \"enabled\": true,\r\n          \"lastEnabledTime\": \"2019-06-19T04:06:29.0194302Z\"\r\n        },\r\n        \"blob\": {\r\n          \"enabled\": true,\r\n          \"lastEnabledTime\": \"2019-06-19T04:06:29.0194302Z\"\r\n        }\r\n      },\r\n      \"keySource\": \"Microsoft.Storage\"\r\n    },\r\n    \"accessTier\": \"Hot\",\r\n    \"provisioningState\": \"Succeeded\",\r\n    \"creationTime\": \"2019-06-19T04:06:28.9256734Z\",\r\n    \"primaryEndpoints\": {\r\n      \"dfs\": \"https://stopstestrg3324.dfs.core.windows.net/\",\r\n      \"web\": \"https://stopstestrg3324.z1.web.core.windows.net/\",\r\n      \"blob\": \"https://stopstestrg3324.blob.core.windows.net/\",\r\n      \"queue\": \"https://stopstestrg3324.queue.core.windows.net/\",\r\n      \"table\": \"https://stopstestrg3324.table.core.windows.net/\",\r\n      \"file\": \"https://stopstestrg3324.file.core.windows.net/\"\r\n    },\r\n    \"primaryLocation\": \"eastus2(stage)\",\r\n    \"statusOfPrimary\": \"available\"\r\n  }\r\n}",
      "StatusCode": 200
    },
    {
<<<<<<< HEAD
      "RequestUri": "/subscriptions/ce4a7590-4722-4bcf-a2c6-e473e9f11778/resourceGroups/pstestrg3324/providers/Microsoft.Storage/storageAccounts/stopstestrg3324?api-version=2019-04-01",
      "EncodedRequestUri": "L3N1YnNjcmlwdGlvbnMvY2U0YTc1OTAtNDcyMi00YmNmLWEyYzYtZTQ3M2U5ZjExNzc4L3Jlc291cmNlR3JvdXBzL3BzdGVzdHJnMzMyNC9wcm92aWRlcnMvTWljcm9zb2Z0LlN0b3JhZ2Uvc3RvcmFnZUFjY291bnRzL3N0b3BzdGVzdHJnMzMyND9hcGktdmVyc2lvbj0yMDE5LTA0LTAx",
      "RequestMethod": "GET",
      "RequestBody": "",
      "RequestHeaders": {
        "x-ms-client-request-id": [
          "e7f36366-cffa-42e8-b156-42e78af50d18"
        ],
        "Accept-Language": [
          "en-US"
        ],
        "User-Agent": [
          "FxVersion/4.6.27207.03",
          "OSName/Windows",
          "OSVersion/Microsoft.Windows.10.0.18362.",
          "Microsoft.Azure.Management.Storage.StorageManagementClient/12.0.0.0"
        ]
      },
      "ResponseHeaders": {
        "Cache-Control": [
          "no-cache"
        ],
        "Pragma": [
          "no-cache"
        ],
        "x-ms-request-id": [
          "ab1a3340-9e15-4460-8913-1a5851838cfa"
        ],
        "Strict-Transport-Security": [
          "max-age=31536000; includeSubDomains"
        ],
        "Server": [
          "Microsoft-Azure-Storage-Resource-Provider/1.0,Microsoft-HTTPAPI/2.0 Microsoft-HTTPAPI/2.0"
        ],
        "x-ms-ratelimit-remaining-subscription-reads": [
          "11998"
        ],
        "x-ms-correlation-request-id": [
          "ccd73285-8805-48e2-893b-a28328c24d0e"
        ],
        "x-ms-routing-request-id": [
          "SOUTHEASTASIA:20190619T040651Z:ccd73285-8805-48e2-893b-a28328c24d0e"
        ],
        "X-Content-Type-Options": [
          "nosniff"
        ],
        "Date": [
          "Wed, 19 Jun 2019 04:06:51 GMT"
        ],
        "Content-Length": [
          "1200"
        ],
        "Content-Type": [
          "application/json"
        ],
        "Expires": [
          "-1"
        ]
      },
      "ResponseBody": "{\r\n  \"sku\": {\r\n    \"name\": \"Standard_LRS\",\r\n    \"tier\": \"Standard\"\r\n  },\r\n  \"kind\": \"StorageV2\",\r\n  \"id\": \"/subscriptions/ce4a7590-4722-4bcf-a2c6-e473e9f11778/resourceGroups/pstestrg3324/providers/Microsoft.Storage/storageAccounts/stopstestrg3324\",\r\n  \"name\": \"stopstestrg3324\",\r\n  \"type\": \"Microsoft.Storage/storageAccounts\",\r\n  \"location\": \"eastus2(stage)\",\r\n  \"tags\": {},\r\n  \"properties\": {\r\n    \"azureFilesIdentityBasedAuthentication\": {\r\n    \"directoryServiceOptions\": \"None\"\r\n  },\r\n    \"networkAcls\": {\r\n      \"bypass\": \"AzureServices\",\r\n      \"virtualNetworkRules\": [],\r\n      \"ipRules\": [],\r\n      \"defaultAction\": \"Allow\"\r\n    },\r\n    \"supportsHttpsTrafficOnly\": false,\r\n    \"encryption\": {\r\n      \"services\": {\r\n        \"file\": {\r\n          \"enabled\": true,\r\n          \"lastEnabledTime\": \"2019-06-19T04:06:29.0194302Z\"\r\n        },\r\n        \"blob\": {\r\n          \"enabled\": true,\r\n          \"lastEnabledTime\": \"2019-06-19T04:06:29.0194302Z\"\r\n        }\r\n      },\r\n      \"keySource\": \"Microsoft.Storage\"\r\n    },\r\n    \"accessTier\": \"Hot\",\r\n    \"provisioningState\": \"Succeeded\",\r\n    \"creationTime\": \"2019-06-19T04:06:28.9256734Z\",\r\n    \"primaryEndpoints\": {\r\n      \"dfs\": \"https://stopstestrg3324.dfs.core.windows.net/\",\r\n      \"web\": \"https://stopstestrg3324.z1.web.core.windows.net/\",\r\n      \"blob\": \"https://stopstestrg3324.blob.core.windows.net/\",\r\n      \"queue\": \"https://stopstestrg3324.queue.core.windows.net/\",\r\n      \"table\": \"https://stopstestrg3324.table.core.windows.net/\",\r\n      \"file\": \"https://stopstestrg3324.file.core.windows.net/\"\r\n    },\r\n    \"primaryLocation\": \"eastus2(stage)\",\r\n    \"statusOfPrimary\": \"available\"\r\n  }\r\n}",
      "StatusCode": 200
    },
    {
      "RequestUri": "/subscriptions/ce4a7590-4722-4bcf-a2c6-e473e9f11778/resourceGroups/pstestrg3324/providers/Microsoft.Storage/storageAccounts/stopstestrg3324?api-version=2019-04-01",
      "EncodedRequestUri": "L3N1YnNjcmlwdGlvbnMvY2U0YTc1OTAtNDcyMi00YmNmLWEyYzYtZTQ3M2U5ZjExNzc4L3Jlc291cmNlR3JvdXBzL3BzdGVzdHJnMzMyNC9wcm92aWRlcnMvTWljcm9zb2Z0LlN0b3JhZ2Uvc3RvcmFnZUFjY291bnRzL3N0b3BzdGVzdHJnMzMyND9hcGktdmVyc2lvbj0yMDE5LTA0LTAx",
=======
      "RequestUri": "/subscriptions/ce4a7590-4722-4bcf-a2c6-e473e9f11778/resourceGroups/pstestrg3324/providers/Microsoft.Storage/storageAccounts/stopstestrg3324?api-version=2019-06-01",
      "EncodedRequestUri": "L3N1YnNjcmlwdGlvbnMvY2U0YTc1OTAtNDcyMi00YmNmLWEyYzYtZTQ3M2U5ZjExNzc4L3Jlc291cmNlR3JvdXBzL3BzdGVzdHJnMzMyNC9wcm92aWRlcnMvTWljcm9zb2Z0LlN0b3JhZ2Uvc3RvcmFnZUFjY291bnRzL3N0b3BzdGVzdHJnMzMyND9hcGktdmVyc2lvbj0yMDE5LTA2LTAx",
>>>>>>> 21fed5e4
      "RequestMethod": "DELETE",
      "RequestBody": "",
      "RequestHeaders": {
        "x-ms-client-request-id": [
          "dfed047f-8bff-4e03-a074-71a763e605a9"
        ],
        "Accept-Language": [
          "en-US"
        ],
        "User-Agent": [
          "FxVersion/4.6.27207.03",
          "OSName/Windows",
          "OSVersion/Microsoft.Windows.10.0.18362.",
          "Microsoft.Azure.Management.Storage.StorageManagementClient/12.0.0.0"
        ]
      },
      "ResponseHeaders": {
        "Cache-Control": [
          "no-cache"
        ],
        "Pragma": [
          "no-cache"
        ],
        "x-ms-request-id": [
          "d832caa6-a572-4747-9b64-889c9d3fbf54"
        ],
        "Strict-Transport-Security": [
          "max-age=31536000; includeSubDomains"
        ],
        "Server": [
          "Microsoft-Azure-Storage-Resource-Provider/1.0,Microsoft-HTTPAPI/2.0 Microsoft-HTTPAPI/2.0"
        ],
        "x-ms-ratelimit-remaining-subscription-deletes": [
          "14999"
        ],
        "x-ms-correlation-request-id": [
          "f4ee6c6a-204f-446f-bcda-9b22e4791a90"
        ],
        "x-ms-routing-request-id": [
          "SOUTHEASTASIA:20190619T040654Z:f4ee6c6a-204f-446f-bcda-9b22e4791a90"
        ],
        "X-Content-Type-Options": [
          "nosniff"
        ],
        "Date": [
          "Wed, 19 Jun 2019 04:06:53 GMT"
        ],
        "Content-Type": [
          "text/plain; charset=utf-8"
        ],
        "Expires": [
          "-1"
        ],
        "Content-Length": [
          "0"
        ]
      },
      "ResponseBody": "",
      "StatusCode": 200
    },
    {
      "RequestUri": "/subscriptions/ce4a7590-4722-4bcf-a2c6-e473e9f11778/resourcegroups/pstestrg3324?api-version=2016-09-01",
      "EncodedRequestUri": "L3N1YnNjcmlwdGlvbnMvY2U0YTc1OTAtNDcyMi00YmNmLWEyYzYtZTQ3M2U5ZjExNzc4L3Jlc291cmNlZ3JvdXBzL3BzdGVzdHJnMzMyND9hcGktdmVyc2lvbj0yMDE2LTA5LTAx",
      "RequestMethod": "DELETE",
      "RequestBody": "",
      "RequestHeaders": {
        "x-ms-client-request-id": [
          "f66f7495-f354-4559-bb8c-e45f06aec306"
        ],
        "Accept-Language": [
          "en-US"
        ],
        "User-Agent": [
          "FxVersion/4.6.27207.03",
          "OSName/Windows",
          "OSVersion/Microsoft.Windows.10.0.18362.",
          "Microsoft.Azure.Management.Internal.Resources.ResourceManagementClient/1.2.1"
        ]
      },
      "ResponseHeaders": {
        "Cache-Control": [
          "no-cache"
        ],
        "Pragma": [
          "no-cache"
        ],
        "Location": [
          "https://management.azure.com/subscriptions/ce4a7590-4722-4bcf-a2c6-e473e9f11778/operationresults/eyJqb2JJZCI6IlJFU09VUkNFR1JPVVBERUxFVElPTkpPQi1QU1RFU1RSRzMzMjQtV0VTVFVTIiwiam9iTG9jYXRpb24iOiJ3ZXN0dXMifQ?api-version=2016-09-01"
        ],
        "Retry-After": [
          "15"
        ],
        "x-ms-ratelimit-remaining-subscription-deletes": [
          "14997"
        ],
        "x-ms-request-id": [
          "5dfacfde-4d6b-4265-830c-20f9813fa734"
        ],
        "x-ms-correlation-request-id": [
          "5dfacfde-4d6b-4265-830c-20f9813fa734"
        ],
        "x-ms-routing-request-id": [
          "SOUTHEASTASIA:20190619T040657Z:5dfacfde-4d6b-4265-830c-20f9813fa734"
        ],
        "Strict-Transport-Security": [
          "max-age=31536000; includeSubDomains"
        ],
        "X-Content-Type-Options": [
          "nosniff"
        ],
        "Date": [
          "Wed, 19 Jun 2019 04:06:57 GMT"
        ],
        "Expires": [
          "-1"
        ],
        "Content-Length": [
          "0"
        ]
      },
      "ResponseBody": "",
      "StatusCode": 202
    },
    {
      "RequestUri": "/subscriptions/ce4a7590-4722-4bcf-a2c6-e473e9f11778/operationresults/eyJqb2JJZCI6IlJFU09VUkNFR1JPVVBERUxFVElPTkpPQi1QU1RFU1RSRzMzMjQtV0VTVFVTIiwiam9iTG9jYXRpb24iOiJ3ZXN0dXMifQ?api-version=2016-09-01",
      "EncodedRequestUri": "L3N1YnNjcmlwdGlvbnMvY2U0YTc1OTAtNDcyMi00YmNmLWEyYzYtZTQ3M2U5ZjExNzc4L29wZXJhdGlvbnJlc3VsdHMvZXlKcWIySkpaQ0k2SWxKRlUwOVZVa05GUjFKUFZWQkVSVXhGVkVsUFRrcFBRaTFRVTFSRlUxUlNSek16TWpRdFYwVlRWRlZUSWl3aWFtOWlURzlqWVhScGIyNGlPaUozWlhOMGRYTWlmUT9hcGktdmVyc2lvbj0yMDE2LTA5LTAx",
      "RequestMethod": "GET",
      "RequestBody": "",
      "RequestHeaders": {
        "User-Agent": [
          "FxVersion/4.6.27207.03",
          "OSName/Windows",
          "OSVersion/Microsoft.Windows.10.0.18362.",
          "Microsoft.Azure.Management.Internal.Resources.ResourceManagementClient/1.2.1"
        ]
      },
      "ResponseHeaders": {
        "Cache-Control": [
          "no-cache"
        ],
        "Pragma": [
          "no-cache"
        ],
        "Location": [
          "https://management.azure.com/subscriptions/ce4a7590-4722-4bcf-a2c6-e473e9f11778/operationresults/eyJqb2JJZCI6IlJFU09VUkNFR1JPVVBERUxFVElPTkpPQi1QU1RFU1RSRzMzMjQtV0VTVFVTIiwiam9iTG9jYXRpb24iOiJ3ZXN0dXMifQ?api-version=2016-09-01"
        ],
        "Retry-After": [
          "15"
        ],
        "x-ms-ratelimit-remaining-subscription-reads": [
          "11999"
        ],
        "x-ms-request-id": [
          "1dbf9183-7087-42d8-8371-15c7c4010728"
        ],
        "x-ms-correlation-request-id": [
          "1dbf9183-7087-42d8-8371-15c7c4010728"
        ],
        "x-ms-routing-request-id": [
          "SOUTHEASTASIA:20190619T040713Z:1dbf9183-7087-42d8-8371-15c7c4010728"
        ],
        "Strict-Transport-Security": [
          "max-age=31536000; includeSubDomains"
        ],
        "X-Content-Type-Options": [
          "nosniff"
        ],
        "Date": [
          "Wed, 19 Jun 2019 04:07:12 GMT"
        ],
        "Expires": [
          "-1"
        ],
        "Content-Length": [
          "0"
        ]
      },
      "ResponseBody": "",
      "StatusCode": 202
    },
    {
      "RequestUri": "/subscriptions/ce4a7590-4722-4bcf-a2c6-e473e9f11778/operationresults/eyJqb2JJZCI6IlJFU09VUkNFR1JPVVBERUxFVElPTkpPQi1QU1RFU1RSRzMzMjQtV0VTVFVTIiwiam9iTG9jYXRpb24iOiJ3ZXN0dXMifQ?api-version=2016-09-01",
      "EncodedRequestUri": "L3N1YnNjcmlwdGlvbnMvY2U0YTc1OTAtNDcyMi00YmNmLWEyYzYtZTQ3M2U5ZjExNzc4L29wZXJhdGlvbnJlc3VsdHMvZXlKcWIySkpaQ0k2SWxKRlUwOVZVa05GUjFKUFZWQkVSVXhGVkVsUFRrcFBRaTFRVTFSRlUxUlNSek16TWpRdFYwVlRWRlZUSWl3aWFtOWlURzlqWVhScGIyNGlPaUozWlhOMGRYTWlmUT9hcGktdmVyc2lvbj0yMDE2LTA5LTAx",
      "RequestMethod": "GET",
      "RequestBody": "",
      "RequestHeaders": {
        "User-Agent": [
          "FxVersion/4.6.27207.03",
          "OSName/Windows",
          "OSVersion/Microsoft.Windows.10.0.18362.",
          "Microsoft.Azure.Management.Internal.Resources.ResourceManagementClient/1.2.1"
        ]
      },
      "ResponseHeaders": {
        "Cache-Control": [
          "no-cache"
        ],
        "Pragma": [
          "no-cache"
        ],
        "Location": [
          "https://management.azure.com/subscriptions/ce4a7590-4722-4bcf-a2c6-e473e9f11778/operationresults/eyJqb2JJZCI6IlJFU09VUkNFR1JPVVBERUxFVElPTkpPQi1QU1RFU1RSRzMzMjQtV0VTVFVTIiwiam9iTG9jYXRpb24iOiJ3ZXN0dXMifQ?api-version=2016-09-01"
        ],
        "Retry-After": [
          "15"
        ],
        "x-ms-ratelimit-remaining-subscription-reads": [
          "11998"
        ],
        "x-ms-request-id": [
          "f7ad9ae5-3401-49e2-adfc-81b71bcf1a02"
        ],
        "x-ms-correlation-request-id": [
          "f7ad9ae5-3401-49e2-adfc-81b71bcf1a02"
        ],
        "x-ms-routing-request-id": [
          "SOUTHEASTASIA:20190619T040728Z:f7ad9ae5-3401-49e2-adfc-81b71bcf1a02"
        ],
        "Strict-Transport-Security": [
          "max-age=31536000; includeSubDomains"
        ],
        "X-Content-Type-Options": [
          "nosniff"
        ],
        "Date": [
          "Wed, 19 Jun 2019 04:07:27 GMT"
        ],
        "Expires": [
          "-1"
        ],
        "Content-Length": [
          "0"
        ]
      },
      "ResponseBody": "",
      "StatusCode": 202
    },
    {
      "RequestUri": "/subscriptions/ce4a7590-4722-4bcf-a2c6-e473e9f11778/operationresults/eyJqb2JJZCI6IlJFU09VUkNFR1JPVVBERUxFVElPTkpPQi1QU1RFU1RSRzMzMjQtV0VTVFVTIiwiam9iTG9jYXRpb24iOiJ3ZXN0dXMifQ?api-version=2016-09-01",
      "EncodedRequestUri": "L3N1YnNjcmlwdGlvbnMvY2U0YTc1OTAtNDcyMi00YmNmLWEyYzYtZTQ3M2U5ZjExNzc4L29wZXJhdGlvbnJlc3VsdHMvZXlKcWIySkpaQ0k2SWxKRlUwOVZVa05GUjFKUFZWQkVSVXhGVkVsUFRrcFBRaTFRVTFSRlUxUlNSek16TWpRdFYwVlRWRlZUSWl3aWFtOWlURzlqWVhScGIyNGlPaUozWlhOMGRYTWlmUT9hcGktdmVyc2lvbj0yMDE2LTA5LTAx",
      "RequestMethod": "GET",
      "RequestBody": "",
      "RequestHeaders": {
        "User-Agent": [
          "FxVersion/4.6.27207.03",
          "OSName/Windows",
          "OSVersion/Microsoft.Windows.10.0.18362.",
          "Microsoft.Azure.Management.Internal.Resources.ResourceManagementClient/1.2.1"
        ]
      },
      "ResponseHeaders": {
        "Cache-Control": [
          "no-cache"
        ],
        "Pragma": [
          "no-cache"
        ],
        "Location": [
          "https://management.azure.com/subscriptions/ce4a7590-4722-4bcf-a2c6-e473e9f11778/operationresults/eyJqb2JJZCI6IlJFU09VUkNFR1JPVVBERUxFVElPTkpPQi1QU1RFU1RSRzMzMjQtV0VTVFVTIiwiam9iTG9jYXRpb24iOiJ3ZXN0dXMifQ?api-version=2016-09-01"
        ],
        "Retry-After": [
          "15"
        ],
        "x-ms-ratelimit-remaining-subscription-reads": [
          "11997"
        ],
        "x-ms-request-id": [
          "0d41cfe2-362d-4b12-88d4-b3d8077febb7"
        ],
        "x-ms-correlation-request-id": [
          "0d41cfe2-362d-4b12-88d4-b3d8077febb7"
        ],
        "x-ms-routing-request-id": [
          "SOUTHEASTASIA:20190619T040744Z:0d41cfe2-362d-4b12-88d4-b3d8077febb7"
        ],
        "Strict-Transport-Security": [
          "max-age=31536000; includeSubDomains"
        ],
        "X-Content-Type-Options": [
          "nosniff"
        ],
        "Date": [
          "Wed, 19 Jun 2019 04:07:44 GMT"
        ],
        "Expires": [
          "-1"
        ],
        "Content-Length": [
          "0"
        ]
      },
      "ResponseBody": "",
      "StatusCode": 202
    },
    {
      "RequestUri": "/subscriptions/ce4a7590-4722-4bcf-a2c6-e473e9f11778/operationresults/eyJqb2JJZCI6IlJFU09VUkNFR1JPVVBERUxFVElPTkpPQi1QU1RFU1RSRzMzMjQtV0VTVFVTIiwiam9iTG9jYXRpb24iOiJ3ZXN0dXMifQ?api-version=2016-09-01",
      "EncodedRequestUri": "L3N1YnNjcmlwdGlvbnMvY2U0YTc1OTAtNDcyMi00YmNmLWEyYzYtZTQ3M2U5ZjExNzc4L29wZXJhdGlvbnJlc3VsdHMvZXlKcWIySkpaQ0k2SWxKRlUwOVZVa05GUjFKUFZWQkVSVXhGVkVsUFRrcFBRaTFRVTFSRlUxUlNSek16TWpRdFYwVlRWRlZUSWl3aWFtOWlURzlqWVhScGIyNGlPaUozWlhOMGRYTWlmUT9hcGktdmVyc2lvbj0yMDE2LTA5LTAx",
      "RequestMethod": "GET",
      "RequestBody": "",
      "RequestHeaders": {
        "User-Agent": [
          "FxVersion/4.6.27207.03",
          "OSName/Windows",
          "OSVersion/Microsoft.Windows.10.0.18362.",
          "Microsoft.Azure.Management.Internal.Resources.ResourceManagementClient/1.2.1"
        ]
      },
      "ResponseHeaders": {
        "Cache-Control": [
          "no-cache"
        ],
        "Pragma": [
          "no-cache"
        ],
        "x-ms-ratelimit-remaining-subscription-reads": [
          "11996"
        ],
        "x-ms-request-id": [
          "6aeff3af-c9ec-49d0-bcd2-f8906c3c844b"
        ],
        "x-ms-correlation-request-id": [
          "6aeff3af-c9ec-49d0-bcd2-f8906c3c844b"
        ],
        "x-ms-routing-request-id": [
          "SOUTHEASTASIA:20190619T040759Z:6aeff3af-c9ec-49d0-bcd2-f8906c3c844b"
        ],
        "Strict-Transport-Security": [
          "max-age=31536000; includeSubDomains"
        ],
        "X-Content-Type-Options": [
          "nosniff"
        ],
        "Date": [
          "Wed, 19 Jun 2019 04:07:59 GMT"
        ],
        "Expires": [
          "-1"
        ],
        "Content-Length": [
          "0"
        ]
      },
      "ResponseBody": "",
      "StatusCode": 200
    },
    {
      "RequestUri": "/subscriptions/ce4a7590-4722-4bcf-a2c6-e473e9f11778/operationresults/eyJqb2JJZCI6IlJFU09VUkNFR1JPVVBERUxFVElPTkpPQi1QU1RFU1RSRzMzMjQtV0VTVFVTIiwiam9iTG9jYXRpb24iOiJ3ZXN0dXMifQ?api-version=2016-09-01",
      "EncodedRequestUri": "L3N1YnNjcmlwdGlvbnMvY2U0YTc1OTAtNDcyMi00YmNmLWEyYzYtZTQ3M2U5ZjExNzc4L29wZXJhdGlvbnJlc3VsdHMvZXlKcWIySkpaQ0k2SWxKRlUwOVZVa05GUjFKUFZWQkVSVXhGVkVsUFRrcFBRaTFRVTFSRlUxUlNSek16TWpRdFYwVlRWRlZUSWl3aWFtOWlURzlqWVhScGIyNGlPaUozWlhOMGRYTWlmUT9hcGktdmVyc2lvbj0yMDE2LTA5LTAx",
      "RequestMethod": "GET",
      "RequestBody": "",
      "RequestHeaders": {
        "User-Agent": [
          "FxVersion/4.6.27207.03",
          "OSName/Windows",
          "OSVersion/Microsoft.Windows.10.0.18362.",
          "Microsoft.Azure.Management.Internal.Resources.ResourceManagementClient/1.2.1"
        ]
      },
      "ResponseHeaders": {
        "Cache-Control": [
          "no-cache"
        ],
        "Pragma": [
          "no-cache"
        ],
        "x-ms-ratelimit-remaining-subscription-reads": [
          "11995"
        ],
        "x-ms-request-id": [
          "271482fd-77e9-4fe0-bec7-bef47e1c4b87"
        ],
        "x-ms-correlation-request-id": [
          "271482fd-77e9-4fe0-bec7-bef47e1c4b87"
        ],
        "x-ms-routing-request-id": [
          "SOUTHEASTASIA:20190619T040800Z:271482fd-77e9-4fe0-bec7-bef47e1c4b87"
        ],
        "Strict-Transport-Security": [
          "max-age=31536000; includeSubDomains"
        ],
        "X-Content-Type-Options": [
          "nosniff"
        ],
        "Date": [
          "Wed, 19 Jun 2019 04:07:59 GMT"
        ],
        "Expires": [
          "-1"
        ],
        "Content-Length": [
          "0"
        ]
      },
      "ResponseBody": "",
      "StatusCode": 200
    }
  ],
  "Names": {
    "Test-NewSetAzStorageAccountFileAADDS": [
      "pstestrg3324"
    ]
  },
  "Variables": {
    "SubscriptionId": "ce4a7590-4722-4bcf-a2c6-e473e9f11778"
  }
}<|MERGE_RESOLUTION|>--- conflicted
+++ resolved
@@ -649,76 +649,71 @@
       "StatusCode": 200
     },
     {
-<<<<<<< HEAD
+      "RequestUri": "/subscriptions/ce4a7590-4722-4bcf-a2c6-e473e9f11778/resourceGroups/pstestrg3324/providers/Microsoft.Storage/storageAccounts/stopstestrg3324?api-version=2019-06-01",
+      "EncodedRequestUri": "L3N1YnNjcmlwdGlvbnMvY2U0YTc1OTAtNDcyMi00YmNmLWEyYzYtZTQ3M2U5ZjExNzc4L3Jlc291cmNlR3JvdXBzL3BzdGVzdHJnMzMyNC9wcm92aWRlcnMvTWljcm9zb2Z0LlN0b3JhZ2Uvc3RvcmFnZUFjY291bnRzL3N0b3BzdGVzdHJnMzMyND9hcGktdmVyc2lvbj0yMDE5LTA2LTAx",
+      "RequestMethod": "GET",
+      "RequestBody": "",
+      "RequestHeaders": {
+        "x-ms-client-request-id": [
+          "e7f36366-cffa-42e8-b156-42e78af50d18"
+        ],
+        "Accept-Language": [
+          "en-US"
+        ],
+        "User-Agent": [
+          "FxVersion/4.6.27207.03",
+          "OSName/Windows",
+          "OSVersion/Microsoft.Windows.10.0.18362.",
+          "Microsoft.Azure.Management.Storage.StorageManagementClient/12.0.0.0"
+        ]
+      },
+      "ResponseHeaders": {
+        "Cache-Control": [
+          "no-cache"
+        ],
+        "Pragma": [
+          "no-cache"
+        ],
+        "x-ms-request-id": [
+          "ab1a3340-9e15-4460-8913-1a5851838cfa"
+        ],
+        "Strict-Transport-Security": [
+          "max-age=31536000; includeSubDomains"
+        ],
+        "Server": [
+          "Microsoft-Azure-Storage-Resource-Provider/1.0,Microsoft-HTTPAPI/2.0 Microsoft-HTTPAPI/2.0"
+        ],
+        "x-ms-ratelimit-remaining-subscription-reads": [
+          "11998"
+        ],
+        "x-ms-correlation-request-id": [
+          "ccd73285-8805-48e2-893b-a28328c24d0e"
+        ],
+        "x-ms-routing-request-id": [
+          "SOUTHEASTASIA:20190619T040651Z:ccd73285-8805-48e2-893b-a28328c24d0e"
+        ],
+        "X-Content-Type-Options": [
+          "nosniff"
+        ],
+        "Date": [
+          "Wed, 19 Jun 2019 04:06:51 GMT"
+        ],
+        "Content-Length": [
+          "1200"
+        ],
+        "Content-Type": [
+          "application/json"
+        ],
+        "Expires": [
+          "-1"
+        ]
+      },
+      "ResponseBody": "{\r\n  \"sku\": {\r\n    \"name\": \"Standard_LRS\",\r\n    \"tier\": \"Standard\"\r\n  },\r\n  \"kind\": \"StorageV2\",\r\n  \"id\": \"/subscriptions/ce4a7590-4722-4bcf-a2c6-e473e9f11778/resourceGroups/pstestrg3324/providers/Microsoft.Storage/storageAccounts/stopstestrg3324\",\r\n  \"name\": \"stopstestrg3324\",\r\n  \"type\": \"Microsoft.Storage/storageAccounts\",\r\n  \"location\": \"eastus2(stage)\",\r\n  \"tags\": {},\r\n  \"properties\": {\r\n    \"azureFilesIdentityBasedAuthentication\": {\r\n    \"directoryServiceOptions\": \"None\"\r\n  },\r\n    \"networkAcls\": {\r\n      \"bypass\": \"AzureServices\",\r\n      \"virtualNetworkRules\": [],\r\n      \"ipRules\": [],\r\n      \"defaultAction\": \"Allow\"\r\n    },\r\n    \"supportsHttpsTrafficOnly\": false,\r\n    \"encryption\": {\r\n      \"services\": {\r\n        \"file\": {\r\n          \"enabled\": true,\r\n          \"lastEnabledTime\": \"2019-06-19T04:06:29.0194302Z\"\r\n        },\r\n        \"blob\": {\r\n          \"enabled\": true,\r\n          \"lastEnabledTime\": \"2019-06-19T04:06:29.0194302Z\"\r\n        }\r\n      },\r\n      \"keySource\": \"Microsoft.Storage\"\r\n    },\r\n    \"accessTier\": \"Hot\",\r\n    \"provisioningState\": \"Succeeded\",\r\n    \"creationTime\": \"2019-06-19T04:06:28.9256734Z\",\r\n    \"primaryEndpoints\": {\r\n      \"dfs\": \"https://stopstestrg3324.dfs.core.windows.net/\",\r\n      \"web\": \"https://stopstestrg3324.z1.web.core.windows.net/\",\r\n      \"blob\": \"https://stopstestrg3324.blob.core.windows.net/\",\r\n      \"queue\": \"https://stopstestrg3324.queue.core.windows.net/\",\r\n      \"table\": \"https://stopstestrg3324.table.core.windows.net/\",\r\n      \"file\": \"https://stopstestrg3324.file.core.windows.net/\"\r\n    },\r\n    \"primaryLocation\": \"eastus2(stage)\",\r\n    \"statusOfPrimary\": \"available\"\r\n  }\r\n}",
+      "StatusCode": 200
+    },
+    {
       "RequestUri": "/subscriptions/ce4a7590-4722-4bcf-a2c6-e473e9f11778/resourceGroups/pstestrg3324/providers/Microsoft.Storage/storageAccounts/stopstestrg3324?api-version=2019-04-01",
       "EncodedRequestUri": "L3N1YnNjcmlwdGlvbnMvY2U0YTc1OTAtNDcyMi00YmNmLWEyYzYtZTQ3M2U5ZjExNzc4L3Jlc291cmNlR3JvdXBzL3BzdGVzdHJnMzMyNC9wcm92aWRlcnMvTWljcm9zb2Z0LlN0b3JhZ2Uvc3RvcmFnZUFjY291bnRzL3N0b3BzdGVzdHJnMzMyND9hcGktdmVyc2lvbj0yMDE5LTA0LTAx",
-      "RequestMethod": "GET",
-      "RequestBody": "",
-      "RequestHeaders": {
-        "x-ms-client-request-id": [
-          "e7f36366-cffa-42e8-b156-42e78af50d18"
-        ],
-        "Accept-Language": [
-          "en-US"
-        ],
-        "User-Agent": [
-          "FxVersion/4.6.27207.03",
-          "OSName/Windows",
-          "OSVersion/Microsoft.Windows.10.0.18362.",
-          "Microsoft.Azure.Management.Storage.StorageManagementClient/12.0.0.0"
-        ]
-      },
-      "ResponseHeaders": {
-        "Cache-Control": [
-          "no-cache"
-        ],
-        "Pragma": [
-          "no-cache"
-        ],
-        "x-ms-request-id": [
-          "ab1a3340-9e15-4460-8913-1a5851838cfa"
-        ],
-        "Strict-Transport-Security": [
-          "max-age=31536000; includeSubDomains"
-        ],
-        "Server": [
-          "Microsoft-Azure-Storage-Resource-Provider/1.0,Microsoft-HTTPAPI/2.0 Microsoft-HTTPAPI/2.0"
-        ],
-        "x-ms-ratelimit-remaining-subscription-reads": [
-          "11998"
-        ],
-        "x-ms-correlation-request-id": [
-          "ccd73285-8805-48e2-893b-a28328c24d0e"
-        ],
-        "x-ms-routing-request-id": [
-          "SOUTHEASTASIA:20190619T040651Z:ccd73285-8805-48e2-893b-a28328c24d0e"
-        ],
-        "X-Content-Type-Options": [
-          "nosniff"
-        ],
-        "Date": [
-          "Wed, 19 Jun 2019 04:06:51 GMT"
-        ],
-        "Content-Length": [
-          "1200"
-        ],
-        "Content-Type": [
-          "application/json"
-        ],
-        "Expires": [
-          "-1"
-        ]
-      },
-      "ResponseBody": "{\r\n  \"sku\": {\r\n    \"name\": \"Standard_LRS\",\r\n    \"tier\": \"Standard\"\r\n  },\r\n  \"kind\": \"StorageV2\",\r\n  \"id\": \"/subscriptions/ce4a7590-4722-4bcf-a2c6-e473e9f11778/resourceGroups/pstestrg3324/providers/Microsoft.Storage/storageAccounts/stopstestrg3324\",\r\n  \"name\": \"stopstestrg3324\",\r\n  \"type\": \"Microsoft.Storage/storageAccounts\",\r\n  \"location\": \"eastus2(stage)\",\r\n  \"tags\": {},\r\n  \"properties\": {\r\n    \"azureFilesIdentityBasedAuthentication\": {\r\n    \"directoryServiceOptions\": \"None\"\r\n  },\r\n    \"networkAcls\": {\r\n      \"bypass\": \"AzureServices\",\r\n      \"virtualNetworkRules\": [],\r\n      \"ipRules\": [],\r\n      \"defaultAction\": \"Allow\"\r\n    },\r\n    \"supportsHttpsTrafficOnly\": false,\r\n    \"encryption\": {\r\n      \"services\": {\r\n        \"file\": {\r\n          \"enabled\": true,\r\n          \"lastEnabledTime\": \"2019-06-19T04:06:29.0194302Z\"\r\n        },\r\n        \"blob\": {\r\n          \"enabled\": true,\r\n          \"lastEnabledTime\": \"2019-06-19T04:06:29.0194302Z\"\r\n        }\r\n      },\r\n      \"keySource\": \"Microsoft.Storage\"\r\n    },\r\n    \"accessTier\": \"Hot\",\r\n    \"provisioningState\": \"Succeeded\",\r\n    \"creationTime\": \"2019-06-19T04:06:28.9256734Z\",\r\n    \"primaryEndpoints\": {\r\n      \"dfs\": \"https://stopstestrg3324.dfs.core.windows.net/\",\r\n      \"web\": \"https://stopstestrg3324.z1.web.core.windows.net/\",\r\n      \"blob\": \"https://stopstestrg3324.blob.core.windows.net/\",\r\n      \"queue\": \"https://stopstestrg3324.queue.core.windows.net/\",\r\n      \"table\": \"https://stopstestrg3324.table.core.windows.net/\",\r\n      \"file\": \"https://stopstestrg3324.file.core.windows.net/\"\r\n    },\r\n    \"primaryLocation\": \"eastus2(stage)\",\r\n    \"statusOfPrimary\": \"available\"\r\n  }\r\n}",
-      "StatusCode": 200
-    },
-    {
-      "RequestUri": "/subscriptions/ce4a7590-4722-4bcf-a2c6-e473e9f11778/resourceGroups/pstestrg3324/providers/Microsoft.Storage/storageAccounts/stopstestrg3324?api-version=2019-04-01",
-      "EncodedRequestUri": "L3N1YnNjcmlwdGlvbnMvY2U0YTc1OTAtNDcyMi00YmNmLWEyYzYtZTQ3M2U5ZjExNzc4L3Jlc291cmNlR3JvdXBzL3BzdGVzdHJnMzMyNC9wcm92aWRlcnMvTWljcm9zb2Z0LlN0b3JhZ2Uvc3RvcmFnZUFjY291bnRzL3N0b3BzdGVzdHJnMzMyND9hcGktdmVyc2lvbj0yMDE5LTA0LTAx",
-=======
-      "RequestUri": "/subscriptions/ce4a7590-4722-4bcf-a2c6-e473e9f11778/resourceGroups/pstestrg3324/providers/Microsoft.Storage/storageAccounts/stopstestrg3324?api-version=2019-06-01",
-      "EncodedRequestUri": "L3N1YnNjcmlwdGlvbnMvY2U0YTc1OTAtNDcyMi00YmNmLWEyYzYtZTQ3M2U5ZjExNzc4L3Jlc291cmNlR3JvdXBzL3BzdGVzdHJnMzMyNC9wcm92aWRlcnMvTWljcm9zb2Z0LlN0b3JhZ2Uvc3RvcmFnZUFjY291bnRzL3N0b3BzdGVzdHJnMzMyND9hcGktdmVyc2lvbj0yMDE5LTA2LTAx",
->>>>>>> 21fed5e4
       "RequestMethod": "DELETE",
       "RequestBody": "",
       "RequestHeaders": {
