<!--
    Please leave this section at the top of the change log.

    Changes for the upcoming release should go under the section titled "Upcoming Release", and should adhere to the following format:

    ## Upcoming Release
    * Overview of change #1
        - Additional information about change #1
    * Overview of change #2
        - Additional information about change #2
        - Additional information about change #2
    * Overview of change #3
    * Overview of change #4
        - Additional information about change #4

    ## YYYY.MM.DD - Version X.Y.Z (Previous Release)
    * Overview of change #1
        - Additional information about change #1
-->
## Upcoming Release
* Removed obsolete property RestorePolicy.LastEnabledTime
    - `Enable-AzStorageBlobRestorePolicy`
    - `Disable-AzStorageBlobRestorePolicy`
    - `Get-AzStorageBlobServiceProperty`
    - `Update-AzStorageBlobServiceProperty`
* Change Type of DaysAfterModificationGreaterThan from int to int?
    - `Set-AzStorageAccountManagementPolicy`
    - `Get-AzStorageAccountManagementPolicy`
    - `Add-AzStorageAccountManagementPolicyAction`
    - `New-AzStorageAccountManagementPolicyRule`
* Supported create/update file share with access tier
    - `New-AzRmStorageShare`
    - `Update-AzRmStorageShare`
* Supported set/update/remove Acl recursively on Datalake Gen2 item 
    -  `Set-AzDataLakeGen2AclRecursive` 
    -  `Update-AzDataLakeGen2AclRecursive` 
    -  `Remove-AzDataLakeGen2AclRecursive`
* Supported Container access policy with new permission x,t
    -  `New-AzStorageContainerStoredAccessPolicy`
    -  `Set-AzStorageContainerStoredAccessPolicy`
* Changed the output of get/set Container access policy cmdlet, by change the child property Permission type from enum to String
    -  `Get-AzStorageContainerStoredAccessPolicy`
    -  `Set-AzStorageContainerStoredAccessPolicy`
* Fixed a sample script issue of set management policy with json
    -  `Set-AzStorageAccountManagementPolicy`

## Version 2.7.0
* Supported enable/disable/get share soft delete properties on file Service of a Storage account
    - `Update-AzStorageFileServiceProperty`
    - `Get-AzStorageFileServiceProperty`
* Supported list file shares include the deleted ones of a Storage account, and Get single file share usage
    - `Get-AzRmStorageShare`
* Supported restore a deleted file share
    - `Restore-AzRmStorageShare`
* Changed the cmdlets for modify blob service properties, won't get the original properties from server, but only set the modified properties to server.
    - `Enable-AzStorageBlobDeleteRetentionPolicy`
    - `Disable-AzStorageBlobDeleteRetentionPolicy`  
    - `Enable-AzStorageBlobRestorePolicy`
    - `Disable-AzStorageBlobRestorePolicy`
    - `Update-AzStorageBlobServiceProperty`
* Fixed help issue for New-AzStorageAccount parameter -Kind default value [#12189]
* Fixed issue by add example to show how to set correct ContentType in blob upload [#12989]

## Version 2.6.0
* Fixed upload blob fail by upgrade to Microsoft.Azure.Storage.DataMovement 2.0.0 [#12220]
* Supported Point In Time Restore
    - `Enable-AzStorageBlobRestorePolicy`
    - `Disable-AzStorageBlobRestorePolicy`
    - `New-AzStorageBlobRangeToRestore`
    - `Restore-AzStorageBlobRange`
* Supported get blob restore status of Storage account by run get-AzureRMStorageAccount with parameter -IncludeBlobRestoreStatus 
    - `Get-AzureRMStorageAccount`
* Added breaking change warning message for upcoming cmdlet output change
    - `Get-AzStorageContainerStoredAccessPolicy`
    - `Set-AzStorageContainerStoredAccessPolicy`
    - `Set-AzStorageAccountManagementPolicy`
    - `Get-AzStorageAccountManagementPolicy`
    - `Add-AzStorageAccountManagementPolicyAction`
    - `New-AzStorageAccountManagementPolicyRule`
* Upgraded Microsoft.Azure.Cosmos.Table SDK to 1.0.8

<<<<<<< HEAD
## Version 2.6.1
* Supported enable Smb Multichannel on File service
    -  `Update-AzStorageFileServiceProperty`
* Supported Blob Last Access Time
    -  `Enable-AzStorageBlobLastAccessTimeTracking`
    -  `Disable-AzStorageBlobLastAccessTimeTracking`
    -  `Add-AzStorageAccountManagementPolicyAction`
* Supported enable/disable Blob container soft delete
    -  `Enable-AzStorageContainerDeleteRetentionPolicy`
    -  `Disable-AzStorageContainerDeleteRetentionPolicy`
* Supported list deleted Blob containers
    -  `Get-AzRmStorageContainer`
    -  `Get-AzStorageContainer`
* Supported restore deleted Blob container
    -  `Restore-AzStorageContainer`

## Version 2.5.2
* Supported Container access policy with new permission x,t
    -  `New-AzStorageContainerStoredAccessPolicy`
    -  `Set-AzStorageContainerStoredAccessPolicy`
* Change the output of get/set Container/Share/Queue/Table access policy cmdlet, by change the child property Permission type from enum to String
    -  `Get-AzStorageContainerStoredAccessPolicy`
    -  `Set-AzStorageContainerStoredAccessPolicy`
    -  `Get-AzStorageShareStoredAccessPolicy`
    -  `Set-AzStorageShareStoredAccessPolicy`
    -  `Get-AzStorageQueueStoredAccessPolicy`
    -  `Set-AzStorageQueueStoredAccessPolicy`
    -  `Get-AzStorageTableStoredAccessPolicy`
    -  `Set-AzStorageTableStoredAccessPolicy`
* Support set/update/remove Acl recursively on Datalake Gen2 item 
    -  `Set-AzDataLakeGen2AclRecursive` 
    -  `Update-AzDataLakeGen2AclRecursive` 
    -  `Remove-AzDataLakeGen2AclRecursive`

 ## Version 2.5.0
=======
    
## Version 2.5.0
>>>>>>> 7368d820
* Supported blob query acceleration
    -  `Get-AzStorageBlobQueryResult`
    -  `New-AzStorageBlobQueryConfig`
* Updated help file, added more description, and fixed typo
    -  `Start-AzStorageBlobCopy`
    -  `Get-AzDataLakeGen2Item`
* Fixed download blob fail when related sub directory not exist [#12592]
    -  `Get-AzStorageBlobContent`
* Supported Set/Get/Remove Object Replication Policy on Storage accounts
    - `New-AzStorageObjectReplicationPolicyRule`
    - `Set-AzStorageObjectReplicationPolicy`
    - `Get-AzStorageObjectReplicationPolicy`
    - `Remove-AzStorageObjectReplicationPolicy`
* Supported enable/disable ChangeFeed on Blob Service of a Storage account
    - `Update-AzStorageBlobServiceProperty`
  
## Version 2.4.0
* Supported create container/blob Sas token with new permission x,t
    -  `New-AzStorageBlobSASToken`
    -  `New-AzStorageContainerSASToken`
* support create account Sas token with new permission x,t,f
    -  `New-AzStorageAccountSASToken`
* Support get single file share usage
    - `Get-AzRmStorageShare`

## Version 2.3.1
* Supported create container/blob Sas token with new permission x,t
    -  `New-AzStorageBlobSASToken`
    -  `New-AzStorageContainerSASToken`
* support create account Sas token with new permission x,t,f
    -  `New-AzStorageAccountSASToken`
* support get/set blob tags on a specific blob
    -  `Get-AzStorageBlobTag`
    -  `Set-AzStorageBlobTag`
* support create destination blob with specific blob tags while upload/copy Blob
    -  `Set-AzStorageBlobContent`
    -  `Start-AzStorageBlobCopy`
* support list blobs across containers with a blob tag filter sql expression
    -  `Get-AzStorageBlobByTag`
* support list blobs inside a container and include Blob Tags
    -  `Get-AzStorageBlob`
* support run blob operation with blob tag condition, and fail the cmdlet when blob tag condition not match
    -  `Get-AzStorageBlob`
    -  `Get-AzStorageBlobContent`
    -  `Get-AzStorageBlobTag`
    -  `Remove-AzStorageBlob`
    -  `Set-AzStorageBlobContent`
    -  `Set-AzStorageBlobTag`
    -  `Start-AzStorageBlobCopy`
    -  `Stop-AzStorageBlobCopy`
        
## Version 2.3.0
* Fixed the issue that UserAgent is not added for some data plane cmdlets.
* Supported create/update Storage account with MinimumTlsVersion and AllowBlobPublicAccess
    -  `New-AzStorageAccount`
    -  `Set-AzStorageAccount`
* Support enable/disable versioning on Blob Service of a Storage account
    - `Update-AzStorageBlobServiceProperty`
* Support list blobs with blob versions
    - `Get-AzStorageBlob`
* Support get/remove single blob snapshot or blob version
    - `Get-AzStorageBlob`
    - `Remove-AzStorageBlob`
* Support pipeline from blob object generated from Azure.Storage.Blobs V12
    - `Get-AzStorageBlobContent`
    - `New-AzStorageBlobSASToken`
    - `Remove-AzStorageBlob`
    - `Set-AzStorageBlobContent`
    - `Start-AzStorageBlobCopy`

## Version 2.2.0
* Supported create Storage account with RequireInfrastructureEncryption
    -  `New-AzStorageAccount`
* Moved the logic of loading Azure.Core to Az.Accounts

## Version 2.1.1
* Support get single file share usage
    - `Get-AzRmStorageShare`
* Support create/update file share with access tier
    - `New-AzRmStorageShare`
    - `Update-AzRmStorageShare`
    
## Version 2.0.1
* Support enable/disable/get share soft delete properties on file Service of a Storage account
    - `Update-AzStorageFileServiceProperty`
    - `Get-AzStorageFileServiceProperty`
* Support list file shares include the deleted ones of a Storage account, and Get single file share usage
    - `Get-AzRmStorageShare`
* Support restore a deleted file share
    - `Restore-AzRmStorageShare`
* Support enable/disable versioning on Blob Service of a Storage account
    - `Update-AzStorageBlobServiceProperty`
* Support create file share with NFS/SMB enabledEnabledProtocol and RootSquash, and update share with RootSquash
    - `New-AzRmStorageShare`
    - `Update-AzRmStorageShare`
* Support Set/Get/Remove Object Replication Policy on Storage accounts
    - `New-AzStorageObjectReplicationPolicyRule`
    - `Set-AzStorageObjectReplicationPolicy`
    - `Get-AzStorageObjectReplicationPolicy`
    - `Remove-AzStorageObjectReplicationPolicy`
* Supported RoutingPreference settings in create/update Storage account
    - `New-AzStorageAccount`
    - `Set-AzStorageAccount`

## Version 2.1.0
* Updated assembly version of data plane cmdlets

## Version 2.0.0
* Added `-AsJob` to get/list account cmdlet `Get-AzStorageAccount`
* Make KeyVersion to optional when update Storage account with KeyvaultEncryption, to support key auto-rotation
    - `Set-AzStorageAccount`
* Fixed remove Azure File Directory fail with pipeline
    - `Remove-AzStorageDirectory`
* Fixed [#9880]: Change NetWorkRule DefaultAction value defination to align with swagger.
	- `Update-AzStorageAccountNetworkRuleSet`
	- `Get-AzStorageAccountNetworkRuleSet`
* Fixed [#11624]: Skip duplicated rules when add NetworkRules, to avoid server failure
    - `Add-AzStorageAccountNetworkRule`
* Upgraded Microsoft.Azure.Cosmos.Table SDK to 1.0.7
* Added a warning message to remind user to list again with ContinuationToken when only part items are returned in list DataLake Gen2 Items,
    - `Get-AzDataLakeGen2ChildItem`
* Supported to create or update Storage account with Azure Files Active Directory Domain Service Authentication
    -  `New-AzStorageAccount`
    -  `Set-AzStorageAccount`
* Supported to new or list Kerberos keys of Storage account
    -  `New-AzStorageAccountKey`
    -  `Get-AzStorageAccountKey`
* Supported failover Storage account
    - `Invoke-AzStorageAccountFailover`
* Updated help of `Get-AzStorageBlobCopyState`
* Updated help of `Get-AzStorageFileCopyState` and `Start-AzStorageBlobCopy`
* Integrated Storage client library v12 to Queue and File cmdlets
* Changed output type from CloudFile to AzureStorageFile, the original output will become a child property of the new output
    - `Get-AzStorageFile`
    - `Remove-AzStorageFile`
    - `Get-AzStorageFileContent`
    - `Set-AzStorageFileContent`
    - `Start-AzStorageFileCopy`
* Changed output type from CloudFileDirectory to AzureStorageFileDirectory, the original output will become a child property of the new output
    - `New-AzStorageDirectory`
    - `Remove-AzStorageDirectory`
* Changed output type from CloudFileShare to AzureStorageFileShare, the original output will become a child property of the new output
    - `Get-AzStorageShare`
    - `New-AzStorageShare`
    - `Remove-AzStorageShare`
* Changed output type from FileShareProperties to AzureStorageFileShare, the original output will become a sub child property of the new output
    - `Set-AzStorageShareQuota`


## Version 1.14.1
* Supported create container and upload blob with Encryption Scope setting
    - `New-AzStorageContainer`
    - `Set-AzStorageBlobContent`
* Add RestorePolicy.LastEnabledTime to cmdlet output
    - `Get-AzStorageBlobServiceProperty`
    - `Enable-AzStorageBlobRestorePolicy`
* Fixed #9880: Change NetWorkRule DefaultAction value defination to align with swagger.
    - `Update-AzStorageAccountNetworkRuleSet`
    - `Get-AzStorageAccountNetworkRuleSet`
* Fixed #11624: Skip duplicated rules when add NetworkRules, to avoid server failure
    - `Add-AzStorageAccountNetworkRule`

## Version 1.14.0
* Added breaking change notice for Azure File cmdlets output change in a future release
* Supported new SkuName StandardGZRS, StandardRAGZRS when create/update Storage account
    - `New-AzStorageAccount`
    - `Set-AzStorageAccount`
* Supported DataLake Gen2 
    - `New-AzDataLakeGen2Item`
    - `Get-AzDataLakeGen2Item`
    - `Get-AzDataLakeGen2ChildItem`
    - `Move-AzDataLakeGen2Item`
    - `Set-AzDataLakeGen2ItemAclObject`
    - `Update-AzDataLakeGen2Item`
    - `Get-AzDataLakeGen2ItemContent`
    - `Remove-AzDataLakeGen2Item`

## Version 1.13.4
* Support create/update/get/list EncryptionScope of a Storage account
    -  New-AzStorageEncryptionScope
    -  Update-AzStorageEncryptionScope
    -  Get-AzStorageEncryptionScope
* Support create Storage Container with EncryptionScope settings
    -  New-AzRmStorageContainer
* Support update Storage account with encryted by Keyvault without Keyversion
    -  Set-AzStorageAccount

## Version 1.13.3
* Upgrade DataLake Gen2 cmdlets to use new SDK "Azure.Storage.Files.DataLake", and remove 2 parameter -ServerTimeoutPerRequest, -ClientTimeoutPerRequest
    -  New-AzDataLakeGen2Item
    -  Get-AzDataLakeGen2Item
    -  Get-AzDataLakeGen2ChildItem
    -  Move-AzDataLakeGen2Item
    -  Set-AzDataLakeGen2ItemAclObject
    -  Update-AzDataLakeGen2Item
    -  Get-AzDataLakeGen2ItemContent
    -  Remove-AzDataLakeGen2Item
* Change cmdlet name from New-AzDataLakeGen2ItemAclObject to Set-AzDataLakeGen2ItemAclObject, and when InputObject already has an ACL entry with same AccessControlType/EntityId/DefaultScope, will update permission of ACL entry instead of adding new ACL entry.
    -  Set-AzDataLakeGen2ItemAclObject
* Change -Path parameter to optional, don't set -Path will get/update FileSystem root Directory
    -  Get-AzDataLakeGen2Item
    -  Update-AzDataLakeGen2Item
* In list DataLakeGen2 items, support -OutputUserPrincipalName, and change -FetchPermission to -Fetchproperties
    -  Get-AzDataLakeGen2ChildItem
* In move DataLakeGen2 item, remove 2 parameters -Umask, -PathRenameMode, and add -Force to skip overwrite confirmation prompt.
    -  Move-AzDataLakeGen2Item


## Version 1.13.1
* Support Point In Time Restore
    - Enable-AzStorageBlobRestorePolicy
    - Disable-AzStorageBlobRestorePolicy
    - New-AzStorageBlobRangeToRestore
    - Restore-AzStorageBlobRange
* Support get blob restore status of Storage account by run get-AzureRMStorageAccount with parameter -IncludeBlobRestoreStatus 
    - Get-AzureRMStorageAccount

## Version 1.13.0
* Supported AllowProtectedAppendWrite in ImmutabilityPolicy
    - `Set-AzRmStorageContainerImmutabilityPolicy`
* Added breaking change warning message for AzureStorageTable type change in a future release
    - `New-AzStorageTable`
    - `Get-AzStorageTable`

## Version 1.12.0
* Support set Table/Queue Encryption Keytype in Create Storage Account
    - New-AzRmStorageAccount
* Show RequestId when StorageException don't have ExtendedErrorInformation
* Fix the Example 6 of cmdlet Start-AzStorageBlobCopy

## Version 1.11.1
* Support set Table/Queue Encyrption Keytype in Create Storage Account
    - New-AzRmStorageAccount
* Fix DataLake Gen2 Output AzureDataLakeGen2Item.Permissions display format
    - Get-AzDataLakeGen2Item
    - Get-AzDataLakeGen2ChildItem
* Show RequestId when StorageException don't have ExtendedErrorInformation
* Fix the Example 6 of cmdlet Start-AzStorageBlobCopy

## Version 1.11.0
* Add breaking change warning message for DefaultAction Value change in a future release
    - Update-AzStorageAccountNetworkRuleSet
* Support Get last sync time of Storage account by run get-AzureRMStorageAccount with parameter -IncludeGeoReplicationStats 
    - Get-AzureRMStorageAccount

## Version 1.10.0
* Update references in .psd1 to use relative path
* Support generate Blob/Constainer Idenity based SAS token with Storage Context based on Oauth authentication
    - New-AzStorageContainerSASToken
    - New-AzStorageBlobSASToken
* Support revoke Storage Account User Delegation Keys, so all Idenity SAS tokens are revoked
    - Revoke-AzStorageAccountUserDelegationKeys
* Upgrade to Microsoft.Azure.Management.Storage 14.2.0, to support new API version 2019-06-01.
* Support Share QuotaGiB more than 5120 in Management plane File Share cmdlets, and add parameter alias "Quota" to parameter "QuotaGiB" 
  - New-AzRmStorageShare
  - Update-AzRmStorageShare
* Add parameter alias "QuotaGiB" to parameter "Quota"
  - Set-AzStorageShareQuota
* Fix the issue that Set-AzStorageContainerAcl can clean up the stored Access Policy
  - Set-AzStorageContainerAcl

## Version 1.9.1
* Support DataLake Gen2 
    -  New-AzDataLakeGen2Item
    -  Get-AzDataLakeGen2Item
    -  Get-AzDataLakeGen2ChildItem
    -  Move-AzDataLakeGen2Item
    -  New-AzDataLakeGen2ItemAclObject
    -  Update-AzDataLakeGen2Item
    -  Get-AzDataLakeGen2ItemContent
    -  Remove-AzDataLakeGen2Item

## Version 1.9.0
* Support enable Large File share when create or update Storage account
    -  New-AzStorageAccount
    -  Set-AzStorageAccount
* When close/get File handle, skip check the input path is File directory or File, to avoid failure with object in DeletePending status
    -  Get-AzStorageFileHandle
    -  Close-AzStorageFileHandle

## Version 1.8.2
* Fix issue in enabled Azure Files Active Directory Domain Service Authentication, on a new Storage account which has never enable it.

## Version 1.8.1
* Support enable Large File share when create or update Storage account
    -  New-AzStorageAccount
    -  Set-AzStorageAccount
* When close/get File handle, skip check the input path is File directory or File, to avoid failure with object in DeletePending status
    -  Get-AzStorageFileHandle
    -  Close-AzStorageFileHandle
* Support enable/disable Changefeed on Blob Service of a Storage account
    -  Update-AzStorageBlobServiceProperty
* Support create or update Storage account with Azure Files Active Directory Domain Service Authentication
    -  New-AzStorageAccount
    -  Set-AzStorageAccount
* Support New or List Kerberos keys of Storage account
    -  New-AzStorageAccountKey
    -  Get-AzStorageAccountKey

## Version 1.8.0
* Upgrade Storage Client Library to 11.1.0
* List containers with Management plane API, will list with NextPageLink
    -  Get-AzRmStorageContainer
* List Storage accounts from subscription, will list with NextPageLink
    -  Get-AzStorageAccount

## Version 1.7.0
* Updated example in reference documentation for `Get-AzStorageAccountKey`
* In upload/Downalod Azure File,support perserve the source File SMB properties (File Attributtes, File Creation Time, File Last Write Time) in the destination file
    -  Set-AzStorageFileContent
    -  Get-AzStorageFileContent
* Fix Upload block blob with properties/metadate fail on container enabled ImmutabilityPolicy.
    -  Set-AzStorageBlobContent
* Support manage Azure File shares with Management plane API
    -  New-AzRmStorageShare
    -  Get-AzRmStorageShare
    -  Update-AzRmStorageShare
    -  Remove-AzRmStorageShare

## Version 1.6.0
* Fixed miscellaneous typos across module
* Update help for Get/Close-AzStorageFileHandle, by add more scenarios to cmdlet examples and update parameter descriptions
* Support StandardBlobTier in upload blob and copy blob
    -  Set-AzStorageBlobContent
    -  Start-AzStorageBlobCopy
* Support Rehydrate Priority in copy blob
    -  Start-AzStorageBlobCopy

## Version 1.5.1
* Update example in reference documentation for `Get-AzStorageAccount` to use correct parameter name

## Version 1.5.0
* Change 2 parameters "-IndexDocument" and "-ErrorDocument404Path" from required to optional  in cmdlet:
    -  Enable-AzStorageStaticWebsite
* Update help of Get-AzStorageBlobContent by add an example
* Show more error information when cmdlet failed with StorageException 
* Support create or update Storage account with Azure Files AAD DS Authentication
    -  New-AzStorageAccount
    -  Set-AzStorageAccount
* Support list or close file handles of a file share, file directory or a file
    - Get-AzStorageFileHandle
    - Close-AzStorageFileHandle

## Version 1.4.0
* Support Kind FileStorage and SkuName Premium_ZRS when create Storage account
    - New-AzStorageAccount
* Clarified description of blob immutability cmdlet
    -  Remove-AzRmStorageContainerImmutabilityPolicy

## Version 1.3.2
* Support new SkuName StandardGZRS, StandardRAGZRS when create/update Storage account
    - New-AzStorageAccount
    - Set-AzStorageAccount

## Version 1.3.1
* Support generate Blob/Constainer Idenity based SAS token with Storage Context based on Oauth authentication
    - New-AzStorageContainerSASToken
    - New-AzStorageBlobSASToken
* Support revoke Storage Account User Delegation Keys, so all Idenity SAS tokens are revoked
    - Revoke-AzStorageAccountUserDelegationKeys

## Version 1.3.0
* Upgrade to Storage Client Library 10.0.1 (the namespace of all objects from this SDK change from "Microsoft.WindowsAzure.Storage.*" to "Microsoft.Azure.Storage.*")
* Upgrade to Microsoft.Azure.Management.Storage 11.0.0, to support new API version 2019-04-01.
* The default Storage account Kind in Create Storage account change from 'Storage' to 'StorageV2'
    - New-AzStorageAccount
* Change the Storage account cmdlet output Sku.Name to be aligned with input SkuName by add '-', like "StandardLRS" change to "Standard_LRS"
    - New-AzStorageAccount
    - Get-AzStorageAccount
    - Set-AzStorageAccount

## Version 1.2.1
* Add a sub property "CanFailover" to Storage Account cmdlet output type PSStorageAccount.GeoReplicationStats
    - New/Get/Set-AzureRMStorageAccount

## Version 1.2.0
* Report detail error when create Storage context with parameter -UseConnectedAccount, but without login Azure account
    - New-AzStorageContext
* Support Manage Blob Service Properties of a specified Storage account with Management plane API
    - Update-AzStorageBlobServiceProperty
    - Get-AzStorageBlobServiceProperty
    - Enable-AzStorageBlobDeleteRetentionPolicy
    - Disable-AzStorageBlobDeleteRetentionPolicy
* -AsJob support for Blob and file upload and download cmdlets
    - Get-AzStorageBlobContent
    - Set-AzStorageBlobContent
    - Get-AzStorageFileContent
    - Set-AzStorageFileContent

## Version 1.1.0
* Support Get/Set/Remove Management Policy on a Storage account
    - Set-AzStorageAccountManagementPolicy
    - Get-AzStorageAccountManagementPolicy
    - Remove-AzStorageAccountManagementPolicy
    - Add-AzStorageAccountManagementPolicyAction
    - New-AzStorageAccountManagementPolicyFilter
    - New-AzStorageAccountManagementPolicyRule

## Version 1.0.4
* Upgrade to Storage Client Library 9.4.2 and Microsoft.Azure.Cosmos.Table 0.10.1-preview

## Version 1.0.3
* Support Kind BlockBlobStorage when create Storage account
       - New-AzStorageAccount

## Version 1.1.1
* Support failover Storage account
    - Invoke-AzureRmStorageAccountFailover
* Support Get last sync time of Storage account by run get-AzureRMStorageAccount with parameter -IncludeGeoReplicationStats
    - Get-AzureRMStorageAccount
    
## Version 1.0.2
* Update incorrect online help URLs
* Give detail error message when get/set classic Logging/Metric on Premium Storage Account, since Premium Storage Account not supoort classic Logging/Metric.
    - Get/Set-AzStorageServiceLoggingProperty
    - Get/Set-AzStorageServiceMetricsProperty

## Version 1.0.1
* Set the StorageAccountName of Storage context as the real Storage Account Name, when it's created with Sas Token, OAuth or Anonymous
    - New-AzStorageContext
* Create Sas Token of Blob Snapshot Object with '-FullUri' parameter, fix the returned Uri to be the sanpshot Uri
    - New-AzStorageBlobSASToken

## Version 1.0.0
* General availability of `Az.Storage` module<|MERGE_RESOLUTION|>--- conflicted
+++ resolved
@@ -60,6 +60,22 @@
     - `Update-AzStorageBlobServiceProperty`
 * Fixed help issue for New-AzStorageAccount parameter -Kind default value [#12189]
 * Fixed issue by add example to show how to set correct ContentType in blob upload [#12989]
+    
+## Version 2.6.1
+* Supported enable Smb Multichannel on File service
+    -  `Update-AzStorageFileServiceProperty`
+* Supported Blob Last Access Time
+    -  `Enable-AzStorageBlobLastAccessTimeTracking`
+    -  `Disable-AzStorageBlobLastAccessTimeTracking`
+    -  `Add-AzStorageAccountManagementPolicyAction`
+* Supported enable/disable Blob container soft delete
+    -  `Enable-AzStorageContainerDeleteRetentionPolicy`
+    -  `Disable-AzStorageContainerDeleteRetentionPolicy`
+* Supported list deleted Blob containers
+    -  `Get-AzRmStorageContainer`
+    -  `Get-AzStorageContainer`
+* Supported restore deleted Blob container
+    -  `Restore-AzStorageContainer`
 
 ## Version 2.6.0
 * Fixed upload blob fail by upgrade to Microsoft.Azure.Storage.DataMovement 2.0.0 [#12220]
@@ -79,23 +95,6 @@
     - `New-AzStorageAccountManagementPolicyRule`
 * Upgraded Microsoft.Azure.Cosmos.Table SDK to 1.0.8
 
-<<<<<<< HEAD
-## Version 2.6.1
-* Supported enable Smb Multichannel on File service
-    -  `Update-AzStorageFileServiceProperty`
-* Supported Blob Last Access Time
-    -  `Enable-AzStorageBlobLastAccessTimeTracking`
-    -  `Disable-AzStorageBlobLastAccessTimeTracking`
-    -  `Add-AzStorageAccountManagementPolicyAction`
-* Supported enable/disable Blob container soft delete
-    -  `Enable-AzStorageContainerDeleteRetentionPolicy`
-    -  `Disable-AzStorageContainerDeleteRetentionPolicy`
-* Supported list deleted Blob containers
-    -  `Get-AzRmStorageContainer`
-    -  `Get-AzStorageContainer`
-* Supported restore deleted Blob container
-    -  `Restore-AzStorageContainer`
-
 ## Version 2.5.2
 * Supported Container access policy with new permission x,t
     -  `New-AzStorageContainerStoredAccessPolicy`
@@ -115,10 +114,6 @@
     -  `Remove-AzDataLakeGen2AclRecursive`
 
  ## Version 2.5.0
-=======
-    
-## Version 2.5.0
->>>>>>> 7368d820
 * Supported blob query acceleration
     -  `Get-AzStorageBlobQueryResult`
     -  `New-AzStorageBlobQueryConfig`
