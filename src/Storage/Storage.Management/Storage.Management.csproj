--- conflicted
+++ resolved
@@ -14,17 +14,10 @@
     <RootNamespace>$(LegacyAssemblyPrefix)$(PsModuleName)</RootNamespace>
   </PropertyGroup>
   <ItemGroup>
-<<<<<<< HEAD
     <PackageReference Include="Microsoft.Azure.Management.Storage" Version="17.2.10" />
-    <PackageReference Include="Microsoft.Azure.Storage.Blob" Version="11.1.1" />
-    <PackageReference Include="Microsoft.Azure.Storage.File" Version="11.1.1" />
-    <PackageReference Include="Microsoft.Azure.Storage.Queue" Version="11.1.1" />
-=======
-    <PackageReference Include="Microsoft.Azure.Management.Storage" Version="17.2.0" />
     <PackageReference Include="Microsoft.Azure.Storage.Blob" Version="11.2.2" />
     <PackageReference Include="Microsoft.Azure.Storage.File" Version="11.2.2" />
     <PackageReference Include="Microsoft.Azure.Storage.Queue" Version="11.2.2" />
->>>>>>> 7368d820
   </ItemGroup>
   
 <ItemGroup>
