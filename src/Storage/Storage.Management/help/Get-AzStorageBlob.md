--- conflicted
+++ resolved
@@ -148,11 +148,7 @@
 
 This command gets a single blobs snapshot with SnapshotTime.
 
-<<<<<<< HEAD
-### Example 7: Get blob include blob tags
-=======
 ### Example 8: Get blob include blob tags
->>>>>>> 20e4a17a
 ```
 PS C:\> $blobs = Get-AzStorageBlob -Container "containername" -IncludeTag
 
@@ -175,11 +171,7 @@
 
 This command lists blobs from a container with blob tags, and show the tags of the first blob.
 
-<<<<<<< HEAD
-### Example 8: Get a single blob with blob tag condition
-=======
 ### Example 9: Get a single blob with blob tag condition
->>>>>>> 20e4a17a
 ```
 PS C:\> Get-AzStorageBlob -Container "containername" -Blob testblob -TagCondition """tag1""='value1'"
 
@@ -448,6 +440,23 @@
 Accept wildcard characters: False
 ```
 
+### -TagCondition
+Optional Tag expression statement to check match condition. 
+The blob request will fail when the blob tags does not match the given expression.
+See details in https://docs.microsoft.com/en-us/rest/api/storageservices/specifying-conditional-headers-for-blob-service-operations#tags-conditional-operations.
+
+```yaml
+Type: System.String
+Parameter Sets: BlobName, SingleBlobSnapshotTime, SingleBlobVersionID
+Aliases:
+
+Required: False
+Position: Named
+Default value: None
+Accept pipeline input: False
+Accept wildcard characters: False
+```
+
 ### -VersionId
 Blob VersionId
 
