--- conflicted
+++ resolved
@@ -20,7 +20,6 @@
  [-Tag <Hashtable>] [-EnableHttpsTrafficOnly <Boolean>] [-AssignIdentity] [-NetworkRuleSet <PSNetworkRuleSet>]
  [-EnableHierarchicalNamespace <Boolean>] [-EnableAzureActiveDirectoryDomainServicesForFile <Boolean>]
  [-EnableLargeFileShare] [-AsJob] [-DefaultProfile <IAzureContextContainer>] [<CommonParameters>]
-<<<<<<< HEAD
 ```
 
 ### ActiveDirectoryDomainServicesForFile
@@ -34,8 +33,6 @@
  [-ActiveDirectoryDomainGuid <String>] [-ActiveDirectoryDomainSid <String>]
  [-ActiveDirectoryAzureStorageSid <String>] [-AsJob] [-DefaultProfile <IAzureContextContainer>]
  [<CommonParameters>]
-=======
->>>>>>> 3bbb1c74
 ```
 
 ## DESCRIPTION
@@ -84,7 +81,6 @@
 This command creates a Storage account with Hierarchical Namespace enabled.
 
 ### Example 6: Create a Storage account with Azure Files AAD DS Authentication, and enable large file share.
-<<<<<<< HEAD
 ```
 PS C:\>New-AzStorageAccount -ResourceGroupName "MyResourceGroup" -AccountName "mystorageaccount" -Location "eastus2euap" -SkuName "Standard_LRS" -Kind StorageV2  -EnableAzureActiveDirectoryDomainServicesForFile $true -EnableLargeFileShare
 ```
@@ -103,13 +99,6 @@
 ```
 
 This command creates a Storage account withenable Files Active Directory Domain Service Authentication.
-=======
-```
-PS C:\>New-AzStorageAccount -ResourceGroupName "MyResourceGroup" -AccountName "mystorageaccount" -Location "eastus2euap" -SkuName "Standard_LRS" -Kind StorageV2  -EnableAzureActiveDirectoryDomainServicesForFile $true -EnableLargeFileShare
-```
-
-This command creates a Storage account with Azure Files AAD DS Authentication, and enable large file share..
->>>>>>> 3bbb1c74
 
 ## PARAMETERS
 
@@ -334,6 +323,24 @@
 
 ```yaml
 Type: System.Boolean
+Parameter Sets: (All)
+Aliases:
+
+Required: False
+Position: Named
+Default value: None
+Accept pipeline input: False
+Accept wildcard characters: False
+```
+
+### -EnableLargeFileShare
+Indicates whether or not the storage account can support large file shares with more than 5 TiB capacity. 
+Once the account is enabled, the feature cannot be disabled. 
+Currently only supported for LRS and ZRS replication types, hence account conversions to geo-redundant accounts would not be possible. 
+Learn more in https://go.microsoft.com/fwlink/?linkid=2086047
+
+```yaml
+Type: System.Management.Automation.SwitchParameter
 Parameter Sets: (All)
 Aliases:
 
