---
external help file: Microsoft.Azure.PowerShell.Cmdlets.Storage.Management.dll-Help.xml
Module Name: Az.Storage
online version: https://docs.microsoft.com/powershell/module/az.storage/new-azrmstorageshare
schema: 2.0.0
---

# New-AzRmStorageShare

## SYNOPSIS
Creates a Storage file share.

## SYNTAX

### AccountName (Default)
```
New-AzRmStorageShare [-ResourceGroupName] <String> [-StorageAccountName] <String> -Name <String>
<<<<<<< HEAD
 [-QuotaGiB <Int32>] [-Metadata <Hashtable>] [-EnabledProtocol <String>] [-RootSquash <String>]
 [-AccessTier <String>] [-DefaultProfile <IAzureContextContainer>] [-WhatIf] [-Confirm] [<CommonParameters>]
=======
 [-QuotaGiB <Int32>] [-Metadata <Hashtable>] [-AccessTier <String>] [-Snapshot]
 [-DefaultProfile <IAzureContextContainer>] [-WhatIf] [-Confirm] [<CommonParameters>]
>>>>>>> afcd29fe
```

### AccountObject
```
New-AzRmStorageShare -StorageAccount <PSStorageAccount> -Name <String> [-QuotaGiB <Int32>]
<<<<<<< HEAD
 [-Metadata <Hashtable>] [-EnabledProtocol <String>] [-RootSquash <String>] [-AccessTier <String>]
 [-DefaultProfile <IAzureContextContainer>] [-WhatIf] [-Confirm] [<CommonParameters>]
=======
 [-Metadata <Hashtable>] [-AccessTier <String>] [-Snapshot] [-DefaultProfile <IAzureContextContainer>]
 [-WhatIf] [-Confirm] [<CommonParameters>]
>>>>>>> afcd29fe
```

## DESCRIPTION
The **New-AzRmStorageShare** cmdlet creates a Storage file share.

## EXAMPLES

### Example 1: Create a Storage file share with Storage account name and share name, with metadata and share quota as 100 GiB.
```
PS C:\>New-AzRmStorageShare -ResourceGroupName "myresourcegroup" -StorageAccountName "mystorageaccount" -Name "myshare" -QuotaGiB 100 -Metadata @{"tag1" = "value1"; "tag2" = "value2" } 

   ResourceGroupName: myresourcegroup, StorageAccountName: mystorageaccount

Name     QuotaGiB EnabledProtocol AccessTier Deleted Version ShareUsageBytes
----     -------- --------------- ---------- ------- ------- ---------------
myshare
```

This command creates a Storage file share with metadata and share quota as 100 GiB.

### Example 2: Create a Storage file share with Storage account object
```
Get-AzStorageAccount -ResourceGroupName "myresourcegroup" -StorageAccountName "mystorageaccount" | New-AzRmStorageShare -Name "myshare"

   ResourceGroupName: myresourcegroup, StorageAccountName: mystorageaccount

Name     QuotaGiB EnabledProtocol AccessTier Deleted Version ShareUsageBytes
----     -------- --------------- ---------- ------- ------- ---------------
myshare
```

This command creates a Storage file share with Storage account object and share name.

### Example 3: Create a Storage file share with EnabledProtocol proeprty as NFS, and RootSquash proeprty as NoRootSquash
```
PS C:\>$share = New-AzRmStorageShare -ResourceGroupName "myresourcegroup" -StorageAccountName "mystorageaccount" -Name "myshare" -EnabledProtocol NFS -RootSquash NoRootSquash 

PS C:\> $share

   ResourceGroupName: myresourcegroup, StorageAccountName: mystorageaccount

Name     QuotaGiB EnabledProtocols AccessTier Deleted Version ShareUsageBytes
----     -------- ---------------- ---------- ------- ------- ---------------
myshare           NFS

PS C:\> $share.RootSquash
NoRootSquash
```

This command creates a Storage file share with EnabledProtocol proeprty as NFS, and RootSquash proeprty as NoRootSquash.

### Example 4: Create a Storage file share with accesstier as Hot
```
PS C:\>$share = New-AzRmStorageShare -ResourceGroupName "myresourcegroup" -StorageAccountName "mystorageaccount" -Name "myshare" -AccessTier Hot

   ResourceGroupName: myresourcegroup, StorageAccountName: mystorageaccount

Name     QuotaGiB EnabledProtocols AccessTier Deleted Version ShareUsageBytes
----     -------- ---------------- ---------- ------- ------- ---------------
myshare                            Hot
```

This command creates a Storage file share with accesstier as Hot.

### Example 3: Create a Storage file share snapshot of an existing share
```
PS C:\>$shareSnapshot = New-AzRmStorageShare -ResourceGroupName "myresourcegroup" -StorageAccountName "mystorageaccount" -Name "myshare" -Snapshot

   ResourceGroupName: myresourcegroup, StorageAccountName: mystorageaccount

Name     QuotaGiB EnabledProtocols AccessTier Deleted Version ShareUsageBytes snapshotTime 
----     -------- ---------------- ---------- ------- ------- --------------- ------------   
myshare                                                                       2021-05-10T08:04:08
```

This command creates a Storage file share snapshot of an existing base file share.

## PARAMETERS

### -AccessTier
Access tier for specific share. StorageV2 account can choose between TransactionOptimized (default), Hot, and Cool. FileStorage account can choose Premium.

```yaml
Type: System.String
Parameter Sets: (All)
Aliases:
Accepted values: TransactionOptimized, Premium, Hot, Cool

Required: False
Position: Named
Default value: None
Accept pipeline input: False
Accept wildcard characters: False
```

### -DefaultProfile
The credentials, account, tenant, and subscription used for communication with Azure.

```yaml
Type: Microsoft.Azure.Commands.Common.Authentication.Abstractions.Core.IAzureContextContainer
Parameter Sets: (All)
Aliases: AzContext, AzureRmContext, AzureCredential

Required: False
Position: Named
Default value: None
Accept pipeline input: False
Accept wildcard characters: False
```

### -EnabledProtocol
Sets protocols for file shares. It cannot be changed after file share creation. Possible values include: 'SMB', 'NFS'

```yaml
Type: System.String
Parameter Sets: (All)
Aliases:
Accepted values: NFS, SMB

Required: False
Position: Named
Default value: None
Accept pipeline input: False
Accept wildcard characters: False
```

### -Metadata
Share Metadata

```yaml
Type: System.Collections.Hashtable
Parameter Sets: (All)
Aliases:

Required: False
Position: Named
Default value: None
Accept pipeline input: False
Accept wildcard characters: False
```

### -Name
Azure File share name

```yaml
Type: System.String
Parameter Sets: (All)
Aliases: N, ShareName

Required: True
Position: Named
Default value: None
Accept pipeline input: False
Accept wildcard characters: False
```

### -QuotaGiB
Share Quota in Gibibyte.

```yaml
Type: System.Int32
Parameter Sets: (All)
Aliases: Quota

Required: False
Position: Named
Default value: None
Accept pipeline input: False
Accept wildcard characters: False
```

### -ResourceGroupName
Resource Group Name.

```yaml
Type: System.String
Parameter Sets: AccountName
Aliases:

Required: True
Position: 0
Default value: None
Accept pipeline input: False
Accept wildcard characters: False
```

<<<<<<< HEAD
### -RootSquash
Sets reduction of the access rights for the remote superuser. Possible values include: 'NoRootSquash', 'RootSquash', 'AllSquash'

```yaml
Type: System.String
Parameter Sets: (All)
Aliases:
Accepted values: NoRootSquash, RootSquash, AllSquash
=======
### -Snapshot
Create a snapshot of existing share with same name.

```yaml
Type: System.Management.Automation.SwitchParameter
Parameter Sets: (All)
Aliases:
>>>>>>> afcd29fe

Required: False
Position: Named
Default value: None
Accept pipeline input: False
Accept wildcard characters: False
```

### -StorageAccount
Storage account object

```yaml
Type: Microsoft.Azure.Commands.Management.Storage.Models.PSStorageAccount
Parameter Sets: AccountObject
Aliases:

Required: True
Position: Named
Default value: None
Accept pipeline input: True (ByValue)
Accept wildcard characters: False
```

### -StorageAccountName
Storage Account Name.

```yaml
Type: System.String
Parameter Sets: AccountName
Aliases: AccountName

Required: True
Position: 1
Default value: None
Accept pipeline input: False
Accept wildcard characters: False
```

### -Confirm
Prompts you for confirmation before running the cmdlet.

```yaml
Type: System.Management.Automation.SwitchParameter
Parameter Sets: (All)
Aliases: cf

Required: False
Position: Named
Default value: None
Accept pipeline input: False
Accept wildcard characters: False
```

### -WhatIf
Shows what would happen if the cmdlet runs.
The cmdlet is not run.

```yaml
Type: System.Management.Automation.SwitchParameter
Parameter Sets: (All)
Aliases: wi

Required: False
Position: Named
Default value: None
Accept pipeline input: False
Accept wildcard characters: False
```

### CommonParameters
This cmdlet supports the common parameters: -Debug, -ErrorAction, -ErrorVariable, -InformationAction, -InformationVariable, -OutVariable, -OutBuffer, -PipelineVariable, -Verbose, -WarningAction, and -WarningVariable. For more information, see about_CommonParameters (http://go.microsoft.com/fwlink/?LinkID=113216).

## INPUTS

### System.String

### Microsoft.Azure.Commands.Management.Storage.Models.PSStorageAccount

## OUTPUTS

### Microsoft.Azure.Commands.Management.Storage.Models.PSShare

## NOTES

## RELATED LINKS<|MERGE_RESOLUTION|>--- conflicted
+++ resolved
@@ -15,25 +15,16 @@
 ### AccountName (Default)
 ```
 New-AzRmStorageShare [-ResourceGroupName] <String> [-StorageAccountName] <String> -Name <String>
-<<<<<<< HEAD
  [-QuotaGiB <Int32>] [-Metadata <Hashtable>] [-EnabledProtocol <String>] [-RootSquash <String>]
- [-AccessTier <String>] [-DefaultProfile <IAzureContextContainer>] [-WhatIf] [-Confirm] [<CommonParameters>]
-=======
- [-QuotaGiB <Int32>] [-Metadata <Hashtable>] [-AccessTier <String>] [-Snapshot]
+ [-AccessTier <String>] [-Snapshot] [-DefaultProfile <IAzureContextContainer>] [-WhatIf] [-Confirm]
+ [<CommonParameters>]
+```
+
+### AccountObject
+```
+New-AzRmStorageShare -StorageAccount <PSStorageAccount> -Name <String> [-QuotaGiB <Int32>]
+ [-Metadata <Hashtable>] [-EnabledProtocol <String>] [-RootSquash <String>] [-AccessTier <String>] [-Snapshot]
  [-DefaultProfile <IAzureContextContainer>] [-WhatIf] [-Confirm] [<CommonParameters>]
->>>>>>> afcd29fe
-```
-
-### AccountObject
-```
-New-AzRmStorageShare -StorageAccount <PSStorageAccount> -Name <String> [-QuotaGiB <Int32>]
-<<<<<<< HEAD
- [-Metadata <Hashtable>] [-EnabledProtocol <String>] [-RootSquash <String>] [-AccessTier <String>]
- [-DefaultProfile <IAzureContextContainer>] [-WhatIf] [-Confirm] [<CommonParameters>]
-=======
- [-Metadata <Hashtable>] [-AccessTier <String>] [-Snapshot] [-DefaultProfile <IAzureContextContainer>]
- [-WhatIf] [-Confirm] [<CommonParameters>]
->>>>>>> afcd29fe
 ```
 
 ## DESCRIPTION
@@ -98,7 +89,7 @@
 
 This command creates a Storage file share with accesstier as Hot.
 
-### Example 3: Create a Storage file share snapshot of an existing share
+### Example 5: Create a Storage file share snapshot of an existing share
 ```
 PS C:\>$shareSnapshot = New-AzRmStorageShare -ResourceGroupName "myresourcegroup" -StorageAccountName "mystorageaccount" -Name "myshare" -Snapshot
 
@@ -220,7 +211,6 @@
 Accept wildcard characters: False
 ```
 
-<<<<<<< HEAD
 ### -RootSquash
 Sets reduction of the access rights for the remote superuser. Possible values include: 'NoRootSquash', 'RootSquash', 'AllSquash'
 
@@ -229,7 +219,14 @@
 Parameter Sets: (All)
 Aliases:
 Accepted values: NoRootSquash, RootSquash, AllSquash
-=======
+
+Required: False
+Position: Named
+Default value: None
+Accept pipeline input: False
+Accept wildcard characters: False
+```
+
 ### -Snapshot
 Create a snapshot of existing share with same name.
 
@@ -237,7 +234,6 @@
 Type: System.Management.Automation.SwitchParameter
 Parameter Sets: (All)
 Aliases:
->>>>>>> afcd29fe
 
 Required: False
 Position: Named
