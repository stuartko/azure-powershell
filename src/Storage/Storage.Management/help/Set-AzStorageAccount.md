--- conflicted
+++ resolved
@@ -24,13 +24,8 @@
  [-MinimumTlsVersion <String>] [-AllowSharedKeyAccess <Boolean>] [-SasExpirationPeriod <TimeSpan>]
  [-KeyExpirationPeriodInDay <Int32>] [-AllowCrossTenantReplication <Boolean>]
  [-DefaultSharePermission <String>] [-PublicNetworkAccess <String>] [-ImmutabilityPeriod <Int32>]
-<<<<<<< HEAD
  [-AllowProtectedAppendWrite <Boolean>] [-ImmutabilityPolicyState <String>] [-AsJob]
- [-DefaultProfile <IAzureContextContainer>] [-RoutingChoice <String>] [-WhatIf] [-Confirm] [<CommonParameters>]
-=======
- [-ImmutabilityPolicyState <String>] [-AsJob] [-DefaultProfile <IAzureContextContainer>]
  [-RoutingChoice <String>] [-WhatIf] [-Confirm] [<CommonParameters>]
->>>>>>> f6b26cd7
 ```
 
 ### KeyvaultEncryption
@@ -45,13 +40,8 @@
  [-MinimumTlsVersion <String>] [-AllowSharedKeyAccess <Boolean>] [-SasExpirationPeriod <TimeSpan>]
  [-KeyExpirationPeriodInDay <Int32>] [-AllowCrossTenantReplication <Boolean>]
  [-DefaultSharePermission <String>] [-PublicNetworkAccess <String>] [-ImmutabilityPeriod <Int32>]
-<<<<<<< HEAD
  [-AllowProtectedAppendWrite <Boolean>] [-ImmutabilityPolicyState <String>] [-AsJob]
- [-DefaultProfile <IAzureContextContainer>] [-RoutingChoice <String>] [-WhatIf] [-Confirm] [<CommonParameters>]
-=======
- [-ImmutabilityPolicyState <String>] [-AsJob] [-DefaultProfile <IAzureContextContainer>]
  [-RoutingChoice <String>] [-WhatIf] [-Confirm] [<CommonParameters>]
->>>>>>> f6b26cd7
 ```
 
 ### ActiveDirectoryDomainServicesForFile
@@ -68,13 +58,8 @@
  [-AllowBlobPublicAccess <Boolean>] [-MinimumTlsVersion <String>] [-AllowSharedKeyAccess <Boolean>]
  [-SasExpirationPeriod <TimeSpan>] [-KeyExpirationPeriodInDay <Int32>] [-AllowCrossTenantReplication <Boolean>]
  [-DefaultSharePermission <String>] [-PublicNetworkAccess <String>] [-ImmutabilityPeriod <Int32>]
-<<<<<<< HEAD
  [-AllowProtectedAppendWrite <Boolean>] [-ImmutabilityPolicyState <String>] [-AsJob]
- [-DefaultProfile <IAzureContextContainer>] [-RoutingChoice <String>] [-WhatIf] [-Confirm] [<CommonParameters>]
-=======
- [-ImmutabilityPolicyState <String>] [-AsJob] [-DefaultProfile <IAzureContextContainer>]
  [-RoutingChoice <String>] [-WhatIf] [-Confirm] [<CommonParameters>]
->>>>>>> f6b26cd7
 ```
 
 ## DESCRIPTION
@@ -371,26 +356,16 @@
 
 ### Example 19: Update account level  mmutability policy
 ```
-<<<<<<< HEAD
 PS C:\> $account = Set-AzStorageAccount -ResourceGroupName "MyResourceGroup" -AccountName "mystorageaccount" -ImmutabilityPeriod 2 -ImmutabilityPolicyState Unlocked -AllowProtectedAppendWrite $false
-=======
-PS C:\> $account = Set-AzStorageAccount -ResourceGroupName "MyResourceGroup" -AccountName "mystorageaccount" -ImmutabilityPeriod 2 -ImmutabilityPolicyState Unlocked
->>>>>>> f6b26cd7
 
 PS C:\> $account.ImmutableStorageWithVersioning.Enabled
 True
 
 PS C:\> $account.ImmutableStorageWithVersioning.ImmutabilityPolicy
 
-<<<<<<< HEAD
 ImmutabilityPeriodSinceCreationInDays State    AllowProtectedAppendWrites
 ------------------------------------- -----    --------------------------
                                     2 Unlocked                      False
-=======
-ImmutabilityPeriodSinceCreationInDays State    
-------------------------------------- -----    
-                                    2 Unlocked 
->>>>>>> f6b26cd7
 ```
 
 The command updates account-level immutability policy properties on an existing storage account, and show the result. 
