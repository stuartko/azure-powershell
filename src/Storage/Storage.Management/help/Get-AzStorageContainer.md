--- conflicted
+++ resolved
@@ -54,11 +54,7 @@
 
 PS C:\> $containers
 
-<<<<<<< HEAD
-   Blob End Point: https://storageaccountname.blob.core.windows.net/
-=======
    Storage Account Name: storageaccountname
->>>>>>> eb271d80
 
 Name                 PublicAccess         LastModified                   IsDeleted  VersionId                                                                                                                                                                                                                                                      
 ----                 ------------         ------------                   ---------  ---------                                                                                                                                                                   
