﻿// ----------------------------------------------------------------------------------
//
// Copyright Microsoft Corporation
// Licensed under the Apache License, Version 2.0 (the "License");
// you may not use this file except in compliance with the License.
// You may obtain a copy of the License at
// http://www.apache.org/licenses/LICENSE-2.0
// Unless required by applicable law or agreed to in writing, software
// distributed under the License is distributed on an "AS IS" BASIS,
// WITHOUT WARRANTIES OR CONDITIONS OF ANY KIND, either express or implied.
// See the License for the specific language governing permissions and
// limitations under the License.
// ----------------------------------------------------------------------------------

using Microsoft.Azure.Commands.Management.Storage.Models;
using Microsoft.Azure.Management.Storage;
using Microsoft.Azure.Management.Storage.Models;
using System;
using System.Collections;
using System.Collections.Generic;
using System.Management.Automation;
using Microsoft.Azure.Management.Internal.Resources.Utilities.Models;

namespace Microsoft.Azure.Commands.Management.Storage
{
    [Cmdlet("New", ResourceManager.Common.AzureRMConstants.AzureRMStoragePrefix + StorageShareNounStr, DefaultParameterSetName = AccountNameParameterSet, SupportsShouldProcess = true), OutputType(typeof(PSShare))]
    public class NewAzureStorageShareCommand : StorageFileBaseCmdlet
    {
        /// <summary>
        /// AccountName Parameter Set
        /// </summary>
        private const string AccountNameParameterSet = "AccountName";

        /// <summary>
        /// Account object parameter set 
        /// </summary>
        private const string AccountObjectParameterSet = "AccountObject";

        [Parameter(
            Position = 0,
            Mandatory = true,
            HelpMessage = "Resource Group Name.",
            ParameterSetName = AccountNameParameterSet)]
        [ValidateNotNullOrEmpty]
        public string ResourceGroupName { get; set; }

        [Parameter(
            Position = 1,
            Mandatory = true,
            HelpMessage = "Storage Account Name.",
            ParameterSetName = AccountNameParameterSet)]
        [Alias(AccountNameAlias)]
        [ValidateNotNullOrEmpty]
        public string StorageAccountName { get; set; }

        [Parameter(Mandatory = true,
            HelpMessage = "Storage account object",
            ValueFromPipeline = true,
            ParameterSetName = AccountObjectParameterSet)]
        [ValidateNotNullOrEmpty]
        public PSStorageAccount StorageAccount { get; set; }

        [Alias("N", "ShareName")]
        [Parameter(Mandatory = true, 
            HelpMessage = "Azure File share name")]
        [ValidateNotNullOrEmpty]
        public string Name { get; set; }

        [Alias("Quota")]
        [Parameter(Mandatory = false,
            HelpMessage = "Share Quota in Gibibyte.")]
        public int QuotaGiB
        {
            get
            {
                return shareQuota is null ? 0 : shareQuota.Value;
            }
            set
            {
                shareQuota = value;
            }
        }
        private int? shareQuota = null;

        [Parameter(HelpMessage = "Share Metadata", Mandatory = false)]
        [AllowEmptyCollection]
        [ValidateNotNull]
        public Hashtable Metadata { get; set; }

        [Parameter(Mandatory = false,
            HelpMessage = "Sets protocols for file shares. It cannot be changed after file share creation. Possible values include: 'SMB', 'NFS'")]
        [ValidateSet(EnabledProtocols.NFS,
            EnabledProtocols.SMB,
            IgnoreCase = true)]
        public string EnabledProtocol { get; set; }

        [Parameter(Mandatory = false,
            HelpMessage = "Sets reduction of the access rights for the remote superuser. Possible values include: 'NoRootSquash', 'RootSquash', 'AllSquash'")]
        [ValidateSet(RootSquashType.NoRootSquash,
            RootSquashType.RootSquash,
            RootSquashType.AllSquash,
            IgnoreCase = true)]
        public string RootSquash { get; set; }


        [Parameter(
           Mandatory = false,
           HelpMessage = "Access tier for specific share. StorageV2 account can choose between TransactionOptimized (default), Hot, and Cool. FileStorage account can choose Premium.")]
        [ValidateSet(ShareAccessTier.TransactionOptimized,
            ShareAccessTier.Premium,
            ShareAccessTier.Hot,
            ShareAccessTier.Cool,
           IgnoreCase = true)]
        [ValidateNotNullOrEmpty]
        public string AccessTier
        {
            get
            {
                return accessTier;
            }
            set
            {
                accessTier = value;
            }
        }
        private string accessTier = null;

        [Parameter(Mandatory = false, HelpMessage = "Create a snapshot of existing share with same name.")]
        public SwitchParameter Snapshot { get; set; }

        public override void ExecuteCmdlet()
        {
            base.ExecuteCmdlet();

            if (!string.IsNullOrWhiteSpace(this.RootSquash)
                && ! EnabledProtocols.NFS.Equals(this.EnabledProtocol, StringComparison.OrdinalIgnoreCase))
            {
                throw new ArgumentException("RootSquash should not be specified when EnabledProtocols is not NFS.", "RootSquash");
            }

            if (ShouldProcess(this.Name, "Create share"))
            {
                switch (ParameterSetName)
                {
                    case AccountObjectParameterSet:
                        this.ResourceGroupName = StorageAccount.ResourceGroupName;
                        this.StorageAccountName = StorageAccount.StorageAccountName;
                        break;
                    default:
                        // For AccountNameParameterSet, the ResourceGroupName and StorageAccountName can get from input directly
                        break;
                }

                Dictionary<string, string> MetadataDictionary = CreateMetadataDictionary(Metadata, validate: true);
                string expand = null;
                if (this.Snapshot)
                {
                    expand = ShareCreateExpand.Snapshots;
                }

                var share =
                    this.StorageClient.FileShares.Create(
                            this.ResourceGroupName,
                            this.StorageAccountName,
                            this.Name, 
                            new FileShare(
                                metadata: MetadataDictionary,
                                shareQuota: shareQuota,
<<<<<<< HEAD
                                enabledProtocols: this.EnabledProtocol,
                                rootSquash: this.RootSquash,
                                accessTier: accessTier));
=======
                                accessTier: accessTier),
                            expand: expand);
>>>>>>> afcd29fe

                WriteObject(new PSShare(share));
            }
        }
    }
}<|MERGE_RESOLUTION|>--- conflicted
+++ resolved
@@ -166,14 +166,10 @@
                             new FileShare(
                                 metadata: MetadataDictionary,
                                 shareQuota: shareQuota,
-<<<<<<< HEAD
                                 enabledProtocols: this.EnabledProtocol,
                                 rootSquash: this.RootSquash,
-                                accessTier: accessTier));
-=======
                                 accessTier: accessTier),
-                            expand: expand);
->>>>>>> afcd29fe
+                                expand: expand);
 
                 WriteObject(new PSShare(share));
             }
