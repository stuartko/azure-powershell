--- conflicted
+++ resolved
@@ -68,12 +68,8 @@
 TypesToProcess = '.\Microsoft.WindowsAzure.Commands.Storage.Types.ps1xml'
 
 # Format files (.ps1xml) to be loaded when importing this module
-<<<<<<< HEAD
-FormatsToProcess = '.\Microsoft.WindowsAzure.Commands.Storage.format.ps1xml',  '.\Microsoft.WindowsAzure.Commands.Storage.generated.format.ps1xml'
-=======
 FormatsToProcess = '.\Microsoft.WindowsAzure.Commands.Storage.format.ps1xml',
                '.\Microsoft.WindowsAzure.Commands.Storage.generated.format.ps1xml'
->>>>>>> 19ae2566
 
 # Modules to import as nested modules of the module specified in RootModule/ModuleToProcess
 NestedModules = @('.\Microsoft.WindowsAzure.Commands.Storage.dll')
@@ -82,57 +78,6 @@
 FunctionsToExport = @()
 
 # Cmdlets to export from this module, for best performance, do not use wildcards and do not delete the entry, use an empty array if there are no cmdlets to export.
-<<<<<<< HEAD
-CmdletsToExport = 'Get-AzureStorageTable', 'New-AzureStorageTableSASToken', 
-               'New-AzureStorageTableStoredAccessPolicy', 'New-AzureStorageTable', 
-               'Remove-AzureStorageTableStoredAccessPolicy', 
-               'Remove-AzureStorageTable', 
-               'Get-AzureStorageTableStoredAccessPolicy', 
-               'Set-AzureStorageTableStoredAccessPolicy', 'Get-AzureStorageQueue', 
-               'New-AzureStorageQueue', 'Remove-AzureStorageQueue', 
-               'Get-AzureStorageQueueStoredAccessPolicy', 
-               'New-AzureStorageQueueSASToken', 
-               'New-AzureStorageQueueStoredAccessPolicy', 
-               'Remove-AzureStorageQueueStoredAccessPolicy', 
-               'Set-AzureStorageQueueStoredAccessPolicy', 'Get-AzureStorageFile', 
-               'Get-AzureStorageFileContent', 'Get-AzureStorageFileCopyState', 
-               'Get-AzureStorageShare', 'Get-AzureStorageShareStoredAccessPolicy', 
-               'New-AzureStorageDirectory', 'New-AzureStorageFileSASToken', 
-               'New-AzureStorageShare', 'New-AzureStorageShareSASToken', 
-               'New-AzureStorageShareStoredAccessPolicy', 
-               'Remove-AzureStorageDirectory', 'Remove-AzureStorageFile', 
-               'Remove-AzureStorageShare', 
-               'Remove-AzureStorageShareStoredAccessPolicy', 
-               'Set-AzureStorageFileContent', 'Set-AzureStorageShareQuota', 
-               'Set-AzureStorageShareStoredAccessPolicy', 
-               'Start-AzureStorageFileCopy', 'Stop-AzureStorageFileCopy', 
-               'New-AzureStorageAccountSASToken', 'Set-AzureStorageCORSRule', 
-               'Get-AzureStorageCORSRule', 
-               'Get-AzureStorageServiceLoggingProperty', 
-               'Get-AzureStorageServiceMetricsProperty', 
-               'Remove-AzureStorageCORSRule', 
-               'Set-AzureStorageServiceLoggingProperty', 
-               'Set-AzureStorageServiceMetricsProperty', 'New-AzureStorageContext', 
-               'Set-AzureStorageContainerAcl', 'Remove-AzureStorageBlob', 
-               'Set-AzureStorageBlobContent', 'Get-AzureStorageBlob', 
-               'Get-AzureStorageBlobContent', 'Get-AzureStorageBlobCopyState', 
-               'Get-AzureStorageContainer', 
-               'Get-AzureStorageContainerStoredAccessPolicy', 
-               'New-AzureStorageBlobSASToken', 'New-AzureStorageContainer', 
-               'New-AzureStorageContainerSASToken', 
-               'New-AzureStorageContainerStoredAccessPolicy', 
-               'Remove-AzureStorageContainer', 
-               'Remove-AzureStorageContainerStoredAccessPolicy', 
-               'Set-AzureStorageContainerStoredAccessPolicy', 
-               'Start-AzureStorageBlobCopy', 
-               'Start-AzureStorageBlobIncrementalCopy', 
-               'Stop-AzureStorageBlobCopy', 'Update-AzureStorageServiceProperty', 
-               'Get-AzureStorageServiceProperty', 
-               'Enable-AzureStorageDeleteRetentionPolicy', 
-               'Disable-AzureStorageDeleteRetentionPolicy',
-               'Enable-AzureStorageStaticWebsite', 
-               'Disable-AzureStorageStaticWebsite'
-=======
 CmdletsToExport = 'Get-AzureStorageTable', 'New-AzureStorageTableSASToken',
                'New-AzureStorageTableStoredAccessPolicy', 'New-AzureStorageTable',
                'Remove-AzureStorageTableStoredAccessPolicy',
@@ -179,8 +124,9 @@
                'Stop-AzureStorageBlobCopy', 'Update-AzureStorageServiceProperty',
                'Get-AzureStorageServiceProperty',
                'Enable-AzureStorageDeleteRetentionPolicy',
-               'Disable-AzureStorageDeleteRetentionPolicy'
->>>>>>> 19ae2566
+               'Disable-AzureStorageDeleteRetentionPolicy',
+               'Enable-AzureStorageStaticWebsite', 
+               'Disable-AzureStorageStaticWebsite'
 
 # Variables to export from this module
 # VariablesToExport = @()
