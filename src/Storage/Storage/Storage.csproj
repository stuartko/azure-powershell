--- conflicted
+++ resolved
@@ -19,13 +19,9 @@
   <ItemGroup>
     <PackageReference Include="Azure.Storage.Blobs" Version="12.4.0" />
     <PackageReference Include="Azure.Storage.Files.DataLake" Version="12.0.0" />
-<<<<<<< HEAD
-    <PackageReference Include="Microsoft.Azure.Cosmos.Table" Version="0.10.1-preview" />
-=======
     <PackageReference Include="Azure.Storage.Files.Shares" Version="12.2.0" />
     <PackageReference Include="Azure.Storage.Queues" Version="12.3.0" />
     <PackageReference Include="Microsoft.Azure.Cosmos.Table" Version="1.0.7" />
->>>>>>> 69b82ce8
     <PackageReference Include="System.Security.Permissions" Version="4.5.0" />
     <PackageReference Include="Microsoft.Azure.Storage.Blob" Version="11.1.1" />
     <PackageReference Include="Microsoft.Azure.Storage.File" Version="11.1.1" />
