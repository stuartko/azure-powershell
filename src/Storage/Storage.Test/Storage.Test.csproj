--- conflicted
+++ resolved
@@ -13,11 +13,7 @@
   </PropertyGroup>
 
   <ItemGroup>
-<<<<<<< HEAD
-    <PackageReference Include="Microsoft.Azure.Cosmos.Table" Version="0.10.1-preview" />
-=======
     <PackageReference Include="Microsoft.Azure.Cosmos.Table" Version="1.0.7" />
->>>>>>> 7056018b
     <PackageReference Include="Microsoft.Azure.Storage.Blob" Version="11.1.1" />
     <PackageReference Include="Microsoft.Azure.Storage.File" Version="11.1.1" />
     <PackageReference Include="Microsoft.Azure.Storage.Queue" Version="11.1.1" />
