--- conflicted
+++ resolved
@@ -18,11 +18,8 @@
         - Additional information about change #1
 -->
 ## Upcoming Release
-<<<<<<< HEAD
-=======
 
 ## Version 1.1.0
->>>>>>> e8d8ec61
 * Additional support for New and Get ApplicationInsights data source.
     - Added new 'ApplicationInsights' kind to support Get specific and Get all ApplicationInsights data sources for given workspace. 
     - Added New-AzOperationalInsightsApplicationInsightsDataSource cmdlet for creating data source by given Application-Insights resource parameters: subscription Id, resourceGroupName and name. 
