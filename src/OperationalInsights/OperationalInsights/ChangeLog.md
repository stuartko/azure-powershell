--- conflicted
+++ resolved
@@ -18,13 +18,9 @@
         - Additional information about change #1
 -->
 ## Upcoming Release
-<<<<<<< HEAD
 * Updated default version for saved searches to be 1. 
-
-=======
 * Fixed custom log null regex handling
   
->>>>>>> d9b304ce
 ## Version 1.3.1
 * Fixed CustomLog datasource model returned in Get-AzOperationalInsightsDataSource
 
