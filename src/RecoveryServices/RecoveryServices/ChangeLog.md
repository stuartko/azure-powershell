<!--
    Please leave this section at the top of the change log.

    Changes for the upcoming release should go under the section titled "Upcoming Release", and should adhere to the following format:

    ## Upcoming Release
    * Overview of change #1
        - Additional information about change #1
    * Overview of change #2
        - Additional information about change #2
        - Additional information about change #2
    * Overview of change #3
    * Overview of change #4
        - Additional information about change #4

    ## YYYY.MM.DD - Version X.Y.Z (Previous Release)
    * Overview of change #1
        - Additional information about change #1
-->
## Upcoming Release
* Updated cmdlets with plural nouns to singular, and deprecated plural names.
<<<<<<< HEAD
* Updated table format for SQL in azure VM
* Added alternate method to fetch location in AzureFileShare
=======
* Updated ScheduleRunDays in SchedulePolicy object according to timezone
>>>>>>> d73af3b3

## Version 1.2.0
* Added SnapshotRetentionInDays in Azure VM policy to support Instant RP
* Added pipe support for unregister container
 
## Version 1.1.0
* Added Sql server in Azure VM support
* SDK Update
* Removed VMappContainer check in Get-ProtectableItem
* Added Name and ServerName as parameters for Get-ProtectableItem
* Updated internal API for triggering adhoc inquiry

## Version 1.0.1
* Release with updated Authentication dependency

## Version 1.0.0
* General availability of `Az.RecoveryServices` module<|MERGE_RESOLUTION|>--- conflicted
+++ resolved
@@ -19,12 +19,9 @@
 -->
 ## Upcoming Release
 * Updated cmdlets with plural nouns to singular, and deprecated plural names.
-<<<<<<< HEAD
 * Updated table format for SQL in azure VM
 * Added alternate method to fetch location in AzureFileShare
-=======
 * Updated ScheduleRunDays in SchedulePolicy object according to timezone
->>>>>>> d73af3b3
 
 ## Version 1.2.0
 * Added SnapshotRetentionInDays in Azure VM policy to support Instant RP
