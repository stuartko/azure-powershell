--- conflicted
+++ resolved
@@ -79,19 +79,20 @@
         }
         
         /// <summary>
-<<<<<<< HEAD
         ///   Looks up a localized string similar to The credential was not found. Credential name: {0}..
         /// </summary>
         internal static string CredentialNotFound {
             get {
                 return ResourceManager.GetString("CredentialNotFound", resourceCulture);
-=======
+            }
+        }
+
+        /// <summary>
         ///   Looks up a localized string similar to Invalid runbook parameters..
         /// </summary>
         internal static string InvalidRunbookParameters {
             get {
                 return ResourceManager.GetString("InvalidRunbookParameters", resourceCulture);
->>>>>>> 49d22b83
             }
         }
         
@@ -105,13 +106,15 @@
         }
         
         /// <summary>
-<<<<<<< HEAD
         ///   Looks up a localized string similar to The module was not found. Module name: {0}..
         /// </summary>
         internal static string ModuleNotFound {
             get {
                 return ResourceManager.GetString("ModuleNotFound", resourceCulture);
-=======
+            }
+        }
+
+        /// <summary>
         ///   Looks up a localized string similar to The job schedule was not found. Runbook name {0}. Schedule name {1}..
         /// </summary>
         internal static string JobScheduleNotFound {
@@ -126,7 +129,6 @@
         internal static string JobScheduleWithIdNotFound {
             get {
                 return ResourceManager.GetString("JobScheduleWithIdNotFound", resourceCulture);
->>>>>>> 49d22b83
             }
         }
         
@@ -212,13 +214,15 @@
         }
         
         /// <summary>
-<<<<<<< HEAD
         ///   Looks up a localized string similar to Resource exists..
         /// </summary>
         internal static string ResourceExists {
             get {
                 return ResourceManager.GetString("ResourceExists", resourceCulture);
-=======
+            }
+        }
+        
+        /// <summary>
         ///   Looks up a localized string similar to The Runbook already exists. Runbook name: {0}..
         /// </summary>
         internal static string RunbookAlreadyExists {
@@ -242,7 +246,6 @@
         internal static string RunbookHasNoPublishedVersion {
             get {
                 return ResourceManager.GetString("RunbookHasNoPublishedVersion", resourceCulture);
->>>>>>> 49d22b83
             }
         }
         
