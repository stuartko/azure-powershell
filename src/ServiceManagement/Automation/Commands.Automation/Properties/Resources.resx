--- conflicted
+++ resolved
@@ -121,23 +121,21 @@
     <value>The Automation account was not found.</value>
     <comment>Automation</comment>
   </data>
-<<<<<<< HEAD
+  <data name="AutomationOperationFailed" xml:space="preserve">
+    <value>{0} {1} operation failed for object name: {2) under AutomationAccount: {3}</value>
+    <comment>Automation</comment>
+  </data>
+  <data name="JobNotFound" xml:space="preserve">
+    <value>The Job having Id: {0} was not found.</value>
+    <comment>Automation</comment>
+  </data>
+  <data name="ParameterEmpty" xml:space="preserve">
+    <value>{0} is empty.</value>
+    <comment>Automation</comment>
+  </data>
   <data name="RemoveAzureAutomationResourceDescription" xml:space="preserve">
     <value>Removing the Azure Automation {0}.</value>
     <comment>Automation</comment>
-=======
-  <data name="AutomationOperationFailed" xml:space="preserve">
-    <value>{0} {1} operation failed for object name: {2) under AutomationAccount: {3}</value>
-  </data>
-  <data name="JobNotFound" xml:space="preserve">
-    <value>The Job having Id: {0} was not found.</value>
-  </data>
-  <data name="ParameterEmpty" xml:space="preserve">
-    <value>{0} is empty.</value>
-  </data>
-  <data name="RemoveAzureAutomationResourceDescription" xml:space="preserve">
-    <value>Removing the Azure Automation {0}.</value>
->>>>>>> 919256b2
   </data>
   <data name="RemoveAzureAutomationScheduleDescription" xml:space="preserve">
     <value>Removing the Azure Automation schedule.</value>
@@ -149,10 +147,7 @@
   </data>
   <data name="RemovingAzureAutomationResourceWarning" xml:space="preserve">
     <value>Are you sure you want to remove the Azure Automation {0} ?</value>
-<<<<<<< HEAD
     <comment>Automation</comment>
-=======
->>>>>>> 919256b2
   </data>
   <data name="RunbookNotFound" xml:space="preserve">
     <value>The Runbook was not found. Runbook name: {0}.</value>
@@ -166,6 +161,9 @@
     <value>The schedule was not found. Schedule name: {0}.</value>
     <comment>Automation</comment>
   </data>
+  <data name="VariableAlreadyExists" xml:space="preserve">
+    <value>The variable already exists. Variable name {0}.</value>
+  </data>
   <data name="VariableNotFound" xml:space="preserve">
     <value>The varaible was not found. Variable name {0}.</value>
     <comment>Automation</comment>
