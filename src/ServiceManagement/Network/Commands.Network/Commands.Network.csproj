--- conflicted
+++ resolved
@@ -171,11 +171,8 @@
     <Compile Include="Gateway\StopAzureVNetGatewayDiagnostics.cs" />
     <Compile Include="NetworkClient.cs" />
     <Compile Include="NetworkCmdletBase.cs" />
-<<<<<<< HEAD
     <Compile Include="Routes\GetAzureEffectiveRouteTable.cs" />
-=======
     <Compile Include="NetworkSecurityGroup\GetAzureNetworkSecurityGroupConfig.cs" />
->>>>>>> 46edf80f
     <Compile Include="Routes\GetAzureRouteTable.cs" />
     <Compile Include="Routes\GetAzureSubnetRouteTable.cs" />
     <Compile Include="Routes\Model\SubnetRouteTableContext.cs" />
