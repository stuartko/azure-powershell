﻿// ----------------------------------------------------------------------------------
//
// Copyright Microsoft Corporation
// Licensed under the Apache License, Version 2.0 (the "License");
// you may not use this file except in compliance with the License.
// You may obtain a copy of the License at
// http://www.apache.org/licenses/LICENSE-2.0
// Unless required by applicable law or agreed to in writing, software
// distributed under the License is distributed on an "AS IS" BASIS,
// WITHOUT WARRANTIES OR CONDITIONS OF ANY KIND, either express or implied.
// See the License for the specific language governing permissions and
// limitations under the License.
// ----------------------------------------------------------------------------------

using System.Reflection;
using System.Runtime.InteropServices;
using Xunit;

// General Information about an assembly is controlled through the following 
// set of attributes. Change these attribute values to modify the information
// associated with an assembly.
[assembly: AssemblyTitle("Microsoft.WindowsAzure.Commands.SqlDatabase.Test")]
[assembly: AssemblyCompany(Microsoft.WindowsAzure.Commands.Common.AzurePowerShell.AssemblyCompany)]
[assembly: AssemblyProduct(Microsoft.WindowsAzure.Commands.Common.AzurePowerShell.AssemblyProduct)]
[assembly: AssemblyCopyright(Microsoft.WindowsAzure.Commands.Common.AzurePowerShell.AssemblyCopyright)]

// Setting ComVisible to false makes the types in this assembly not visible 
// to COM components.  If you need to access a type in this assembly from 
// COM, set the ComVisible attribute to true on that type.
[assembly: ComVisible(false)]

// The following GUID is for the ID of the typelib if this project is exposed to COM
[assembly: Guid("bb47a170-9a42-4fbf-ac30-66548f38e17d")]

// Version information for an assembly consists of the following four values:
//
//      Major Version
//      Minor Version 
//      Build Number
//      Revision
//
// You can specify all the values or you can default the Build and Revision Numbers 
// by using the '*' as shown below:
<<<<<<< HEAD
[assembly: AssemblyVersion("1.5.1")]
[assembly: AssemblyFileVersion("1.5.1")]
=======
[assembly: AssemblyVersion("1.5.2")]
[assembly: AssemblyFileVersion("1.5.2")]
>>>>>>> 52f6b560
[assembly: CollectionBehavior(DisableTestParallelization = true)]<|MERGE_RESOLUTION|>--- conflicted
+++ resolved
@@ -41,11 +41,6 @@
 //
 // You can specify all the values or you can default the Build and Revision Numbers 
 // by using the '*' as shown below:
-<<<<<<< HEAD
-[assembly: AssemblyVersion("1.5.1")]
-[assembly: AssemblyFileVersion("1.5.1")]
-=======
 [assembly: AssemblyVersion("1.5.2")]
 [assembly: AssemblyFileVersion("1.5.2")]
->>>>>>> 52f6b560
 [assembly: CollectionBehavior(DisableTestParallelization = true)]