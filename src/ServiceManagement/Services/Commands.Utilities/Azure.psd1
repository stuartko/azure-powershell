--- conflicted
+++ resolved
@@ -9,11 +9,7 @@
 @{
 
 # Version number of this module.
-<<<<<<< HEAD
-ModuleVersion = '1.3.0'
-=======
 ModuleVersion = '1.3.1'
->>>>>>> 6b7e5995
 
 # ID used to uniquely identify this module
 GUID = 'D48CF693-4125-4D2D-8790-1514F44CE325'
