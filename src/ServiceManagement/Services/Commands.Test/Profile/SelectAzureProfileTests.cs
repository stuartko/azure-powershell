﻿// ----------------------------------------------------------------------------------
//
// Copyright Microsoft Corporation
// Licensed under the Apache License, Version 2.0 (the "License");
// you may not use this file except in compliance with the License.
// You may obtain a copy of the License at
// http://www.apache.org/licenses/LICENSE-2.0
// Unless required by applicable law or agreed to in writing, software
// distributed under the License is distributed on an "AS IS" BASIS,
// WITHOUT WARRANTIES OR CONDITIONS OF ANY KIND, either express or implied.
// See the License for the specific language governing permissions and
// limitations under the License.
// ----------------------------------------------------------------------------------

using Microsoft.WindowsAzure.Commands.ScenarioTest;
using Microsoft.WindowsAzure.Commands.ScenarioTest;
using Xunit;

namespace Microsoft.Azure.Commands.Test.Profile
{
    public class SelectAzureProfileTests
    {
<<<<<<< HEAD
        [Fact(Skip = "Test Failure.")]
        [Trait(Category.AcceptanceType, Category.CheckIn)]
=======
        [Fact]
>>>>>>> f62827b2
        public void TestSelectDefaultProfile()
        {
            ProfileTestController.NewRdfeInstance.RunPSTestWithToken((context, token) => string.Format("Test-SelectDefaultProfile {0} {1} {2}", token, context.Account.Id, context.Subscription.Id));
        }

        [Fact]
        [Trait(Category.AcceptanceType, Category.CheckIn)]
        [Trait(Category.AcceptanceType, Category.CheckIn)]
        public void TestMakeArmCallWithCreatedProfile()
        {
            ProfileTestController.NewARMInstance.RunPSTestWithToken((context, token) => string.Format("Test-NewAzureProfileInARMMode {0} {1} {2}", token, context.Account.Id, context.Subscription.Id));
        }

        [Fact]
        [Trait(Category.AcceptanceType, Category.CheckIn)]
        [Trait(Category.AcceptanceType, Category.CheckIn)]
        public void TestMakeRdfeCallWithCreatedProfile()
        {
            ProfileTestController.NewRdfeInstance.RunPSTestWithToken((context, token) => string.Format("Test-NewAzureProfileInRDFEMode {0} {1} {2}", token, context.Account.Id, context.Subscription.Id));
        }
    }
}<|MERGE_RESOLUTION|>--- conflicted
+++ resolved
@@ -20,12 +20,7 @@
 {
     public class SelectAzureProfileTests
     {
-<<<<<<< HEAD
         [Fact(Skip = "Test Failure.")]
-        [Trait(Category.AcceptanceType, Category.CheckIn)]
-=======
-        [Fact]
->>>>>>> f62827b2
         public void TestSelectDefaultProfile()
         {
             ProfileTestController.NewRdfeInstance.RunPSTestWithToken((context, token) => string.Format("Test-SelectDefaultProfile {0} {1} {2}", token, context.Account.Id, context.Subscription.Id));
