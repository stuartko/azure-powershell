﻿# ----------------------------------------------------------------------------------
#
# Copyright Microsoft Corporation
# Licensed under the Apache License, Version 2.0 (the "License");
# you may not use this file except in compliance with the License.
# You may obtain a copy of the License at
# http://www.apache.org/licenses/LICENSE-2.0
# Unless required by applicable law or agreed to in writing, software
# distributed under the License is distributed on an "AS IS" BASIS,
# WITHOUT WARRANTIES OR CONDITIONS OF ANY KIND, either express or implied.
# See the License for the specific language governing permissions and
# limitations under the License.
# ----------------------------------------------------------------------------------


#################################
## IotHub Routing Cmdlets	   ##
#################################

<#
.SYNOPSIS
Test all iothub routing cmdlets
#>
function Test-AzureRmIotHubRoutingLifecycle
{
	##############################################################
	# Set these to the proper azure storage account information.
	$auzreStorageResourceGroupName = 'pshardcodedrg1234'
	$auzreStorageSubscriptionId = '91d12660-3dec-467a-be2a-213b5544ddc0'
	$ascConnectionString = 'DefaultEndpointsProtocol=https;AccountName=pshardcodedstorage1234;AccountKey=W1ujKNLtPmMtaNqZfOCUU5cnYMI8bQeF9ODce4riISyT2RSXiIxcwuwQhzCmIuwPWi82ParLfbq1bOF5ypUnPw==;EndpointSuffix=core.windows.net'
	$containerName1 = 'container1'
	$containerName2 = 'container2'
	##############################################################

	$Location = Get-Location "Microsoft.Devices" "IotHub" 
	$IotHubName = getAssetName
	$ResourceGroupName = getAssetName
	$namespaceName = getAssetName 'eventHub'
	$eventHubName = getAssetName
	$authRuleName = getAssetName
	$endpointName = getAssetName
	$endpointName1 = getAssetName
	$endpointName2 = getAssetName
	$routeName = getAssetName
	$Sku = "S1"
	$EndpointTypeEventHub = [Microsoft.Azure.Commands.Management.IotHub.Models.PSEndpointType] "EventHub"
	$EndpointTypeAzureStorage = [Microsoft.Azure.Commands.Management.IotHub.Models.PSEndpointType] "AzureStorageContainer"
	$RoutingSourceTwinChangeEvents = [Microsoft.Azure.Commands.Management.IotHub.Models.PSRoutingSource] "TwinChangeEvents"
	$RoutingSourceDeviceMessages = [Microsoft.Azure.Commands.Management.IotHub.Models.PSRoutingSource] "DeviceMessages"

	# Create or Update Resource Group
	$resourceGroup = New-AzResourceGroup -Name $ResourceGroupName -Location $Location 

	# Create Iot Hub
	$iothub = New-AzIotHub -Name $IotHubName -ResourceGroupName $ResourceGroupName -Location $Location -SkuName $Sku -Units 1 

	# Create new eventHub namespace  
    $eventHubNamespace = New-AzEventHubNamespace -ResourceGroup $ResourceGroupName -NamespaceName $namespaceName -Location $Location
	Wait-Seconds 15
	Assert-True {$eventHubNamespace.ProvisioningState -eq "Succeeded"}
	$regexMatches = $eventHubNamespace.Id | Select-String -Pattern '^/subscriptions/(.*)/resourceGroups/(.*)/providers/(.*)$'
	$eventHubSubscriptionId = $regexMatches.Matches.Groups[1].Value
	$eventHubResourceGroup = $regexMatches.Matches.Groups[2].Value

    # Create new eventHub     
	$msgRetentionInDays = 3
	$partionCount = 2
    $eventHub = New-AzEventHub -ResourceGroup $ResourceGroupName -NamespaceName $namespaceName -EventHubName $eventHubName -MessageRetentionInDays $msgRetentionInDays -PartitionCount $partionCount

	# Create AuthRule for eventhub
	$rights = "Listen","Send"
	$authRule = New-AzEventHubAuthorizationRule -ResourceGroup $ResourceGroupName -NamespaceName $namespaceName  -EventHubName $eventHubName -AuthorizationRuleName $authRuleName -Rights $rights
	$keys = Get-AzEventHubKey -ResourceGroup $ResourceGroupName -NamespaceName $namespaceName  -EventHubName $eventHubName -AuthorizationRuleName $authRuleName
	$ehConnectionString = $keys.PrimaryConnectionString

	# Get all routing endpoints
	$routingEndpoints = Get-AzIotHubRoutingEndpoint -ResourceGroupName $ResourceGroupName -Name $IotHubName
	Assert-True { $routingEndpoints.Count -eq 0}

	# Add event hub endpoint
	$newRoutingEndpoint = Add-AzIotHubRoutingEndpoint -ResourceGroupName $ResourceGroupName -Name $IotHubName -EndpointName $endpointName -EndpointType $EndpointTypeEventHub -EndpointResourceGroup $eventHubResourceGroup -EndpointSubscriptionId $eventHubSubscriptionId -ConnectionString $ehConnectionString
	Assert-True { $newRoutingEndpoint.ResourceGroup -eq $eventHubResourceGroup}
	Assert-True { $newRoutingEndpoint.SubscriptionId -eq $eventHubSubscriptionId}
	Assert-True { $newRoutingEndpoint.Name -eq $endpointName}

	# Add azure storage endpoint with encoding format "json"
	$newRoutingEndpoint1 = Add-AzureRmIotHubRoutingEndpoint -ResourceGroupName $ResourceGroupName -Name $IotHubName -EndpointName $endpointName1 -EndpointType $EndpointTypeAzureStorage -EndpointResourceGroup $auzreStorageResourceGroupName -EndpointSubscriptionId $auzreStorageSubscriptionId -ConnectionString $ascConnectionString -ContainerName $containerName1 -Encoding json
	Assert-True { $newRoutingEndpoint1.Name -eq $endpointName1}
	Assert-True { $newRoutingEndpoint1.ResourceGroup -eq $auzreStorageResourceGroupName}
	Assert-True { $newRoutingEndpoint1.SubscriptionId -eq $auzreStorageSubscriptionId}
	Assert-True { $newRoutingEndpoint1.Encoding -eq "json"}

	# Add azure storage endpoint with default encoding format
	$newRoutingEndpoint2 = Add-AzureRmIotHubRoutingEndpoint -ResourceGroupName $ResourceGroupName -Name $IotHubName -EndpointName $endpointName2 -EndpointType $EndpointTypeAzureStorage -EndpointResourceGroup $auzreStorageResourceGroupName -EndpointSubscriptionId $auzreStorageSubscriptionId -ConnectionString $ascConnectionString -ContainerName $containerName2
	Assert-True { $newRoutingEndpoint2.Name -eq $endpointName2}
	Assert-True { $newRoutingEndpoint2.ResourceGroup -eq $auzreStorageResourceGroupName}
	Assert-True { $newRoutingEndpoint2.SubscriptionId -eq $auzreStorageSubscriptionId}
	Assert-True { $newRoutingEndpoint2.Encoding -eq "avro"}

	# Get all routing endpoints
	$updatedRoutingEndpoints = Get-AzureRmIotHubRoutingEndpoint -ResourceGroupName $ResourceGroupName -Name $IotHubName
	Assert-True { $updatedRoutingEndpoints.Count -eq 3}
	Assert-True { $updatedRoutingEndpoints[0].Name -eq $endpointName}
	Assert-True { $updatedRoutingEndpoints[0].EndpointType -eq $EndpointTypeEventHub}
	Assert-True { $updatedRoutingEndpoints[1].Name -eq $endpointName1}
	Assert-True { $updatedRoutingEndpoints[1].EndpointType -eq $EndpointTypeAzureStorage}
	Assert-True { $updatedRoutingEndpoints[2].Name -eq $endpointName2}
	Assert-True { $updatedRoutingEndpoints[2].EndpointType -eq $EndpointTypeAzureStorage}

	# Delete routing endpoints
	$result = Remove-AzureRmIotHubRoutingEndpoint -ResourceGroupName $ResourceGroupName -Name $IotHubName -EndpointName $endpointName1 -Passthru
	Assert-True { $result }
	$result = Remove-AzureRmIotHubRoutingEndpoint -ResourceGroupName $ResourceGroupName -Name $IotHubName -EndpointName $endpointName2 -Passthru
	Assert-True { $result }

	# Get all routing endpoints
	$updatedRoutingEndpoints = Get-AzIotHubRoutingEndpoint -ResourceGroupName $ResourceGroupName -Name $IotHubName
	Assert-True { $updatedRoutingEndpoints.Count -eq 1}
	Assert-True { $updatedRoutingEndpoints[0].ResourceGroup -eq $eventHubResourceGroup}
	Assert-True { $updatedRoutingEndpoints[0].SubscriptionId -eq $eventHubSubscriptionId}
	Assert-True { $updatedRoutingEndpoints[0].Name -eq $endpointName}

	# Get all routes
<<<<<<< HEAD
	$routes = Get-AzIotHubRoute -ResourceGroupName $ResourceGroupName -Name $IotHubName
	Assert-True { $routingEndpoints.Count -eq 0}
=======
	$routes = Get-AzureRmIotHubRoute -ResourceGroupName $ResourceGroupName -Name $IotHubName
	Assert-True { $routes.Count -eq 0}
>>>>>>> b797ef67

	# Add new route
	$newRoute = Add-AzIotHubRoute -ResourceGroupName $ResourceGroupName -Name $IotHubName -RouteName $routeName -Source $RoutingSourceDeviceMessages -EndpointName $endpointName
	Assert-True { $newRoute.Name -eq $routeName}
	Assert-True { $newRoute.Source -eq $RoutingSourceDeviceMessages}
	Assert-True { $newRoute.EndpointNames -eq $endpointName}
	Assert-False { $newRoute.IsEnabled }

	# Get all routes
	$routes = Get-AzIotHubRoute -ResourceGroupName $ResourceGroupName -Name $IotHubName
	Assert-True { $routes.Count -eq 1}
	Assert-True { $routes[0].Name -eq $routeName}
	Assert-True { $routes[0].Source -eq $RoutingSourceDeviceMessages}
	Assert-True { $routes[0].EndpointNames -eq $endpointName}
	Assert-False { $routes[0].IsEnabled }

	# Set route 
	$updatedRoute = Set-AzIotHubRoute -ResourceGroupName $ResourceGroupName -Name $IotHubName -RouteName $routeName -Source $RoutingSourceTwinChangeEvents -Enabled
	Assert-True { $updatedRoute.Name -eq $routeName}
	Assert-True { $updatedRoute.Source -eq $RoutingSourceTwinChangeEvents}
	Assert-True { $updatedRoute.EndpointNames -eq $endpointName}
	Assert-True { $updatedRoute.IsEnabled }

	# Test All Routes
	$testRouteOutput = Test-AzIotHubRoute -ResourceGroupName $ResourceGroupName -Name $IotHubName -Source $RoutingSourceTwinChangeEvents
	Assert-True { $testRouteOutput.Count -eq 1}
	Assert-True { $testRouteOutput[0].Name -eq $routeName}
	Assert-True { $testRouteOutput[0].Source -eq $RoutingSourceTwinChangeEvents}
	Assert-True { $testRouteOutput[0].EndpointNames -eq $endpointName}
	Assert-True { $testRouteOutput[0].IsEnabled }

	# Delete Route
	$result = Remove-AzIotHubRoute -ResourceGroupName $ResourceGroupName -Name $IotHubName -RouteName $routeName -Passthru
	Assert-True { $result }

	# Delete routing endpoint
	$result = Remove-AzIotHubRoutingEndpoint -ResourceGroupName $ResourceGroupName -Name $IotHubName -EndpointName $endpointName -Passthru
	Assert-True { $result }

	# Remove IotHub
	Remove-AzIotHub -ResourceGroupName $ResourceGroupName -Name $IotHubName
}<|MERGE_RESOLUTION|>--- conflicted
+++ resolved
@@ -121,13 +121,8 @@
 	Assert-True { $updatedRoutingEndpoints[0].Name -eq $endpointName}
 
 	# Get all routes
-<<<<<<< HEAD
 	$routes = Get-AzIotHubRoute -ResourceGroupName $ResourceGroupName -Name $IotHubName
-	Assert-True { $routingEndpoints.Count -eq 0}
-=======
-	$routes = Get-AzureRmIotHubRoute -ResourceGroupName $ResourceGroupName -Name $IotHubName
 	Assert-True { $routes.Count -eq 0}
->>>>>>> b797ef67
 
 	# Add new route
 	$newRoute = Add-AzIotHubRoute -ResourceGroupName $ResourceGroupName -Name $IotHubName -RouteName $routeName -Source $RoutingSourceDeviceMessages -EndpointName $endpointName
