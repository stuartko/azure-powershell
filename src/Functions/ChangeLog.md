--- conflicted
+++ resolved
@@ -20,10 +20,6 @@
 ## Upcoming Release
 
 ## Version 2.0.0
-<<<<<<< HEAD
-* Implemented Functions Stacks API which describes what runtimes and runtime versions are available for function app creation
-* Bug fixing
-=======
 * [Breaking Change] Removed `IncludeSlot` switch parameter from all but one parameter set of `Get-AzFunctionApp`. The cmdlet now supports retrieving deployment slots in the results when `-IncludeSlot` is specified. 
 * Updated `New-AzFunctionApp`:
   - Fixed -DisableApplicationInsights so that no application insights project is created when this option is specified. [#12728]
@@ -31,7 +27,6 @@
   - [Breaking Change] Changed the default runtime version in Functions version 3 on Windows for PowerShell function apps from 6.2 to 7.0 when the RuntimeVersion parameter is not specified.
   - [Breaking Change] Changed the default runtime version in Functions version 3 on Windows and Linux for Node function apps from 10 to 12 when the RuntimeVersion parameter is not specified.
   - [Breaking Change] Changed the default runtime version in Functions version 3 on Linux for Python function apps from 3.7 to 3.8 when the RuntimeVersion parameter is not specified.
->>>>>>> d1521b24
 
 ## Version 1.0.2
 * Removed the ability to create v2 Functions in regions that do not support it.
