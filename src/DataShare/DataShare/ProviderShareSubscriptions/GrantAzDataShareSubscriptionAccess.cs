﻿// ----------------------------------------------------------------------------------
//
// Copyright Microsoft Corporation
// Licensed under the Apache License, Version 2.0 (the "License");
// you may not use this file except in compliance with the License.
// You may obtain a copy of the License at
// http://www.apache.org/licenses/LICENSE-2.0
// Unless required by applicable law or agreed to in writing, software
// distributed under the License is distributed on an "AS IS" BASIS,
// WITHOUT WARRANTIES OR CONDITIONS OF ANY KIND, either express or implied.
// See the License for the specific language governing permissions and
// limitations under the License.
// ----------------------------------------------------------------------------------

namespace Microsoft.Azure.Commands.DataShare.ProviderShareSubscription
{
    using System.Management.Automation;
    using Microsoft.Azure.Commands.DataShare.Common;
    using Microsoft.Azure.Commands.DataShare.Helpers;
    using Microsoft.Azure.Commands.ResourceManager.Common.ArgumentCompleters;
    using Microsoft.Azure.Management.DataShare;
    using Microsoft.Azure.Management.DataShare.Models;
    using Microsoft.Azure.Management.Internal.Resources.Utilities.Models;
    using Microsoft.Azure.PowerShell.Cmdlets.DataShare.Extensions;
    using Microsoft.Azure.PowerShell.Cmdlets.DataShare.Models;
    using Microsoft.Azure.PowerShell.Cmdlets.DataShare.Properties;

    /// <summary>
    /// Defines Grant-AzDataShareSubscriptionAccess cmdlets.
    /// </summary>
    [Cmdlet("Grant", ResourceManager.Common.AzureRMConstants.AzureRMPrefix + "DataShareSubscriptionAccess", DefaultParameterSetName = ParameterSetNames.FieldsParameterSet,
         SupportsShouldProcess = true),
     OutputType(typeof(PSDataShareProviderShareSubscription))]
    public class GrantAzDataShareSubscriptionAccess : AzureDataShareCmdletBase
    {
        /// <summary>
        /// The resource group name of the azure data share account.
        /// </summary>
        [Parameter(
            Mandatory = true,
            HelpMessage = "The resource group name of the azure data share account",
            ParameterSetName = ParameterSetNames.FieldsParameterSet)]
        [ResourceGroupCompleter()]
        [ValidateNotNullOrEmpty]
        public string ResourceGroupName { get; set; }

        /// <summary>
        /// Name of azure data share account.
        /// </summary>
        [Parameter(
            Mandatory = true,
            HelpMessage = "Azure data share account name",
            ParameterSetName = ParameterSetNames.FieldsParameterSet)]
        [ValidateNotNullOrEmpty]
        [ResourceNameCompleter(ResourceTypes.Account, "ResourceGroupName")]
        public string AccountName { get; set; }

        /// <summary>
        /// Name of azure data share.
        /// </summary>
        [Parameter(
            Mandatory = false,
            HelpMessage = "Azure data share name",
            ParameterSetName = ParameterSetNames.FieldsParameterSet)]
        [ValidateNotNullOrEmpty]
        [ResourceNameCompleter(ResourceTypes.Share, "ResourceGroupName", "AccountName")]
        public string ShareName { get; set; }

        /// <summary>
        /// The share subscription id of the provider share subscription.
        /// </summary>
        [Parameter(
            Mandatory = true,
            HelpMessage = "The share subscription id of the provider share subscription",
            ParameterSetName = ParameterSetNames.FieldsParameterSet)]
        [Parameter(
            Mandatory = true,
            HelpMessage = "The share subscription id of the provider share subscription",
<<<<<<< HEAD
            ParameterSetName = ParameterSetNames.ProviderShareSubscriptionParameterSet)]
=======
            ParameterSetName = ParameterSetNames.ProviderShareSubscriptionIdParameterSet)]
>>>>>>> 96c83676
        [ValidateNotNullOrEmpty]
        public string ShareSubscriptionId { get; set; }

        /// <summary>
        /// The resourceId of the azure data share.
        /// </summary>
        [Parameter(
            Mandatory = true,
            ValueFromPipelineByPropertyName = true,
            HelpMessage = "The resource id of the azure data share",
<<<<<<< HEAD
            ParameterSetName = ParameterSetNames.ProviderShareSubscriptionParameterSet)]
=======
            ParameterSetName = ParameterSetNames.ProviderShareSubscriptionIdParameterSet)]
>>>>>>> 96c83676
        [ResourceIdCompleter(ResourceTypes.Share)]
        [ValidateNotNullOrEmpty]
        public string ResourceId { get; set; }

        public override void ExecuteCmdlet()
        {
            if (this.ShouldProcess(this.ShareSubscriptionId, Resources.GrantShareSubscriptionAccess))
            {
                if (this.ParameterSetName.Equals(ParameterSetNames.ProviderShareSubscriptionIdParameterSet))
                {
                    var parsedResourceId = new ResourceIdentifier(this.ResourceId);
                    this.AccountName = parsedResourceId.GetAccountName();
                    this.ResourceGroupName = parsedResourceId.ResourceGroupName;
                    this.ShareName = parsedResourceId.GetShareName();
                }

                ProviderShareSubscription providerShareSubscription =
                    this.DataShareManagementClient.ProviderShareSubscriptions.Reinstate(
                        resourceGroupName: this.ResourceGroupName,
                        accountName: this.AccountName,
                        shareName: this.ShareName,
                        providerShareSubscriptionId: this.ShareSubscriptionId);

                this.WriteObject(providerShareSubscription.ToPsObject());
            }
        }
    }
}<|MERGE_RESOLUTION|>--- conflicted
+++ resolved
@@ -76,11 +76,7 @@
         [Parameter(
             Mandatory = true,
             HelpMessage = "The share subscription id of the provider share subscription",
-<<<<<<< HEAD
-            ParameterSetName = ParameterSetNames.ProviderShareSubscriptionParameterSet)]
-=======
             ParameterSetName = ParameterSetNames.ProviderShareSubscriptionIdParameterSet)]
->>>>>>> 96c83676
         [ValidateNotNullOrEmpty]
         public string ShareSubscriptionId { get; set; }
 
@@ -91,11 +87,7 @@
             Mandatory = true,
             ValueFromPipelineByPropertyName = true,
             HelpMessage = "The resource id of the azure data share",
-<<<<<<< HEAD
-            ParameterSetName = ParameterSetNames.ProviderShareSubscriptionParameterSet)]
-=======
             ParameterSetName = ParameterSetNames.ProviderShareSubscriptionIdParameterSet)]
->>>>>>> 96c83676
         [ResourceIdCompleter(ResourceTypes.Share)]
         [ValidateNotNullOrEmpty]
         public string ResourceId { get; set; }
