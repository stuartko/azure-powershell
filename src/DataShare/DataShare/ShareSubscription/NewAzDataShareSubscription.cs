--- conflicted
+++ resolved
@@ -68,17 +68,11 @@
         [ValidateNotNullOrEmpty]
         public string InvitationId { get; set; }
 
-<<<<<<< HEAD
-        public override void ExecuteCmdlet()
-        {
-            if (this.ShouldProcess(this.Name, $"Creating share subscription '{this.Name}'"))
-=======
         private const string ResourceType = "ShareSubscription";
 
         public override void ExecuteCmdlet()
         {
             if (this.ShouldProcess(this.Name, string.Format(Resources.ResourceCreateMessage, NewAzDataShareSubscription.ResourceType)))
->>>>>>> 96c83676
             {
                 ShareSubscription shareSubscription = this.DataShareManagementClient.ShareSubscriptions.Create(
                     this.ResourceGroupName,
