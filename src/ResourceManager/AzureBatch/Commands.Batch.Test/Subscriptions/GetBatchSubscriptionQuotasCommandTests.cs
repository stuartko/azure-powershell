--- conflicted
+++ resolved
@@ -50,11 +50,7 @@
 
             // Return a pre-built object when the command is issued.
             string location = "westus";
-<<<<<<< HEAD
             PSBatchSubscriptionQuotas quotas = new PSBatchSubscriptionQuotas(location, new SubscriptionQuotasGetResult(accountQuota: 5));
-=======
-            PSBatchSubscriptionQuotas quotas = new PSBatchSubscriptionQuotas(location, new SubscriptionQuotasGetResponse() { AccountQuota = 5 });
->>>>>>> 0fddf41d
             batchClientMock.Setup(b => b.GetSubscriptionQuotas(location)).Returns(quotas);
 
             cmdlet.Location = location;
