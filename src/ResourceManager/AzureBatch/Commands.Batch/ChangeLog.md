--- conflicted
+++ resolved
@@ -17,149 +17,9 @@
     * Overview of change #1
         - Additional information about change #1
 -->
-<<<<<<< HEAD
-## Current Release
-=======
+
 ## Current Release
 * Minor changes for upcoming AzureRM to Az transition
 * Added the ability to see what version of the Azure Batch Node Agent is running on each of the VMs in a pool, via the new `NodeAgentInformation` property on `PSComputeNode`.
 * Removed the `ValidationStatus` property from `PSTaskCounts`.
-* The `Caching` default for `PSDataDisk` is now `ReadWrite` instead of `None`.
-
-## Version 4.1.5
-* Fixed issue with default resource groups not being set.
-* Updated common runtime assemblies
-
-## Version 4.1.4
-* Fixed issue with default resource groups not being set.
-
-## Version 4.1.3
-* Updated to the latest version of the Azure ClientRuntime.
-
-## Version 4.1.2
-* Updated all help files to include full parameter types and correct input/output types.
-
-## Version 4.1.1
-* Fixed formatting of OutputType in help files
-
-## Version 4.1.0
-* Release new cmdlet Get-AzureBatchPoolNodeCounts
-* Release new cmdlet Start-AzureBatchComputeNodeServiceLogUpload
-
-## Version 4.0.7
-* Set minimum dependency of module to PowerShell 5.0
-* Updated New-AzureBatchPool documentation to remove deprecated example
-
-## Version 4.0.6
-* Updated to the latest version of the Azure ClientRuntime
-
-## Version 4.0.5
-* Fix issue with Default Resource Group in CloudShell
-
-## Version 4.0.4
-* Added Location Completer to -Location parameters allowing tab completion through valid Locations
-* Added ResourceGroup Completer to -ResourceGroup parameters allowing tab completion through resource groups in current subscription
-
-## Version 4.0.3
-* Fixed a bug where account operations without a resource group failed to auto-detect the resource group.
-
-## Version 4.0.1
-* Fixed assembly loading issue that caused some cmdlets to fail when executing
-
-## Version 4.0.0
-* NOTE: This is a breaking change release. Please see the migration guide (https://aka.ms/azps-migration-guide) for a full list of breaking changes introduced.
-* Added new parameters to `New-AzureRmBatchAccount`.
-    - `PoolAllocationMode`: The allocation mode to use for creating pools in the Batch account. To create a Batch account which allocates pool nodes in the user's subscription, set this to `UserSubscription`.
-    - `KeyVaultId`: The resource ID of the Azure key vault associated with the Batch account.
-    - `KeyVaultUrl`: The URL of the Azure key vault associated with the Batch account.
-* Updated parameters to `New-AzureBatchTask`.
-    - Removed the `RunElevated` switch. The `UserIdentity` parameter has been added to replace `RunElevated`, and the equivalent behavior can be achieved by constructing a `PSUserIdentity` as shown below:
-        - $autoUser = New-Object Microsoft.Azure.Commands.Batch.Models.PSAutoUserSpecification -ArgumentList @("Task", "Admin")
-        - $userIdentity = New-Object Microsoft.Azure.Commands.Batch.Models.PSUserIdentity $autoUser
-    - Added the `AuthenticationTokenSettings` parameter. This parameter allows you to request the Batch service provide an authentication token to the task when it runs, avoiding the need to pass Batch account keys to the task in order to issue requests to the Batch service.
-    - Added the `ContainerSettings` parameter.
-        - This parameter allows you to request the Batch service run the task inside a container.
-    - Added the `OutputFiles` parameter.
-        - This parameter allows you to configure the task to upload files to Azure Storage after it has finished.
-* Updated parameters to `New-AzureBatchPool`.
-    - Added the `UserAccounts` parameter.
-        - This parameter defines user accounts created on each node in the pool.
-    - Added `TargetLowPriorityComputeNodes` and renamed `TargetDedicated` to `TargetDedicatedComputeNodes`.
-        - A `TargetDedicated` alias was created for the `TargetDedicatedComputeNodes` parameter.
-    - Added the `NetworkConfiguration` parameter.
-        - This parameter allows you to configure the pools network settings.
-* Updated parameters to `New-AzureBatchCertificate`.
-    - The `Password` parameter is now a `SecureString`.
-* Updated parameters to `New-AzureBatchComputeNodeUser`.
-    - The `Password` parameter is now a `SecureString`.
-* Updated parameters to `Set-AzureBatchComputeNodeUser`.
-    - The `Password` parameter is now a `SecureString`.
-* Renamed the `Name` parameter to `Path` on `Get-AzureBatchNodeFile`, `Get-AzureBatchNodeFileContent`, and `Remove-AzureBatchNodeFile`.
-    - A `Name` alias was created for the `Path` parameter.
-* Changes to objects:
-    - Removed the `RunElevated` property on `PSCloudTask`, `PSStartTask`, `PSJobManagerTask`, `PSJobPreparationTask`, and `PSJobReleaseTask`. The `UserIdentity` property has been added to replace `RunElevated`. Equivalent behavior to `RunElevated = $true` can be achieved by constructing a `PSUserIdentity` as shown below:
-        - $autoUser = New-Object Microsoft.Azure.Commands.Batch.Models.PSAutoUserSpecification -ArgumentList @("Task", "Admin")
-        - $userIdentity = New-Object Microsoft.Azure.Commands.Batch.Models.PSUserIdentity $autoUser
-    - Added the `AuthenticationTokenSettings` property to `PSCloudTask` and `PSJobManagerTask`.
-    - Added the `OutputFiles` property to `PSCloudTask`, and `PSJobManagerTask`.
-    - Added the `ContainerSettings` property to `PSCloudTask`, `PSStartTask`, `PSJobManagerTask`, `PSJobPreparationTask`, and `PSJobReleaseTask`.
-    - Added the `AllowLowPriorityNode` property to `PSJobManagerTask`.
-    - Renamed the `SchedulingError` property on `PSJobPreparationTaskExecutionInformation`, `PSJobReleaseTaskExecutionInformation`, `PSStartTaskInformation`, `PSSubtaskInformation`, and `PSTaskExecutionInformation` to `FailureInformation`.
-        - `FailureInformation` is returned any time there is a task failure. This includes all previous scheduling error cases, as well as nonzero task exit codes, and file upload failures from the new output files feature.
-    - Renamed `PSTaskSchedulingError` to `PSTaskFailureInformation`.
-    - Added the `ContainerInformation` and `Result` properties to `PSJobPreparationTaskExecutionInformation`, `PSJobReleaseTaskExecutionInformation`, `PSStartTaskInformation`, `PSSubtaskInformation`, and `PSTaskExecutionInformation`.
-    - Added the `UserAccounts` property to `PSCloudPool` and `PSPoolSpecification`.
-    - Added the `TargetLowPriorityComputeNodes` property to `PSCloudPool` and `PSPoolSpecification`, and renamed `TargetDedicated` to `TargetDedicatedComputeNodes`.
-    - Renamed the `Name` property on `PSNodeFile` to `Path`.
-    - Added the `EndpointConfiguration` and `IsDedicated` property to `PSComputeNode`.
-    - Renamed the `SchedulingError` property on `PSExitConditions` to `PreProcessingError`.
-    - Added the `FileUploadError` to `PSExitConditions`.
-    - Added the `DependencyAction` property to `PSExitOptions`.
-    - Added the `OSDisk`, `ContainerConfiguration`, `DataDisks`, and `LicenseType` properties to `PSVirtualMachineConfiguration`.
-    - Added the `VirtualMachineImageId` property to `PSImageReference`. Note that in order to allow deploying nodes using custom VHDs, the `BatchAccountContext` must be using Azure Active Directory authentication.
-    - Added the `OnAllTasksComplete` and `OnTaskFailure` properties to `PSJobSpecification`.
-    - Added the `EndpointConfiguration` property to `PSNetworkConfiguration`.
-    - Renamed `ResizeError` to `ResizeErrors` on `PSCloudPool`, and it is now a collection.
-    - `PSMultiInstanceSettings` constructor no longer takes a required `numberOfInstances` parameter, instead it takes a required `coordinationCommandLine` parameter.
-* Added support for Azure Active Directory based authentication.
-    - To use Azure Active Directory authentication, retrieve a `BatchAccountContext` object using the `Get-AzureRmBatchAccount` cmdlet, and supply this `BatchAccountContext` to the `-BatchContext` parameter of a Batch service cmdlet. Azure Active Directory authentication is mandatory for accounts with `PoolAllocationMode = UserSubscription`.
-    - For existing accounts or for new accounts created with `PoolAllocationMode = BatchService`, you may continue to use shared key authentication by retrieving a `BatchAccountContext` object using the `Get-AzureRmBatchAccoutKeys` cmdlet.
-* Add support for online help
-    - Run Get-Help with the -Online parameter to open the online help in your default Internet browser
-
-## Version 3.4.1
- - Marked cmdlet parameters and type properties obsolete in
-   preparation for upcoming breaking change release (Version 4.0.0)
-
-## Version 3.4.0
-
-## Version 3.3.1
-
-## Version 3.3.0
-
-## Version 3.2.1
-
-## Version 3.2.0
-- Added new Get-AzureBatchJobPreparationAndReleaseTaskStatus cmdlet.
-- Added byte range start and end to Get-AzureBatchNodeFileContent parameters.
-
-## Version 3.1.0
-
-## Version 3.0.1
-
-## Version 3.0.0
-
-## Version 2.8.0
-
-## Version 2.7.0
-
-## Version 2.6.0
-
-## Version 2.5.0
-
-## Version 2.4.0
-
-## Version 2.3.0
-* Rename cmdlet Get-AzureRmBatchSubscriptionQuotas to Get-AzureRmBatchLocationsQuotas (an alias for the old command was created)
-    - Rename return type PSBatchSubscriptionQuotas to PSBatchLocationQuotas (no property changes)
->>>>>>> 98abaab4
+* The `Caching` default for `PSDataDisk` is now `ReadWrite` instead of `None`.