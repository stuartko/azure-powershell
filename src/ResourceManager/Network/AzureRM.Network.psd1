#
# Module manifest for module 'PSGet_AzureRM.Network'
#
# Generated by: Microsoft Corporation
#
# Generated on: 5/17/2018
#

@{

# Script module or binary module file associated with this manifest.
# RootModule = ''

# Version number of this module.
ModuleVersion = '6.1.0'

# Supported PSEditions
# CompatiblePSEditions = @()

# ID used to uniquely identify this module
GUID = 'eb75c732-e274-4a20-b502-e9958e63484a'

# Author of this module
Author = 'Microsoft Corporation'

# Company or vendor of this module
CompanyName = 'Microsoft Corporation'

# Copyright statement for this module
Copyright = 'Microsoft Corporation. All rights reserved.'

# Description of the functionality provided by this module
Description = 'Microsoft Azure PowerShell - Network service cmdlets for Azure Resource Manager'

# Minimum version of the Windows PowerShell engine required by this module
PowerShellVersion = '5.0'

# Name of the Windows PowerShell host required by this module
# PowerShellHostName = ''

# Minimum version of the Windows PowerShell host required by this module
# PowerShellHostVersion = ''

# Minimum version of Microsoft .NET Framework required by this module. This prerequisite is valid for the PowerShell Desktop edition only.
DotNetFrameworkVersion = '4.5.2'

# Minimum version of the common language runtime (CLR) required by this module. This prerequisite is valid for the PowerShell Desktop edition only.
CLRVersion = '4.0'

# Processor architecture (None, X86, Amd64) required by this module
# ProcessorArchitecture = ''

# Modules that must be imported into the global environment prior to importing this module
RequiredModules = @(@{ModuleName = 'AzureRM.Profile'; ModuleVersion = '5.1.0'; })

# Assemblies that must be loaded prior to importing this module
RequiredAssemblies = '.\AutoMapper.dll', '.\Microsoft.Azure.Management.Network.dll'

# Script files (.ps1) that are run in the caller's environment prior to importing this module.
# ScriptsToProcess = @()

# Type files (.ps1xml) to be loaded when importing this module
# TypesToProcess = @()

# Format files (.ps1xml) to be loaded when importing this module
FormatsToProcess = '.\Microsoft.Azure.Commands.Network.format.ps1xml'

# Modules to import as nested modules of the module specified in RootModule/ModuleToProcess
NestedModules = @('.\Microsoft.Azure.Commands.Network.dll')

# Functions to export from this module, for best performance, do not use wildcards and do not delete the entry, use an empty array if there are no functions to export.
FunctionsToExport = @()

# Cmdlets to export from this module, for best performance, do not use wildcards and do not delete the entry, use an empty array if there are no cmdlets to export.
CmdletsToExport = 'Add-AzureRmApplicationGatewayAuthenticationCertificate', 
               'Get-AzureRmApplicationGatewayAuthenticationCertificate', 
               'New-AzureRmApplicationGatewayAuthenticationCertificate', 
               'Remove-AzureRmApplicationGatewayAuthenticationCertificate', 
               'Set-AzureRmApplicationGatewayAuthenticationCertificate', 
               'Get-AzureRmApplicationGatewayAvailableWafRuleSets', 
               'Get-AzureRmApplicationGatewayAvailableSslOptions', 
               'Add-AzureRmApplicationGatewayBackendAddressPool', 
               'Get-AzureRmApplicationGatewayBackendAddressPool', 
               'New-AzureRmApplicationGatewayBackendAddressPool', 
               'Remove-AzureRmApplicationGatewayBackendAddressPool', 
               'Set-AzureRmApplicationGatewayBackendAddressPool', 
               'Add-AzureRmApplicationGatewayBackendHttpSettings', 
               'Get-AzureRmApplicationGatewayBackendHttpSettings', 
               'New-AzureRmApplicationGatewayBackendHttpSettings', 
               'Remove-AzureRmApplicationGatewayBackendHttpSettings', 
               'Set-AzureRmApplicationGatewayBackendHttpSettings', 
               'Get-AzureRmApplicationGatewayConnectionDraining', 
               'New-AzureRmApplicationGatewayConnectionDraining', 
               'Remove-AzureRmApplicationGatewayConnectionDraining', 
               'Set-AzureRmApplicationGatewayConnectionDraining', 
               'Get-AzureRmApplicationGatewayWebApplicationFirewallConfiguration', 
               'New-AzureRmApplicationGatewayWebApplicationFirewallConfiguration', 
               'Set-AzureRmApplicationGatewayWebApplicationFirewallConfiguration', 
               'New-AzureRmApplicationGatewayFirewallDisabledRuleGroupConfig', 
               'Add-AzureRmApplicationGatewayFrontendIPConfig', 
               'Get-AzureRmApplicationGatewayFrontendIPConfig', 
               'New-AzureRmApplicationGatewayFrontendIPConfig', 
               'Remove-AzureRmApplicationGatewayFrontendIPConfig', 
               'Set-AzureRmApplicationGatewayFrontendIPConfig', 
               'Add-AzureRmApplicationGatewayFrontendPort', 
               'Get-AzureRmApplicationGatewayFrontendPort', 
               'New-AzureRmApplicationGatewayFrontendPort', 
               'Remove-AzureRmApplicationGatewayFrontendPort', 
               'Set-AzureRmApplicationGatewayFrontendPort', 
               'Add-AzureRmApplicationGatewayIPConfiguration', 
               'Get-AzureRmApplicationGatewayIPConfiguration', 
               'New-AzureRmApplicationGatewayIPConfiguration', 
               'Remove-AzureRmApplicationGatewayIPConfiguration', 
               'Set-AzureRmApplicationGatewayIPConfiguration', 
               'Get-AzureRmApplicationGatewayBackendHealth', 
               'Get-AzureRmApplicationGateway', 
               'Add-AzureRmApplicationGatewayHttpListener', 
               'Get-AzureRmApplicationGatewayHttpListener', 
               'New-AzureRmApplicationGatewayHttpListener', 
               'Remove-AzureRmApplicationGatewayHttpListener', 
               'Set-AzureRmApplicationGatewayHttpListener', 
               'New-AzureRmApplicationGateway', 
               'New-AzureRmApplicationGatewayPathRuleConfig', 
               'Add-AzureRmApplicationGatewayProbeConfig', 
               'Get-AzureRmApplicationGatewayProbeConfig', 
               'New-AzureRmApplicationGatewayProbeConfig', 
               'Remove-AzureRmApplicationGatewayProbeConfig', 
               'Set-AzureRmApplicationGatewayProbeConfig', 
               'New-AzureRmApplicationGatewayProbeHealthResponseMatch', 
               'Remove-AzureRmApplicationGateway', 
               'Add-AzureRmApplicationGatewayRequestRoutingRule', 
               'Get-AzureRmApplicationGatewayRequestRoutingRule', 
               'New-AzureRmApplicationGatewayRequestRoutingRule', 
               'Remove-AzureRmApplicationGatewayRequestRoutingRule', 
               'Set-AzureRmApplicationGatewayRequestRoutingRule', 
               'Add-AzureRmApplicationGatewayRedirectConfiguration', 
               'Get-AzureRmApplicationGatewayRedirectConfiguration', 
               'New-AzureRmApplicationGatewayRedirectConfiguration', 
               'Remove-AzureRmApplicationGatewayRedirectConfiguration', 
               'Set-AzureRmApplicationGatewayRedirectConfiguration', 
               'Set-AzureRmApplicationGateway', 'Get-AzureRmApplicationGatewaySku', 
               'New-AzureRmApplicationGatewaySku', 
               'Set-AzureRmApplicationGatewaySku', 
               'Add-AzureRmApplicationGatewaySslCertificate', 
               'Get-AzureRmApplicationGatewaySslCertificate', 
               'New-AzureRmApplicationGatewaySslCertificate', 
               'Remove-AzureRmApplicationGatewaySslCertificate', 
               'Set-AzureRmApplicationGatewaySslCertificate', 
               'Get-AzureRmApplicationGatewaySslPolicy', 
               'New-AzureRmApplicationGatewaySslPolicy', 
               'Remove-AzureRmApplicationGatewaySslPolicy', 
               'Set-AzureRmApplicationGatewaySslPolicy', 
               'Get-AzureRmApplicationGatewaySslPredefinedPolicy', 
               'Start-AzureRmApplicationGateway', 'Stop-AzureRmApplicationGateway', 
               'Add-AzureRmApplicationGatewayUrlPathMapConfig', 
               'Get-AzureRmApplicationGatewayUrlPathMapConfig', 
               'New-AzureRmApplicationGatewayUrlPathMapConfig', 
               'Remove-AzureRmApplicationGatewayUrlPathMapConfig', 
               'Set-AzureRmApplicationGatewayUrlPathMapConfig', 
               'Add-AzureRmExpressRouteCircuitAuthorization', 
               'Get-AzureRmExpressRouteCircuitAuthorization', 
               'New-AzureRmExpressRouteCircuitAuthorization', 
               'Remove-AzureRmExpressRouteCircuitAuthorization', 
               'Move-AzureRmExpressRouteCircuit', 
               'Get-AzureRmExpressRouteCircuitARPTable', 
               'Get-AzureRmExpressRouteCircuitRouteTable', 
               'Get-AzureRmExpressRouteCircuitRouteTableSummary', 
               'Get-AzureRmExpressRouteCircuitStats', 
               'Add-AzureRmLoadBalancerInboundNatPoolConfig', 
               'Get-AzureRmLoadBalancerInboundNatPoolConfig', 
               'New-AzureRmLoadBalancerInboundNatPoolConfig', 
               'Remove-AzureRmLoadBalancerInboundNatPoolConfig', 
               'Set-AzureRmLoadBalancerInboundNatPoolConfig', 
               'Get-AzureRmExpressRouteCircuit', 'New-AzureRmExpressRouteCircuit', 
               'Add-AzureRmExpressRouteCircuitPeeringConfig', 
               'Get-AzureRmExpressRouteCircuitPeeringConfig', 
               'New-AzureRmExpressRouteCircuitPeeringConfig', 
               'Remove-AzureRmExpressRouteCircuitPeeringConfig', 
               'Set-AzureRmExpressRouteCircuitPeeringConfig', 
               'Remove-AzureRmExpressRouteCircuit', 
               'Set-AzureRmExpressRouteCircuit', 
               'Get-AzureRmEffectiveNetworkSecurityGroup', 
               'Get-AzureRmEffectiveRouteTable', 
               'Add-AzureRmNetworkInterfaceIpConfig', 
               'Get-AzureRmNetworkInterfaceIpConfig', 
               'New-AzureRmNetworkInterfaceIpConfig', 
               'Remove-AzureRmNetworkInterfaceIpConfig', 
               'Set-AzureRmNetworkInterfaceIpConfig', 'New-AzureRmNetworkWatcher', 
               'Get-AzureRmNetworkWatcher', 'Remove-AzureRmNetworkWatcher', 
               'New-AzureRmNetworkWatcherPacketCapture', 
               'Get-AzureRmNetworkWatcherPacketCapture', 
               'Stop-AzureRmNetworkWatcherPacketCapture', 
               'Remove-AzureRmNetworkWatcherPacketCapture', 
               'New-AzureRmPacketCaptureFilterConfig', 
               'Get-AzureRmNetworkWatcherTopology', 
               'Get-AzureRmNetworkWatcherSecurityGroupView', 
               'Test-AzureRmNetworkWatcherIPFlow', 
               'Get-AzureRmNetworkWatcherNextHop', 
               'Start-AzureRmNetworkWatcherResourceTroubleshooting', 
               'Get-AzureRmNetworkWatcherTroubleshootingResult', 
               'Get-AzureRmNetworkWatcherFlowLogStatus', 
               'Set-AzureRmNetworkWatcherConfigFlowLog', 
               'Test-AzureRmNetworkWatcherConnectivity', 
               'Get-AzureRmNetworkWatcherReachabilityReport', 
               'Get-AzureRmNetworkWatcherReachabilityProvidersList', 
               'New-AzureRmNetworkWatcherConnectionMonitor', 
               'Set-AzureRmNetworkWatcherConnectionMonitor', 
               'Start-AzureRmNetworkWatcherConnectionMonitor', 
               'Stop-AzureRmNetworkWatcherConnectionMonitor', 
               'Remove-AzureRmNetworkWatcherConnectionMonitor', 
               'Get-AzureRmNetworkWatcherConnectionMonitor', 
               'Get-AzureRmNetworkWatcherConnectionMonitorReport', 
               'Get-AzureRmExpressRouteServiceProvider', 
               'Test-AzureRmPrivateIPAddressAvailability', 
               'Get-AzureRmPublicIpAddress', 'New-AzureRmPublicIpAddress', 
               'Remove-AzureRmPublicIpAddress', 'Set-AzureRmPublicIpAddress', 
               'Get-AzureRmRouteTable', 'New-AzureRmRouteTable', 
               'Remove-AzureRmRouteTable', 'Add-AzureRmRouteConfig', 
               'Get-AzureRmRouteConfig', 'New-AzureRmRouteConfig', 
               'Remove-AzureRmRouteConfig', 'Set-AzureRmRouteConfig', 
               'Set-AzureRmRouteTable', 'Set-AzureRmVirtualNetworkGateway', 
               'Get-AzureRmVirtualNetworkGateway', 
               'New-AzureRmVirtualNetworkGateway', 
               'Get-AzureRmVpnClientRootCertificate', 
               'Get-AzureRmVpnClientRevokedCertificate', 
               'Add-AzureRmVpnClientRootCertificate', 
               'Add-AzureRmVpnClientRevokedCertificate', 
               'New-AzureRmVpnClientRootCertificate', 
               'New-AzureRmVpnClientRevokedCertificate', 
               'Resize-AzureRmVirtualNetworkGateway', 
               'Remove-AzureRmVpnClientRevokedCertificate', 
               'Remove-AzureRmVpnClientRootCertificate', 
               'Set-AzureRmVirtualNetworkGatewayVpnClientConfig', 
               'Get-AzureRmVpnClientPackage', 'New-AzureRmVpnClientConfiguration', 
               'Get-AzureRmVpnClientConfiguration', 
               'New-AzureRmVirtualNetworkGatewayIpConfig', 
               'Add-AzureRmVirtualNetworkGatewayIpConfig', 
               'Remove-AzureRmVirtualNetworkGatewayIpConfig', 
               'Remove-AzureRmVirtualNetworkGateway', 
               'Reset-AzureRmVirtualNetworkGateway', 
               'Set-AzureRmVirtualNetworkGatewayDefaultSite', 
               'Remove-AzureRmVirtualNetworkGatewayDefaultSite', 
               'Remove-AzureRmLocalNetworkGateway', 
               'Get-AzureRmLocalNetworkGateway', 'New-AzureRmLocalNetworkGateway', 
               'Set-AzureRmLocalNetworkGateway', 
               'Get-AzureRmVirtualNetworkGatewayConnection', 
               'Get-AzureRmVirtualNetworkGatewayConnectionSharedKey', 
               'New-AzureRmVirtualNetworkGatewayConnection', 
               'Remove-AzureRmVirtualNetworkGatewayConnection', 
               'Reset-AzureRmVirtualNetworkGatewayConnectionSharedKey', 
               'Set-AzureRmVirtualNetworkGatewayConnectionSharedKey', 
               'Set-AzureRmVirtualNetworkGatewayConnection', 
               'New-AzureRmIpsecPolicy', 
               'Get-AzureRmLoadBalancerBackendAddressPoolConfig', 
               'Add-AzureRmLoadBalancerBackendAddressPoolConfig', 
               'New-AzureRmLoadBalancerBackendAddressPoolConfig', 
               'Remove-AzureRmLoadBalancerBackendAddressPoolConfig', 
               'Set-AzureRmLoadBalancerFrontendIpConfig', 
               'Get-AzureRmLoadBalancerFrontendIpConfig', 
               'Add-AzureRmLoadBalancerFrontendIpConfig', 
               'New-AzureRmLoadBalancerFrontendIpConfig', 
               'Remove-AzureRmLoadBalancerFrontendIpConfig', 
               'Get-AzureRmLoadBalancer', 
               'Set-AzureRmLoadBalancerInboundNatRuleConfig', 
               'Get-AzureRmLoadBalancerInboundNatRuleConfig', 
               'Add-AzureRmLoadBalancerInboundNatRuleConfig', 
               'New-AzureRmLoadBalancerInboundNatRuleConfig', 
               'Remove-AzureRmLoadBalancerInboundNatRuleConfig', 
               'Get-AzureRmBgpServiceCommunity', 'Get-AzureRmRouteFilter', 
               'Set-AzureRmRouteFilter', 'Remove-AzureRmRouteFilter', 
               'New-AzureRmRouteFilter', 'Get-AzureRmRouteFilterRuleConfig', 
               'Add-AzureRmRouteFilterRuleConfig', 
               'Remove-AzureRmRouteFilterRuleConfig', 
               'Set-AzureRmRouteFilterRuleConfig', 
               'New-AzureRmRouteFilterRuleConfig', 
               'Set-AzureRmLoadBalancerRuleConfig', 
               'Get-AzureRmLoadBalancerRuleConfig', 
               'Add-AzureRmLoadBalancerRuleConfig', 
               'New-AzureRmLoadBalancerRuleConfig', 
               'Remove-AzureRmLoadBalancerRuleConfig', 'New-AzureRmLoadBalancer', 
               'Set-AzureRmLoadBalancerProbeConfig', 
               'Get-AzureRmLoadBalancerProbeConfig', 
               'Add-AzureRmLoadBalancerProbeConfig', 
               'New-AzureRmLoadBalancerProbeConfig', 
               'Remove-AzureRmLoadBalancerProbeConfig', 
               'Remove-AzureRmLoadBalancer', 'Set-AzureRmLoadBalancer', 
               'Remove-AzureRmNetworkInterface', 'Get-AzureRmNetworkInterface', 
               'New-AzureRmNetworkInterface', 'Set-AzureRmNetworkInterface', 
               'Get-AzureRmNetworkSecurityGroup', 
               'New-AzureRmNetworkSecurityRuleConfig', 
               'Get-AzureRmNetworkSecurityRuleConfig', 
               'Remove-AzureRmNetworkSecurityRuleConfig', 
               'Set-AzureRmNetworkSecurityRuleConfig', 
               'Add-AzureRmNetworkSecurityRuleConfig', 
               'New-AzureRmNetworkSecurityGroup', 
               'Remove-AzureRmNetworkSecurityGroup', 
               'Set-AzureRmNetworkSecurityGroup', 'Test-AzureRmDnsAvailability', 
               'Add-AzureRmVirtualNetworkPeering', 
               'Get-AzureRmVirtualNetworkPeering', 
               'Remove-AzureRmVirtualNetworkPeering', 
               'Set-AzureRmVirtualNetworkPeering', 'Remove-AzureRmVirtualNetwork', 
               'Set-AzureRmVirtualNetwork', 
               'Remove-AzureRmVirtualNetworkSubnetConfig', 
               'Set-AzureRmVirtualNetworkSubnetConfig', 
               'Get-AzureRmVirtualNetworkSubnetConfig', 
               'Add-AzureRmVirtualNetworkSubnetConfig', 
               'New-AzureRmVirtualNetworkSubnetConfig', 
               'Get-AzureRmVirtualNetwork', 'New-AzureRmVirtualNetwork', 
               'Get-AzureRmVirtualNetworkGatewayBgpPeerStatus', 
               'Get-AzureRmVirtualNetworkGatewayAdvertisedRoute', 
               'Get-AzureRmVirtualNetworkGatewayLearnedRoute', 
               'Get-AzureRmNetworkUsage', 'Get-AzureRmVirtualNetworkUsageList', 
               'Get-AzureRmVirtualNetworkAvailableEndpointService', 
               'Get-AzureRmVirtualNetworkGatewaySupportedVpnDevice', 
               'Get-AzureRmVirtualNetworkGatewayConnectionVpnDeviceConfigScript', 
               'New-AzureRmApplicationSecurityGroup', 
<<<<<<< HEAD
               'Remove-AzureRmApplicationSecurityGroup',
               'Get-AzureRmApplicationSecurityGroup',
               'New-AzureRmPublicIpTag',
               'New-AzureRmDdosProtectionPlan',
               'Get-AzureRmDdosProtectionPlan',
               'Remove-AzureRmDdosProtectionPlan',
               'Add-AzureRmExpressRouteCircuitConnectionConfig',
               'Get-AzureRmExpressRouteCircuitConnectionConfig',
               'Remove-AzureRmExpressRouteCircuitConnectionConfig',
               'Get-AzureRmFirewall',
               'Set-AzureRmFirewall',
               'New-AzureRmFirewall',
               'Remove-AzureRmFirewall',
               'New-AzureRmFirewallApplicationRuleCollection',
               'New-AzureRmFirewallApplicationRule'
=======
               'Remove-AzureRmApplicationSecurityGroup', 
               'Get-AzureRmApplicationSecurityGroup', 'New-AzureRmPublicIpTag', 
               'New-AzureRmDdosProtectionPlan', 'Get-AzureRmDdosProtectionPlan', 
               'Remove-AzureRmDdosProtectionPlan', 
               'New-AzureRMNetworkWatcherProtocolConfiguration', 
               'Add-AzureRmExpressRouteCircuitConnectionConfig', 
               'Get-AzureRmExpressRouteCircuitConnectionConfig', 
               'Remove-AzureRmExpressRouteCircuitConnectionConfig'
>>>>>>> fc5e1fbd

# Variables to export from this module
# VariablesToExport = @()

# Aliases to export from this module, for best performance, do not use wildcards and do not delete the entry, use an empty array if there are no aliases to export.
AliasesToExport = 'List-AzureRmApplicationGatewayAvailableWafRuleSets', 
               'List-AzureRmApplicationGatewayAvailableSslOptions', 
               'List-AzureRmApplicationGatewaySslPredefinedPolicy'

# DSC resources to export from this module
# DscResourcesToExport = @()

# List of all modules packaged with this module
# ModuleList = @()

# List of all files packaged with this module
# FileList = @()

# Private data to pass to the module specified in RootModule/ModuleToProcess. This may also contain a PSData hashtable with additional module metadata used by PowerShell.
PrivateData = @{

    PSData = @{

        # Tags applied to this module. These help with module discovery in online galleries.
        Tags = 'Azure','ResourceManager','ARM','Network','VirtualNetwork'

        # A URL to the license for this module.
        LicenseUri = 'https://aka.ms/azps-license'

        # A URL to the main website for this project.
        ProjectUri = 'https://github.com/Azure/azure-powershell'

        # A URL to an icon representing this module.
        # IconUri = ''

        # ReleaseNotes of this module
        ReleaseNotes = '* Bump up Network SDK version from 18.0.0-preview to 19.0.0-preview
* Added cmdlet to create protocol configuration
    - New-AzureRmNetworkWatcherProtocolConfiguration
* Added cmdlet to add a new circuit connection to an existing express route circuit.
    - Add-AzureRmExpressRouteCircuitConnectionConfig
* Added cmdlet to remove a circuit connection from an existing express route circuit.
    - Remove-AzureRmExpressRouteCircuitConnectionConfig
* Added cmdlet to retrieve a circuit connection
    - Get-AzureRmExpressRouteCircuitConnectionConfig'

        # Prerelease string of this module
        # Prerelease = ''

        # Flag to indicate whether the module requires explicit user acceptance for install/update
        # RequireLicenseAcceptance = $false

        # External dependent modules of this module
        # ExternalModuleDependencies = @()

    } # End of PSData hashtable
    
 } # End of PrivateData hashtable

# HelpInfo URI of this module
# HelpInfoURI = ''

# Default prefix for commands exported from this module. Override the default prefix using Import-Module -Prefix.
# DefaultCommandPrefix = ''

}
<|MERGE_RESOLUTION|>--- conflicted
+++ resolved
@@ -313,14 +313,12 @@
                'Get-AzureRmVirtualNetworkAvailableEndpointService', 
                'Get-AzureRmVirtualNetworkGatewaySupportedVpnDevice', 
                'Get-AzureRmVirtualNetworkGatewayConnectionVpnDeviceConfigScript', 
-               'New-AzureRmApplicationSecurityGroup', 
-<<<<<<< HEAD
+               'New-AzureRmApplicationSecurityGroup',
                'Remove-AzureRmApplicationSecurityGroup',
-               'Get-AzureRmApplicationSecurityGroup',
-               'New-AzureRmPublicIpTag',
-               'New-AzureRmDdosProtectionPlan',
-               'Get-AzureRmDdosProtectionPlan',
+               'Get-AzureRmApplicationSecurityGroup', 'New-AzureRmPublicIpTag',
+               'New-AzureRmDdosProtectionPlan', 'Get-AzureRmDdosProtectionPlan',
                'Remove-AzureRmDdosProtectionPlan',
+               'New-AzureRMNetworkWatcherProtocolConfiguration',
                'Add-AzureRmExpressRouteCircuitConnectionConfig',
                'Get-AzureRmExpressRouteCircuitConnectionConfig',
                'Remove-AzureRmExpressRouteCircuitConnectionConfig',
@@ -330,16 +328,6 @@
                'Remove-AzureRmFirewall',
                'New-AzureRmFirewallApplicationRuleCollection',
                'New-AzureRmFirewallApplicationRule'
-=======
-               'Remove-AzureRmApplicationSecurityGroup', 
-               'Get-AzureRmApplicationSecurityGroup', 'New-AzureRmPublicIpTag', 
-               'New-AzureRmDdosProtectionPlan', 'Get-AzureRmDdosProtectionPlan', 
-               'Remove-AzureRmDdosProtectionPlan', 
-               'New-AzureRMNetworkWatcherProtocolConfiguration', 
-               'Add-AzureRmExpressRouteCircuitConnectionConfig', 
-               'Get-AzureRmExpressRouteCircuitConnectionConfig', 
-               'Remove-AzureRmExpressRouteCircuitConnectionConfig'
->>>>>>> fc5e1fbd
 
 # Variables to export from this module
 # VariablesToExport = @()
