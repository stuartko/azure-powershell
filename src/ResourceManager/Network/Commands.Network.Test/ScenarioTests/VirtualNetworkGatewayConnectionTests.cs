﻿// ----------------------------------------------------------------------------------
//
// Copyright Microsoft Corporation
// Licensed under the Apache License, Version 2.0 (the "License");
// you may not use this file except in compliance with the License.
// You may obtain a copy of the License at
// http://www.apache.org/licenses/LICENSE-2.0
// Unless required by applicable law or agreed to in writing, software
// distributed under the License is distributed on an "AS IS" BASIS,
// WITHOUT WARRANTIES OR CONDITIONS OF ANY KIND, either express or implied.
// See the License for the specific language governing permissions and
// limitations under the License.
// ----------------------------------------------------------------------------------

using Microsoft.Azure.ServiceManagemenet.Common.Models;
using Microsoft.WindowsAzure.Commands.ScenarioTest;
using Xunit;
using Xunit.Abstractions;

namespace Commands.Network.Test.ScenarioTests
{
    public class VirtualNetworkGatewayConnectionTests : Microsoft.WindowsAzure.Commands.Test.Utilities.Common.RMTestBase
    {
<<<<<<< HEAD
        [Fact(Skip = "Rerecord tests")]
=======
        public VirtualNetworkGatewayConnectionTests(ITestOutputHelper output)
        {
            XunitTracingInterceptor.AddToContext(new XunitTracingInterceptor(output));
        }

        [Fact]
>>>>>>> cb21555c
        [Trait(Category.AcceptanceType, Category.CheckIn)]
        public void TestVirtualNetworkGatewayConnectionCRUD()
        {
            NetworkResourcesController.NewInstance.RunPsTest("Test-VirtualNetworkGatewayConnectionCRUD");
        }

        [Fact(Skip = "Rerecord tests")]
        [Trait(Category.AcceptanceType, Category.CheckIn)]
        public void TestVirtualNetworkGatewayConnectionSharedKeyCRUD()
        {
            NetworkResourcesController.NewInstance.RunPsTest("Test-VirtualNetworkGatewayConnectionSharedKeyCRUD");
        }

        [Fact]
        [Trait(Category.AcceptanceType, Category.CheckIn)]
        public void TestVirtualNetworkeExpressRouteGatewayConnectionCRUD()
        {
            NetworkResourcesController.NewInstance.RunPsTest("Test-VirtualNetworkeExpressRouteGatewayConnectionCRUD");
        }

        [Fact(Skip = "Rerecord tests")]
        [Trait(Category.AcceptanceType, Category.CheckIn)]
        public void TestVirtualNetworkGatewayConnectionWithBgpCRUD()
        {
            NetworkResourcesController.NewInstance.RunPsTest("Test-VirtualNetworkGatewayConnectionWithBgpCRUD");
        }
    }
}<|MERGE_RESOLUTION|>--- conflicted
+++ resolved
@@ -21,16 +21,7 @@
 {
     public class VirtualNetworkGatewayConnectionTests : Microsoft.WindowsAzure.Commands.Test.Utilities.Common.RMTestBase
     {
-<<<<<<< HEAD
         [Fact(Skip = "Rerecord tests")]
-=======
-        public VirtualNetworkGatewayConnectionTests(ITestOutputHelper output)
-        {
-            XunitTracingInterceptor.AddToContext(new XunitTracingInterceptor(output));
-        }
-
-        [Fact]
->>>>>>> cb21555c
         [Trait(Category.AcceptanceType, Category.CheckIn)]
         public void TestVirtualNetworkGatewayConnectionCRUD()
         {
