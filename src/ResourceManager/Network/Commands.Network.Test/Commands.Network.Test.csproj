--- conflicted
+++ resolved
@@ -67,6 +67,7 @@
     <Compile Include="Properties\AssemblyInfo.cs" />
     <Compile Include="NetworkResourcesController.cs" />
     <Compile Include="ScenarioTests\ApplicationGatewayTests.cs" />
+    <Compile Include="ScenarioTests\AzureFirewallTests.cs" />
     <Compile Include="ScenarioTests\DdosProtectionPlanTests.cs" />
     <Compile Include="ScenarioTests\ApplicationSecurityGroupTests.cs" />
     <Compile Include="ScenarioTests\AvailableEndpointServicesTests.cs" />
@@ -79,11 +80,7 @@
     <Compile Include="ScenarioTests\NetworkInterfaceTests.cs" />
     <Compile Include="ScenarioTests\LoadBalancerTests.cs" />
     <Compile Include="ScenarioTests\ExpressRouteCircuitTests.cs" />
-<<<<<<< HEAD
-    <Compile Include="ScenarioTests\AzureFirewallTests.cs" />
-=======
     <Compile Include="ScenarioTests\PublicIpPrefixTests.cs" />
->>>>>>> f6a2882e
     <Compile Include="ScenarioTests\RouteTableTests.cs" />
     <Compile Include="ScenarioTests\NetworkSecurityGroupTests.cs" />
     <Compile Include="ScenarioTests\Generated\RouteTableTestsGenerated.cs" />
@@ -114,6 +111,9 @@
     <None Include="ScenarioTests\AvailableEndpointServicesTests.ps1">
       <CopyToOutputDirectory>Always</CopyToOutputDirectory>
     </None>
+    <None Include="ScenarioTests\AzureFirewallTests.ps1">
+      <CopyToOutputDirectory>Always</CopyToOutputDirectory>
+    </None>
     <None Include="ScenarioTests\Data\ApplicationGatewayAuthCert.cer">
       <CopyToOutputDirectory>Always</CopyToOutputDirectory>
     </None>
@@ -156,11 +156,7 @@
     <None Include="ScenarioTests\ExpressRouteCircuitTests.ps1">
       <CopyToOutputDirectory>Always</CopyToOutputDirectory>
     </None>
-<<<<<<< HEAD
-    <None Include="ScenarioTests\AzureFirewallTests.ps1">
-=======
     <None Include="ScenarioTests\PublicIpPrefixTests.ps1">
->>>>>>> f6a2882e
       <CopyToOutputDirectory>Always</CopyToOutputDirectory>
     </None>
     <None Include="ScenarioTests\RouteTableTests.ps1">
