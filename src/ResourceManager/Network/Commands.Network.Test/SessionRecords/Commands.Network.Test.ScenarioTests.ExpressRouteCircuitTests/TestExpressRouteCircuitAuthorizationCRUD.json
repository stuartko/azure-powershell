--- conflicted
+++ resolved
@@ -1,14 +1,19 @@
 {
   "Entries": [
     {
-<<<<<<< HEAD
-      "RequestUri": "/subscriptions/d2ad5196-2292-4080-b209-ce4399b0a807/providers/Microsoft.Network?api-version=2016-09-01",
-      "EncodedRequestUri": "L3N1YnNjcmlwdGlvbnMvZDJhZDUxOTYtMjI5Mi00MDgwLWIyMDktY2U0Mzk5YjBhODA3L3Byb3ZpZGVycy9NaWNyb3NvZnQuTmV0d29yaz9hcGktdmVyc2lvbj0yMDE2LTA5LTAx",
-      "RequestMethod": "GET",
-      "RequestBody": "",
-      "RequestHeaders": {
+      "RequestUri": "/subscriptions/947d47b4-7883-4bb9-9d85-c5e8e2f572ce/resourcegroups/ps1733?api-version=2016-09-01",
+      "EncodedRequestUri": "L3N1YnNjcmlwdGlvbnMvOTQ3ZDQ3YjQtNzg4My00YmI5LTlkODUtYzVlOGUyZjU3MmNlL3Jlc291cmNlZ3JvdXBzL3BzMTczMz9hcGktdmVyc2lvbj0yMDE2LTA5LTAx",
+      "RequestMethod": "PUT",
+      "RequestBody": "{\r\n  \"location\": \"westcentralus\"\r\n}",
+      "RequestHeaders": {
+        "Content-Type": [
+          "application/json; charset=utf-8"
+        ],
+        "Content-Length": [
+          "35"
+        ],
         "x-ms-client-request-id": [
-          "c1b8d15d-7275-4d30-807b-0989e695f54d"
+          "632690a9-3dee-4443-9be6-9944567cbdb4"
         ],
         "accept-language": [
           "en-US"
@@ -20,69 +25,55 @@
           "Microsoft.Azure.Management.Internal.Resources.ResourceManagementClient/4.1.0"
         ]
       },
-      "ResponseBody": "{\r\n  \"id\": \"/subscriptions/d2ad5196-2292-4080-b209-ce4399b0a807/providers/Microsoft.Network\",\r\n  \"namespace\": \"Microsoft.Network\",\r\n  \"authorizations\": [\r\n    {\r\n      \"applicationId\": \"2cf9eb86-36b5-49dc-86ae-9a63135dfa8c\",\r\n      \"roleDefinitionId\": \"13ba9ab4-19f0-4804-adc4-14ece36cc7a1\"\r\n    },\r\n    {\r\n      \"applicationId\": \"7c33bfcb-8d33-48d6-8e60-dc6404003489\",\r\n      \"roleDefinitionId\": \"ad6261e4-fa9a-4642-aa5f-104f1b67e9e3\"\r\n    },\r\n    {\r\n      \"applicationId\": \"1e3e4475-288f-4018-a376-df66fd7fac5f\",\r\n      \"roleDefinitionId\": \"1d538b69-3d87-4e56-8ff8-25786fd48261\"\r\n    },\r\n    {\r\n      \"applicationId\": \"a0be0c72-870e-46f0-9c49-c98333a996f7\",\r\n      \"roleDefinitionId\": \"7ce22727-ffce-45a9-930c-ddb2e56fa131\"\r\n    },\r\n    {\r\n      \"applicationId\": \"486c78bf-a0f7-45f1-92fd-37215929e116\",\r\n      \"roleDefinitionId\": \"98a9e526-0a60-4c1f-a33a-ae46e1f8dc0d\"\r\n    },\r\n    {\r\n      \"applicationId\": \"19947cfd-0303-466c-ac3c-fcc19a7a1570\",\r\n      \"roleDefinitionId\": \"d813ab6c-bfb7-413e-9462-005b21f0ce09\"\r\n    },\r\n    {\r\n      \"applicationId\": \"341b7f3d-69b3-47f9-9ce7-5b7f4945fdbd\",\r\n      \"roleDefinitionId\": \"8141843c-c51c-4c1e-a5bf-0d351594b86c\"\r\n    }\r\n  ],\r\n  \"resourceTypes\": [\r\n    {\r\n      \"resourceType\": \"virtualNetworks\",\r\n      \"locations\": [\r\n        \"West US\",\r\n        \"East US\",\r\n        \"North Europe\",\r\n        \"West Europe\",\r\n        \"East Asia\",\r\n        \"Southeast Asia\",\r\n        \"North Central US\",\r\n        \"South Central US\",\r\n        \"Central US\",\r\n        \"East US 2\",\r\n        \"Japan East\",\r\n        \"Japan West\",\r\n        \"Brazil South\",\r\n        \"Australia East\",\r\n        \"Australia Southeast\",\r\n        \"Central India\",\r\n        \"South India\",\r\n        \"West India\",\r\n        \"Canada Central\",\r\n        \"Canada East\",\r\n        \"West Central US\",\r\n        \"West US 2\",\r\n        \"UK West\",\r\n        \"UK South\",\r\n        \"Korea Central\",\r\n        \"Korea South\",\r\n        \"France Central\",\r\n        \"France South\",\r\n        \"Australia Central\",\r\n        \"Australia Central 2\"\r\n      ],\r\n      \"apiVersions\": [\r\n        \"2018-08-01\",\r\n        \"2018-07-01\",\r\n        \"2018-06-01\",\r\n        \"2018-05-01\",\r\n        \"2018-04-01\",\r\n        \"2018-03-01\",\r\n        \"2018-02-01\",\r\n        \"2018-01-01\",\r\n        \"2017-11-01\",\r\n        \"2017-10-01\",\r\n        \"2017-09-01\",\r\n        \"2017-08-01\",\r\n        \"2017-06-01\",\r\n        \"2017-04-01\",\r\n        \"2017-03-01\",\r\n        \"2016-12-01\",\r\n        \"2016-11-01\",\r\n        \"2016-10-01\",\r\n        \"2016-09-01\",\r\n        \"2016-08-01\",\r\n        \"2016-07-01\",\r\n        \"2016-06-01\",\r\n        \"2016-03-30\",\r\n        \"2015-06-15\",\r\n        \"2015-05-01-preview\",\r\n        \"2014-12-01-preview\"\r\n      ],\r\n      \"capabilities\": \"CrossResourceGroupResourceMove, CrossSubscriptionResourceMove\"\r\n    },\r\n    {\r\n      \"resourceType\": \"publicIPAddresses\",\r\n      \"locations\": [\r\n        \"West US\",\r\n        \"East US\",\r\n        \"North Europe\",\r\n        \"West Europe\",\r\n        \"East Asia\",\r\n        \"Southeast Asia\",\r\n        \"North Central US\",\r\n        \"South Central US\",\r\n        \"Central US\",\r\n        \"East US 2\",\r\n        \"Japan East\",\r\n        \"Japan West\",\r\n        \"Brazil South\",\r\n        \"Australia East\",\r\n        \"Australia Southeast\",\r\n        \"Central India\",\r\n        \"South India\",\r\n        \"West India\",\r\n        \"Canada Central\",\r\n        \"Canada East\",\r\n        \"West Central US\",\r\n        \"West US 2\",\r\n        \"UK West\",\r\n        \"UK South\",\r\n        \"Korea Central\",\r\n        \"Korea South\",\r\n        \"France Central\",\r\n        \"France South\",\r\n        \"Australia Central\",\r\n        \"Australia Central 2\"\r\n      ],\r\n      \"apiVersions\": [\r\n        \"2018-08-01\",\r\n        \"2018-07-01\",\r\n        \"2018-06-01\",\r\n        \"2018-05-01\",\r\n        \"2018-04-01\",\r\n        \"2018-03-01\",\r\n        \"2018-02-01\",\r\n        \"2018-01-01\",\r\n        \"2017-11-01\",\r\n        \"2017-10-01\",\r\n        \"2017-09-01\",\r\n        \"2017-08-01\",\r\n        \"2017-06-01\",\r\n        \"2017-04-01\",\r\n        \"2017-03-01\",\r\n        \"2016-12-01\",\r\n        \"2016-11-01\",\r\n        \"2016-10-01\",\r\n        \"2016-09-01\",\r\n        \"2016-08-01\",\r\n        \"2016-07-01\",\r\n        \"2016-06-01\",\r\n        \"2016-03-30\",\r\n        \"2015-06-15\",\r\n        \"2015-05-01-preview\",\r\n        \"2014-12-01-preview\"\r\n      ],\r\n      \"zoneMappings\": [\r\n        {\r\n          \"location\": \"East US 2\",\r\n          \"zones\": [\r\n            \"1\",\r\n            \"2\",\r\n            \"3\"\r\n          ]\r\n        },\r\n        {\r\n          \"location\": \"Central US\",\r\n          \"zones\": [\r\n            \"1\",\r\n            \"2\",\r\n            \"3\"\r\n          ]\r\n        },\r\n        {\r\n          \"location\": \"West Europe\",\r\n          \"zones\": [\r\n            \"1\",\r\n            \"2\",\r\n            \"3\"\r\n          ]\r\n        },\r\n        {\r\n          \"location\": \"France Central\",\r\n          \"zones\": [\r\n            \"1\",\r\n            \"2\",\r\n            \"3\"\r\n          ]\r\n        },\r\n        {\r\n          \"location\": \"Southeast Asia\",\r\n          \"zones\": [\r\n            \"1\",\r\n            \"2\",\r\n            \"3\"\r\n          ]\r\n        },\r\n        {\r\n          \"location\": \"West US 2\",\r\n          \"zones\": [\r\n            \"1\",\r\n            \"2\",\r\n            \"3\"\r\n          ]\r\n        },\r\n        {\r\n          \"location\": \"North Europe\",\r\n          \"zones\": [\r\n            \"1\",\r\n            \"2\",\r\n            \"3\"\r\n          ]\r\n        }\r\n      ],\r\n      \"capabilities\": \"CrossResourceGroupResourceMove, CrossSubscriptionResourceMove\"\r\n    },\r\n    {\r\n      \"resourceType\": \"networkInterfaces\",\r\n      \"locations\": [\r\n        \"West US\",\r\n        \"East US\",\r\n        \"North Europe\",\r\n        \"West Europe\",\r\n        \"East Asia\",\r\n        \"Southeast Asia\",\r\n        \"North Central US\",\r\n        \"South Central US\",\r\n        \"Central US\",\r\n        \"East US 2\",\r\n        \"Japan East\",\r\n        \"Japan West\",\r\n        \"Brazil South\",\r\n        \"Australia East\",\r\n        \"Australia Southeast\",\r\n        \"Central India\",\r\n        \"South India\",\r\n        \"West India\",\r\n        \"Canada Central\",\r\n        \"Canada East\",\r\n        \"West Central US\",\r\n        \"West US 2\",\r\n        \"UK West\",\r\n        \"UK South\",\r\n        \"Korea Central\",\r\n        \"Korea South\",\r\n        \"France Central\",\r\n        \"France South\",\r\n        \"Australia Central\",\r\n        \"Australia Central 2\"\r\n      ],\r\n      \"apiVersions\": [\r\n        \"2018-08-01\",\r\n        \"2018-07-01\",\r\n        \"2018-06-01\",\r\n        \"2018-05-01\",\r\n        \"2018-04-01\",\r\n        \"2018-03-01\",\r\n        \"2018-02-01\",\r\n        \"2018-01-01\",\r\n        \"2017-11-01\",\r\n        \"2017-10-01\",\r\n        \"2017-09-01\",\r\n        \"2017-08-01\",\r\n        \"2017-06-01\",\r\n        \"2017-04-01\",\r\n        \"2017-03-01\",\r\n        \"2016-12-01\",\r\n        \"2016-11-01\",\r\n        \"2016-10-01\",\r\n        \"2016-09-01\",\r\n        \"2016-08-01\",\r\n        \"2016-07-01\",\r\n        \"2016-06-01\",\r\n        \"2016-03-30\",\r\n        \"2015-06-15\",\r\n        \"2015-05-01-preview\",\r\n        \"2014-12-01-preview\"\r\n      ],\r\n      \"capabilities\": \"CrossResourceGroupResourceMove, CrossSubscriptionResourceMove\"\r\n    },\r\n    {\r\n      \"resourceType\": \"interfaceEndpoints\",\r\n      \"locations\": [\r\n        \"West US\",\r\n        \"East US\",\r\n        \"North Europe\",\r\n        \"West Europe\",\r\n        \"East Asia\",\r\n        \"Southeast Asia\",\r\n        \"North Central US\",\r\n        \"South Central US\",\r\n        \"Central US\",\r\n        \"East US 2\",\r\n        \"Japan East\",\r\n        \"Japan West\",\r\n        \"Brazil South\",\r\n        \"Australia East\",\r\n        \"Australia Southeast\",\r\n        \"Central India\",\r\n        \"South India\",\r\n        \"West India\",\r\n        \"Canada Central\",\r\n        \"Canada East\",\r\n        \"West Central US\",\r\n        \"West US 2\",\r\n        \"UK West\",\r\n        \"UK South\",\r\n        \"Korea Central\",\r\n        \"Korea South\",\r\n        \"France Central\",\r\n        \"France South\",\r\n        \"Australia Central\",\r\n        \"Australia Central 2\"\r\n      ],\r\n      \"apiVersions\": [\r\n        \"2018-08-01\"\r\n      ],\r\n      \"capabilities\": \"None\"\r\n    },\r\n    {\r\n      \"resourceType\": \"loadBalancers\",\r\n      \"locations\": [\r\n        \"West US\",\r\n        \"East US\",\r\n        \"North Europe\",\r\n        \"West Europe\",\r\n        \"East Asia\",\r\n        \"Southeast Asia\",\r\n        \"North Central US\",\r\n        \"South Central US\",\r\n        \"Central US\",\r\n        \"East US 2\",\r\n        \"Japan East\",\r\n        \"Japan West\",\r\n        \"Brazil South\",\r\n        \"Australia East\",\r\n        \"Australia Southeast\",\r\n        \"Central India\",\r\n        \"South India\",\r\n        \"West India\",\r\n        \"Canada Central\",\r\n        \"Canada East\",\r\n        \"West Central US\",\r\n        \"West US 2\",\r\n        \"UK West\",\r\n        \"UK South\",\r\n        \"Korea Central\",\r\n        \"Korea South\",\r\n        \"France Central\",\r\n        \"France South\",\r\n        \"Australia Central\",\r\n        \"Australia Central 2\"\r\n      ],\r\n      \"apiVersions\": [\r\n        \"2018-08-01\",\r\n        \"2018-07-01\",\r\n        \"2018-06-01\",\r\n        \"2018-05-01\",\r\n        \"2018-04-01\",\r\n        \"2018-03-01\",\r\n        \"2018-02-01\",\r\n        \"2018-01-01\",\r\n        \"2017-11-01\",\r\n        \"2017-10-01\",\r\n        \"2017-09-01\",\r\n        \"2017-08-01\",\r\n        \"2017-06-01\",\r\n        \"2017-04-01\",\r\n        \"2017-03-01\",\r\n        \"2016-12-01\",\r\n        \"2016-11-01\",\r\n        \"2016-10-01\",\r\n        \"2016-09-01\",\r\n        \"2016-08-01\",\r\n        \"2016-07-01\",\r\n        \"2016-06-01\",\r\n        \"2016-03-30\",\r\n        \"2015-06-15\",\r\n        \"2015-05-01-preview\",\r\n        \"2014-12-01-preview\"\r\n      ],\r\n      \"capabilities\": \"CrossResourceGroupResourceMove, CrossSubscriptionResourceMove\"\r\n    },\r\n    {\r\n      \"resourceType\": \"networkSecurityGroups\",\r\n      \"locations\": [\r\n        \"West US\",\r\n        \"East US\",\r\n        \"North Europe\",\r\n        \"West Europe\",\r\n        \"East Asia\",\r\n        \"Southeast Asia\",\r\n        \"North Central US\",\r\n        \"South Central US\",\r\n        \"Central US\",\r\n        \"East US 2\",\r\n        \"Japan East\",\r\n        \"Japan West\",\r\n        \"Brazil South\",\r\n        \"Australia East\",\r\n        \"Australia Southeast\",\r\n        \"Central India\",\r\n        \"South India\",\r\n        \"West India\",\r\n        \"Canada Central\",\r\n        \"Canada East\",\r\n        \"West Central US\",\r\n        \"West US 2\",\r\n        \"UK West\",\r\n        \"UK South\",\r\n        \"Korea Central\",\r\n        \"Korea South\",\r\n        \"France Central\",\r\n        \"France South\",\r\n        \"Australia Central\",\r\n        \"Australia Central 2\"\r\n      ],\r\n      \"apiVersions\": [\r\n        \"2018-08-01\",\r\n        \"2018-07-01\",\r\n        \"2018-06-01\",\r\n        \"2018-05-01\",\r\n        \"2018-04-01\",\r\n        \"2018-03-01\",\r\n        \"2018-02-01\",\r\n        \"2018-01-01\",\r\n        \"2017-11-01\",\r\n        \"2017-10-01\",\r\n        \"2017-09-01\",\r\n        \"2017-08-01\",\r\n        \"2017-06-01\",\r\n        \"2017-04-01\",\r\n        \"2017-03-01\",\r\n        \"2016-12-01\",\r\n        \"2016-11-01\",\r\n        \"2016-10-01\",\r\n        \"2016-09-01\",\r\n        \"2016-08-01\",\r\n        \"2016-07-01\",\r\n        \"2016-06-01\",\r\n        \"2016-03-30\",\r\n        \"2015-06-15\",\r\n        \"2015-05-01-preview\",\r\n        \"2014-12-01-preview\"\r\n      ],\r\n      \"capabilities\": \"CrossResourceGroupResourceMove, CrossSubscriptionResourceMove\"\r\n    },\r\n    {\r\n      \"resourceType\": \"applicationSecurityGroups\",\r\n      \"locations\": [\r\n        \"West US\",\r\n        \"East US\",\r\n        \"North Europe\",\r\n        \"West Europe\",\r\n        \"East Asia\",\r\n        \"Southeast Asia\",\r\n        \"North Central US\",\r\n        \"South Central US\",\r\n        \"Central US\",\r\n        \"East US 2\",\r\n        \"Japan East\",\r\n        \"Japan West\",\r\n        \"Brazil South\",\r\n        \"Australia East\",\r\n        \"Australia Southeast\",\r\n        \"Central India\",\r\n        \"South India\",\r\n        \"West India\",\r\n        \"Canada Central\",\r\n        \"Canada East\",\r\n        \"West Central US\",\r\n        \"West US 2\",\r\n        \"UK West\",\r\n        \"UK South\",\r\n        \"Korea Central\",\r\n        \"Korea South\",\r\n        \"France Central\",\r\n        \"France South\",\r\n        \"Australia Central\",\r\n        \"Australia Central 2\"\r\n      ],\r\n      \"apiVersions\": [\r\n        \"2018-08-01\",\r\n        \"2018-07-01\",\r\n        \"2018-06-01\",\r\n        \"2018-05-01\",\r\n        \"2018-04-01\",\r\n        \"2018-03-01\",\r\n        \"2018-02-01\",\r\n        \"2018-01-01\",\r\n        \"2017-11-01\",\r\n        \"2017-10-01\",\r\n        \"2017-09-01\"\r\n      ],\r\n      \"capabilities\": \"CrossResourceGroupResourceMove, CrossSubscriptionResourceMove\"\r\n    },\r\n    {\r\n      \"resourceType\": \"networkIntentPolicies\",\r\n      \"locations\": [\r\n        \"West US\",\r\n        \"East US\",\r\n        \"North Europe\",\r\n        \"West Europe\",\r\n        \"East Asia\",\r\n        \"Southeast Asia\",\r\n        \"North Central US\",\r\n        \"South Central US\",\r\n        \"Central US\",\r\n        \"East US 2\",\r\n        \"Japan East\",\r\n        \"Japan West\",\r\n        \"Brazil South\",\r\n        \"Australia East\",\r\n        \"Australia Southeast\",\r\n        \"Central India\",\r\n        \"South India\",\r\n        \"West India\",\r\n        \"Canada Central\",\r\n        \"Canada East\",\r\n        \"West Central US\",\r\n        \"West US 2\",\r\n        \"UK West\",\r\n        \"UK South\",\r\n        \"Korea Central\",\r\n        \"Korea South\",\r\n        \"France Central\",\r\n        \"France South\",\r\n        \"Australia Central\",\r\n        \"Australia Central 2\"\r\n      ],\r\n      \"apiVersions\": [\r\n        \"2018-08-01\",\r\n        \"2018-07-01\",\r\n        \"2018-06-01\",\r\n        \"2018-05-01\",\r\n        \"2018-04-01\"\r\n      ],\r\n      \"capabilities\": \"CrossResourceGroupResourceMove, CrossSubscriptionResourceMove\"\r\n    },\r\n    {\r\n      \"resourceType\": \"routeTables\",\r\n      \"locations\": [\r\n        \"West US\",\r\n        \"East US\",\r\n        \"North Europe\",\r\n        \"West Europe\",\r\n        \"East Asia\",\r\n        \"Southeast Asia\",\r\n        \"North Central US\",\r\n        \"South Central US\",\r\n        \"Central US\",\r\n        \"East US 2\",\r\n        \"Japan East\",\r\n        \"Japan West\",\r\n        \"Brazil South\",\r\n        \"Australia East\",\r\n        \"Australia Southeast\",\r\n        \"Central India\",\r\n        \"South India\",\r\n        \"West India\",\r\n        \"Canada Central\",\r\n        \"Canada East\",\r\n        \"West Central US\",\r\n        \"West US 2\",\r\n        \"UK West\",\r\n        \"UK South\",\r\n        \"Korea Central\",\r\n        \"Korea South\",\r\n        \"France Central\",\r\n        \"France South\",\r\n        \"Australia Central\",\r\n        \"Australia Central 2\"\r\n      ],\r\n      \"apiVersions\": [\r\n        \"2018-08-01\",\r\n        \"2018-07-01\",\r\n        \"2018-06-01\",\r\n        \"2018-05-01\",\r\n        \"2018-04-01\",\r\n        \"2018-03-01\",\r\n        \"2018-02-01\",\r\n        \"2018-01-01\",\r\n        \"2017-11-01\",\r\n        \"2017-10-01\",\r\n        \"2017-09-01\",\r\n        \"2017-08-01\",\r\n        \"2017-06-01\",\r\n        \"2017-04-01\",\r\n        \"2017-03-01\",\r\n        \"2016-12-01\",\r\n        \"2016-11-01\",\r\n        \"2016-10-01\",\r\n        \"2016-09-01\",\r\n        \"2016-08-01\",\r\n        \"2016-07-01\",\r\n        \"2016-06-01\",\r\n        \"2016-03-30\",\r\n        \"2015-06-15\",\r\n        \"2015-05-01-preview\",\r\n        \"2014-12-01-preview\"\r\n      ],\r\n      \"capabilities\": \"CrossResourceGroupResourceMove, CrossSubscriptionResourceMove\"\r\n    },\r\n    {\r\n      \"resourceType\": \"publicIPPrefixes\",\r\n      \"locations\": [\r\n        \"West US\",\r\n        \"East US\",\r\n        \"North Europe\",\r\n        \"West Europe\",\r\n        \"East Asia\",\r\n        \"Southeast Asia\",\r\n        \"North Central US\",\r\n        \"South Central US\",\r\n        \"Central US\",\r\n        \"East US 2\",\r\n        \"Japan East\",\r\n        \"Japan West\",\r\n        \"Brazil South\",\r\n        \"Australia East\",\r\n        \"Australia Southeast\",\r\n        \"Central India\",\r\n        \"South India\",\r\n        \"West India\",\r\n        \"Canada Central\",\r\n        \"Canada East\",\r\n        \"West Central US\",\r\n        \"West US 2\",\r\n        \"UK West\",\r\n        \"UK South\",\r\n        \"Korea Central\",\r\n        \"Korea South\",\r\n        \"France Central\",\r\n        \"France South\",\r\n        \"Australia Central\",\r\n        \"Australia Central 2\"\r\n      ],\r\n      \"apiVersions\": [\r\n        \"2018-08-01\",\r\n        \"2018-07-01\"\r\n      ],\r\n      \"zoneMappings\": [\r\n        {\r\n          \"location\": \"East US 2\",\r\n          \"zones\": [\r\n            \"1\",\r\n            \"2\",\r\n            \"3\"\r\n          ]\r\n        },\r\n        {\r\n          \"location\": \"Central US\",\r\n          \"zones\": [\r\n            \"1\",\r\n            \"2\",\r\n            \"3\"\r\n          ]\r\n        },\r\n        {\r\n          \"location\": \"West Europe\",\r\n          \"zones\": [\r\n            \"1\",\r\n            \"2\",\r\n            \"3\"\r\n          ]\r\n        },\r\n        {\r\n          \"location\": \"France Central\",\r\n          \"zones\": [\r\n            \"1\",\r\n            \"2\",\r\n            \"3\"\r\n          ]\r\n        },\r\n        {\r\n          \"location\": \"Southeast Asia\",\r\n          \"zones\": [\r\n            \"1\",\r\n            \"2\",\r\n            \"3\"\r\n          ]\r\n        },\r\n        {\r\n          \"location\": \"West US 2\",\r\n          \"zones\": [\r\n            \"1\",\r\n            \"2\",\r\n            \"3\"\r\n          ]\r\n        },\r\n        {\r\n          \"location\": \"North Europe\",\r\n          \"zones\": [\r\n            \"1\",\r\n            \"2\",\r\n            \"3\"\r\n          ]\r\n        }\r\n      ],\r\n      \"capabilities\": \"CrossResourceGroupResourceMove, CrossSubscriptionResourceMove\"\r\n    },\r\n    {\r\n      \"resourceType\": \"networkWatchers\",\r\n      \"locations\": [\r\n        \"West US\",\r\n        \"East US\",\r\n        \"North Europe\",\r\n        \"West Europe\",\r\n        \"East Asia\",\r\n        \"Southeast Asia\",\r\n        \"North Central US\",\r\n        \"South Central US\",\r\n        \"Central US\",\r\n        \"East US 2\",\r\n        \"Japan East\",\r\n        \"Japan West\",\r\n        \"Brazil South\",\r\n        \"Australia East\",\r\n        \"Australia Southeast\",\r\n        \"Central India\",\r\n        \"South India\",\r\n        \"West India\",\r\n        \"Canada Central\",\r\n        \"Canada East\",\r\n        \"West Central US\",\r\n        \"West US 2\",\r\n        \"UK West\",\r\n        \"UK South\",\r\n        \"Korea Central\",\r\n        \"Korea South\",\r\n        \"France Central\",\r\n        \"France South\",\r\n        \"Australia Central\",\r\n        \"Australia Central 2\"\r\n      ],\r\n      \"apiVersions\": [\r\n        \"2018-08-01\",\r\n        \"2018-07-01\",\r\n        \"2018-06-01\",\r\n        \"2018-05-01\",\r\n        \"2018-04-01\",\r\n        \"2018-03-01\",\r\n        \"2018-02-01\",\r\n        \"2018-01-01\",\r\n        \"2017-11-01\",\r\n        \"2017-10-01\",\r\n        \"2017-09-01\",\r\n        \"2017-08-01\",\r\n        \"2017-06-01\",\r\n        \"2017-04-01\",\r\n        \"2017-03-01\",\r\n        \"2016-12-01\",\r\n        \"2016-11-01\",\r\n        \"2016-10-01\",\r\n        \"2016-09-01\",\r\n        \"2016-08-01\",\r\n        \"2016-07-01\",\r\n        \"2016-06-01\",\r\n        \"2016-03-30\"\r\n      ],\r\n      \"capabilities\": \"CrossResourceGroupResourceMove, CrossSubscriptionResourceMove\"\r\n    },\r\n    {\r\n      \"resourceType\": \"networkWatchers/connectionMonitors\",\r\n      \"locations\": [\r\n        \"West US\",\r\n        \"East US\",\r\n        \"North Europe\",\r\n        \"West Europe\",\r\n        \"East Asia\",\r\n        \"Southeast Asia\",\r\n        \"North Central US\",\r\n        \"South Central US\",\r\n        \"Central US\",\r\n        \"East US 2\",\r\n        \"Japan East\",\r\n        \"Japan West\",\r\n        \"Brazil South\",\r\n        \"Australia East\",\r\n        \"Australia Southeast\",\r\n        \"Central India\",\r\n        \"South India\",\r\n        \"West India\",\r\n        \"Canada Central\",\r\n        \"Canada East\",\r\n        \"West Central US\",\r\n        \"West US 2\",\r\n        \"UK West\",\r\n        \"UK South\",\r\n        \"Korea Central\",\r\n        \"Korea South\",\r\n        \"France Central\",\r\n        \"France South\",\r\n        \"Australia Central\",\r\n        \"Australia Central 2\"\r\n      ],\r\n      \"apiVersions\": [\r\n        \"2018-08-01\",\r\n        \"2018-07-01\",\r\n        \"2018-06-01\",\r\n        \"2018-05-01\",\r\n        \"2018-04-01\",\r\n        \"2018-03-01\",\r\n        \"2018-02-01\",\r\n        \"2018-01-01\",\r\n        \"2017-11-01\",\r\n        \"2017-10-01\",\r\n        \"2017-09-01\"\r\n      ],\r\n      \"capabilities\": \"CrossResourceGroupResourceMove, CrossSubscriptionResourceMove\"\r\n    },\r\n    {\r\n      \"resourceType\": \"networkWatchers/lenses\",\r\n      \"locations\": [\r\n        \"West US\",\r\n        \"East US\",\r\n        \"North Europe\",\r\n        \"West Europe\",\r\n        \"East Asia\",\r\n        \"Southeast Asia\",\r\n        \"North Central US\",\r\n        \"South Central US\",\r\n        \"Central US\",\r\n        \"East US 2\",\r\n        \"Japan East\",\r\n        \"Japan West\",\r\n        \"Brazil South\",\r\n        \"Australia East\",\r\n        \"Australia Southeast\",\r\n        \"Central India\",\r\n        \"South India\",\r\n        \"West India\",\r\n        \"Canada Central\",\r\n        \"Canada East\",\r\n        \"West Central US\",\r\n        \"West US 2\",\r\n        \"UK West\",\r\n        \"UK South\",\r\n        \"Korea Central\",\r\n        \"Korea South\",\r\n        \"France Central\",\r\n        \"France South\",\r\n        \"Australia Central\",\r\n        \"Australia Central 2\"\r\n      ],\r\n      \"apiVersions\": [\r\n        \"2018-08-01\",\r\n        \"2018-07-01\",\r\n        \"2018-06-01\",\r\n        \"2018-01-01\",\r\n        \"2017-11-01\",\r\n        \"2017-10-01\",\r\n        \"2017-09-01\"\r\n      ],\r\n      \"capabilities\": \"CrossResourceGroupResourceMove, CrossSubscriptionResourceMove\"\r\n    },\r\n    {\r\n      \"resourceType\": \"networkWatchers/pingMeshes\",\r\n      \"locations\": [\r\n        \"West US\",\r\n        \"East US\",\r\n        \"North Europe\",\r\n        \"West Europe\",\r\n        \"East Asia\",\r\n        \"Southeast Asia\",\r\n        \"North Central US\",\r\n        \"South Central US\",\r\n        \"Central US\",\r\n        \"East US 2\",\r\n        \"Japan East\",\r\n        \"Japan West\",\r\n        \"Brazil South\",\r\n        \"Australia East\",\r\n        \"Australia Southeast\",\r\n        \"Central India\",\r\n        \"South India\",\r\n        \"West India\",\r\n        \"Canada Central\",\r\n        \"Canada East\",\r\n        \"West Central US\",\r\n        \"West US 2\",\r\n        \"UK West\",\r\n        \"UK South\",\r\n        \"Korea Central\",\r\n        \"Korea South\",\r\n        \"France Central\",\r\n        \"France South\",\r\n        \"Australia Central\",\r\n        \"Australia Central 2\"\r\n      ],\r\n      \"apiVersions\": [\r\n        \"2018-08-01\",\r\n        \"2018-07-01\",\r\n        \"2018-06-01\",\r\n        \"2018-04-01\",\r\n        \"2018-03-01\",\r\n        \"2018-02-01\",\r\n        \"2018-01-01\",\r\n        \"2017-11-01\",\r\n        \"2017-10-01\",\r\n        \"2017-09-01\"\r\n      ],\r\n      \"capabilities\": \"CrossResourceGroupResourceMove, CrossSubscriptionResourceMove\"\r\n    },\r\n    {\r\n      \"resourceType\": \"virtualNetworkGateways\",\r\n      \"locations\": [\r\n        \"West US\",\r\n        \"East US\",\r\n        \"North Europe\",\r\n        \"West Europe\",\r\n        \"East Asia\",\r\n        \"Southeast Asia\",\r\n        \"North Central US\",\r\n        \"South Central US\",\r\n        \"Central US\",\r\n        \"East US 2\",\r\n        \"Japan East\",\r\n        \"Japan West\",\r\n        \"Brazil South\",\r\n        \"Australia East\",\r\n        \"Australia Southeast\",\r\n        \"Central India\",\r\n        \"South India\",\r\n        \"West India\",\r\n        \"Canada Central\",\r\n        \"Canada East\",\r\n        \"West Central US\",\r\n        \"West US 2\",\r\n        \"UK West\",\r\n        \"UK South\",\r\n        \"Korea Central\",\r\n        \"Korea South\",\r\n        \"France Central\",\r\n        \"France South\",\r\n        \"Australia Central\",\r\n        \"Australia Central 2\"\r\n      ],\r\n      \"apiVersions\": [\r\n        \"2018-08-01\",\r\n        \"2018-07-01\",\r\n        \"2018-06-01\",\r\n        \"2018-05-01\",\r\n        \"2018-04-01\",\r\n        \"2018-03-01\",\r\n        \"2018-02-01\",\r\n        \"2018-01-01\",\r\n        \"2017-11-01\",\r\n        \"2017-10-01\",\r\n        \"2017-09-01\",\r\n        \"2017-08-01\",\r\n        \"2017-06-01\",\r\n        \"2017-04-01\",\r\n        \"2017-03-01\",\r\n        \"2016-12-01\",\r\n        \"2016-11-01\",\r\n        \"2016-10-01\",\r\n        \"2016-09-01\",\r\n        \"2016-08-01\",\r\n        \"2016-07-01\",\r\n        \"2016-06-01\",\r\n        \"2016-03-30\",\r\n        \"2015-06-15\",\r\n        \"2015-05-01-preview\",\r\n        \"2014-12-01-preview\"\r\n      ],\r\n      \"capabilities\": \"CrossResourceGroupResourceMove, CrossSubscriptionResourceMove\"\r\n    },\r\n    {\r\n      \"resourceType\": \"localNetworkGateways\",\r\n      \"locations\": [\r\n        \"West US\",\r\n        \"East US\",\r\n        \"North Europe\",\r\n        \"West Europe\",\r\n        \"East Asia\",\r\n        \"Southeast Asia\",\r\n        \"North Central US\",\r\n        \"South Central US\",\r\n        \"Central US\",\r\n        \"East US 2\",\r\n        \"Japan East\",\r\n        \"Japan West\",\r\n        \"Brazil South\",\r\n        \"Australia East\",\r\n        \"Australia Southeast\",\r\n        \"Central India\",\r\n        \"South India\",\r\n        \"West India\",\r\n        \"Canada Central\",\r\n        \"Canada East\",\r\n        \"West Central US\",\r\n        \"West US 2\",\r\n        \"UK West\",\r\n        \"UK South\",\r\n        \"Korea Central\",\r\n        \"Korea South\",\r\n        \"France Central\",\r\n        \"France South\",\r\n        \"Australia Central\",\r\n        \"Australia Central 2\"\r\n      ],\r\n      \"apiVersions\": [\r\n        \"2018-08-01\",\r\n        \"2018-07-01\",\r\n        \"2018-06-01\",\r\n        \"2018-05-01\",\r\n        \"2018-04-01\",\r\n        \"2018-03-01\",\r\n        \"2018-02-01\",\r\n        \"2018-01-01\",\r\n        \"2017-11-01\",\r\n        \"2017-10-01\",\r\n        \"2017-09-01\",\r\n        \"2017-08-01\",\r\n        \"2017-06-01\",\r\n        \"2017-04-01\",\r\n        \"2017-03-01\",\r\n        \"2016-12-01\",\r\n        \"2016-11-01\",\r\n        \"2016-10-01\",\r\n        \"2016-09-01\",\r\n        \"2016-08-01\",\r\n        \"2016-07-01\",\r\n        \"2016-06-01\",\r\n        \"2016-03-30\",\r\n        \"2015-06-15\",\r\n        \"2015-05-01-preview\",\r\n        \"2014-12-01-preview\"\r\n      ],\r\n      \"capabilities\": \"CrossResourceGroupResourceMove, CrossSubscriptionResourceMove\"\r\n    },\r\n    {\r\n      \"resourceType\": \"connections\",\r\n      \"locations\": [\r\n        \"West US\",\r\n        \"East US\",\r\n        \"North Europe\",\r\n        \"West Europe\",\r\n        \"East Asia\",\r\n        \"Southeast Asia\",\r\n        \"North Central US\",\r\n        \"South Central US\",\r\n        \"Central US\",\r\n        \"East US 2\",\r\n        \"Japan East\",\r\n        \"Japan West\",\r\n        \"Brazil South\",\r\n        \"Australia East\",\r\n        \"Australia Southeast\",\r\n        \"Central India\",\r\n        \"South India\",\r\n        \"West India\",\r\n        \"Canada Central\",\r\n        \"Canada East\",\r\n        \"West Central US\",\r\n        \"West US 2\",\r\n        \"UK West\",\r\n        \"UK South\",\r\n        \"Korea Central\",\r\n        \"Korea South\",\r\n        \"France Central\",\r\n        \"France South\",\r\n        \"Australia Central\",\r\n        \"Australia Central 2\"\r\n      ],\r\n      \"apiVersions\": [\r\n        \"2018-08-01\",\r\n        \"2018-07-01\",\r\n        \"2018-06-01\",\r\n        \"2018-05-01\",\r\n        \"2018-04-01\",\r\n        \"2018-03-01\",\r\n        \"2018-02-01\",\r\n        \"2018-01-01\",\r\n        \"2017-11-01\",\r\n        \"2017-10-01\",\r\n        \"2017-09-01\",\r\n        \"2017-08-01\",\r\n        \"2017-06-01\",\r\n        \"2017-04-01\",\r\n        \"2017-03-01\",\r\n        \"2016-12-01\",\r\n        \"2016-11-01\",\r\n        \"2016-10-01\",\r\n        \"2016-09-01\",\r\n        \"2016-08-01\",\r\n        \"2016-07-01\",\r\n        \"2016-06-01\",\r\n        \"2016-03-30\",\r\n        \"2015-06-15\",\r\n        \"2015-05-01-preview\",\r\n        \"2014-12-01-preview\"\r\n      ],\r\n      \"capabilities\": \"CrossResourceGroupResourceMove, CrossSubscriptionResourceMove\"\r\n    },\r\n    {\r\n      \"resourceType\": \"applicationGateways\",\r\n      \"locations\": [\r\n        \"West US\",\r\n        \"East US\",\r\n        \"North Europe\",\r\n        \"West Europe\",\r\n        \"East Asia\",\r\n        \"Southeast Asia\",\r\n        \"North Central US\",\r\n        \"South Central US\",\r\n        \"Central US\",\r\n        \"East US 2\",\r\n        \"Japan East\",\r\n        \"Japan West\",\r\n        \"Brazil South\",\r\n        \"Australia East\",\r\n        \"Australia Southeast\",\r\n        \"Central India\",\r\n        \"South India\",\r\n        \"West India\",\r\n        \"Canada Central\",\r\n        \"Canada East\",\r\n        \"West Central US\",\r\n        \"West US 2\",\r\n        \"UK West\",\r\n        \"UK South\",\r\n        \"Korea Central\",\r\n        \"Korea South\",\r\n        \"France Central\",\r\n        \"France South\",\r\n        \"Australia Central\",\r\n        \"Australia Central 2\"\r\n      ],\r\n      \"apiVersions\": [\r\n        \"2018-08-01\",\r\n        \"2018-07-01\",\r\n        \"2018-06-01\",\r\n        \"2018-05-01\",\r\n        \"2018-04-01\",\r\n        \"2018-03-01\",\r\n        \"2018-02-01\",\r\n        \"2018-01-01\",\r\n        \"2017-11-01\",\r\n        \"2017-10-01\",\r\n        \"2017-09-01\",\r\n        \"2017-08-01\",\r\n        \"2017-06-01\",\r\n        \"2017-04-01\",\r\n        \"2017-03-01\",\r\n        \"2016-12-01\",\r\n        \"2016-11-01\",\r\n        \"2016-10-01\",\r\n        \"2016-09-01\",\r\n        \"2016-08-01\",\r\n        \"2016-07-01\",\r\n        \"2016-06-01\",\r\n        \"2016-03-30\",\r\n        \"2015-06-15\",\r\n        \"2015-05-01-preview\",\r\n        \"2014-12-01-preview\"\r\n      ],\r\n      \"zoneMappings\": [\r\n        {\r\n          \"location\": \"East US 2\",\r\n          \"zones\": [\r\n            \"1\",\r\n            \"2\",\r\n            \"3\"\r\n          ]\r\n        },\r\n        {\r\n          \"location\": \"Central US\",\r\n          \"zones\": [\r\n            \"1\",\r\n            \"2\",\r\n            \"3\"\r\n          ]\r\n        },\r\n        {\r\n          \"location\": \"West Europe\",\r\n          \"zones\": [\r\n            \"1\",\r\n            \"2\",\r\n            \"3\"\r\n          ]\r\n        },\r\n        {\r\n          \"location\": \"France Central\",\r\n          \"zones\": [\r\n            \"1\",\r\n            \"2\",\r\n            \"3\"\r\n          ]\r\n        },\r\n        {\r\n          \"location\": \"Southeast Asia\",\r\n          \"zones\": [\r\n            \"1\",\r\n            \"2\",\r\n            \"3\"\r\n          ]\r\n        },\r\n        {\r\n          \"location\": \"West US 2\",\r\n          \"zones\": [\r\n            \"1\",\r\n            \"2\",\r\n            \"3\"\r\n          ]\r\n        },\r\n        {\r\n          \"location\": \"North Europe\",\r\n          \"zones\": [\r\n            \"1\",\r\n            \"2\",\r\n            \"3\"\r\n          ]\r\n        }\r\n      ],\r\n      \"capabilities\": \"None\"\r\n    },\r\n    {\r\n      \"resourceType\": \"locations\",\r\n      \"locations\": [],\r\n      \"apiVersions\": [\r\n        \"2018-08-01\",\r\n        \"2018-07-01\",\r\n        \"2018-06-01\",\r\n        \"2018-05-01\",\r\n        \"2018-04-01\",\r\n        \"2018-03-01\",\r\n        \"2018-02-01\",\r\n        \"2018-01-01\",\r\n        \"2017-11-01\",\r\n        \"2017-10-01\",\r\n        \"2017-09-01\",\r\n        \"2017-08-01\",\r\n        \"2017-06-01\",\r\n        \"2017-04-01\",\r\n        \"2017-03-01\",\r\n        \"2016-12-01\",\r\n        \"2016-11-01\",\r\n        \"2016-10-01\",\r\n        \"2016-09-01\",\r\n        \"2016-08-01\",\r\n        \"2016-07-01\",\r\n        \"2016-06-01\",\r\n        \"2016-03-30\",\r\n        \"2015-06-15\",\r\n        \"2015-05-01-preview\",\r\n        \"2014-12-01-preview\"\r\n      ]\r\n    },\r\n    {\r\n      \"resourceType\": \"locations/operations\",\r\n      \"locations\": [],\r\n      \"apiVersions\": [\r\n        \"2018-08-01\",\r\n        \"2018-07-01\",\r\n        \"2018-06-01\",\r\n        \"2018-05-01\",\r\n        \"2018-04-01\",\r\n        \"2018-03-01\",\r\n        \"2018-02-01\",\r\n        \"2018-01-01\",\r\n        \"2017-11-01\",\r\n        \"2017-10-01\",\r\n        \"2017-09-01\",\r\n        \"2017-08-01\",\r\n        \"2017-06-01\",\r\n        \"2017-04-01\",\r\n        \"2017-03-01\",\r\n        \"2016-12-01\",\r\n        \"2016-11-01\",\r\n        \"2016-10-01\",\r\n        \"2016-09-01\",\r\n        \"2016-08-01\",\r\n        \"2016-07-01\",\r\n        \"2016-06-01\",\r\n        \"2016-03-30\",\r\n        \"2015-06-15\",\r\n        \"2015-05-01-preview\",\r\n        \"2014-12-01-preview\"\r\n      ]\r\n    },\r\n    {\r\n      \"resourceType\": \"locations/operationResults\",\r\n      \"locations\": [],\r\n      \"apiVersions\": [\r\n        \"2018-08-01\",\r\n        \"2018-07-01\",\r\n        \"2018-06-01\",\r\n        \"2018-05-01\",\r\n        \"2018-04-01\",\r\n        \"2018-03-01\",\r\n        \"2018-02-01\",\r\n        \"2018-01-01\",\r\n        \"2017-11-01\",\r\n        \"2017-10-01\",\r\n        \"2017-09-01\",\r\n        \"2017-08-01\",\r\n        \"2017-06-01\",\r\n        \"2017-04-01\",\r\n        \"2017-03-01\",\r\n        \"2016-12-01\",\r\n        \"2016-11-01\",\r\n        \"2016-10-01\",\r\n        \"2016-09-01\",\r\n        \"2016-08-01\",\r\n        \"2016-07-01\",\r\n        \"2016-06-01\",\r\n        \"2016-03-30\",\r\n        \"2015-06-15\",\r\n        \"2015-05-01-preview\",\r\n        \"2014-12-01-preview\"\r\n      ]\r\n    },\r\n    {\r\n      \"resourceType\": \"locations/CheckDnsNameAvailability\",\r\n      \"locations\": [\r\n        \"West US\",\r\n        \"East US\",\r\n        \"North Europe\",\r\n        \"West Europe\",\r\n        \"East Asia\",\r\n        \"Southeast Asia\",\r\n        \"North Central US\",\r\n        \"South Central US\",\r\n        \"Central US\",\r\n        \"East US 2\",\r\n        \"Japan East\",\r\n        \"Japan West\",\r\n        \"Brazil South\",\r\n        \"Australia East\",\r\n        \"Australia Southeast\",\r\n        \"Central India\",\r\n        \"South India\",\r\n        \"West India\",\r\n        \"Canada Central\",\r\n        \"Canada East\",\r\n        \"West Central US\",\r\n        \"West US 2\",\r\n        \"UK West\",\r\n        \"UK South\",\r\n        \"Korea Central\",\r\n        \"Korea South\",\r\n        \"France Central\",\r\n        \"France South\",\r\n        \"Australia Central\",\r\n        \"Australia Central 2\"\r\n      ],\r\n      \"apiVersions\": [\r\n        \"2018-08-01\",\r\n        \"2018-07-01\",\r\n        \"2018-06-01\",\r\n        \"2018-05-01\",\r\n        \"2018-04-01\",\r\n        \"2018-03-01\",\r\n        \"2018-02-01\",\r\n        \"2018-01-01\",\r\n        \"2017-11-01\",\r\n        \"2017-10-01\",\r\n        \"2017-09-01\",\r\n        \"2017-08-01\",\r\n        \"2017-06-01\",\r\n        \"2017-04-01\",\r\n        \"2017-03-01\",\r\n        \"2016-12-01\",\r\n        \"2016-11-01\",\r\n        \"2016-10-01\",\r\n        \"2016-09-01\",\r\n        \"2016-08-01\",\r\n        \"2016-07-01\",\r\n        \"2016-06-01\",\r\n        \"2016-03-30\",\r\n        \"2015-06-15\",\r\n        \"2015-05-01-preview\",\r\n        \"2014-12-01-preview\"\r\n      ]\r\n    },\r\n    {\r\n      \"resourceType\": \"locations/usages\",\r\n      \"locations\": [\r\n        \"West US\",\r\n        \"East US\",\r\n        \"North Europe\",\r\n        \"West Europe\",\r\n        \"East Asia\",\r\n        \"Southeast Asia\",\r\n        \"North Central US\",\r\n        \"South Central US\",\r\n        \"Central US\",\r\n        \"East US 2\",\r\n        \"Japan East\",\r\n        \"Japan West\",\r\n        \"Brazil South\",\r\n        \"Australia East\",\r\n        \"Australia Southeast\",\r\n        \"Central India\",\r\n        \"South India\",\r\n        \"West India\",\r\n        \"Canada Central\",\r\n        \"Canada East\",\r\n        \"West Central US\",\r\n        \"West US 2\",\r\n        \"UK West\",\r\n        \"UK South\",\r\n        \"Korea Central\",\r\n        \"Korea South\",\r\n        \"France Central\",\r\n        \"France South\",\r\n        \"Australia Central\",\r\n        \"Australia Central 2\"\r\n      ],\r\n      \"apiVersions\": [\r\n        \"2018-08-01\",\r\n        \"2018-07-01\",\r\n        \"2018-06-01\",\r\n        \"2018-05-01\",\r\n        \"2018-04-01\",\r\n        \"2018-03-01\",\r\n        \"2018-02-01\",\r\n        \"2018-01-01\",\r\n        \"2017-11-01\",\r\n        \"2017-10-01\",\r\n        \"2017-09-01\",\r\n        \"2017-08-01\",\r\n        \"2017-06-01\",\r\n        \"2017-04-01\",\r\n        \"2017-03-01\",\r\n        \"2016-12-01\",\r\n        \"2016-11-01\",\r\n        \"2016-10-01\",\r\n        \"2016-09-01\",\r\n        \"2016-08-01\",\r\n        \"2016-07-01\",\r\n        \"2016-06-01\",\r\n        \"2016-03-30\",\r\n        \"2015-06-15\",\r\n        \"2015-05-01-preview\",\r\n        \"2014-12-01-preview\"\r\n      ]\r\n    },\r\n    {\r\n      \"resourceType\": \"locations/virtualNetworkAvailableEndpointServices\",\r\n      \"locations\": [\r\n        \"West US\",\r\n        \"East US\",\r\n        \"North Europe\",\r\n        \"West Europe\",\r\n        \"East Asia\",\r\n        \"Southeast Asia\",\r\n        \"North Central US\",\r\n        \"South Central US\",\r\n        \"Central US\",\r\n        \"East US 2\",\r\n        \"Japan East\",\r\n        \"Japan West\",\r\n        \"Brazil South\",\r\n        \"Australia East\",\r\n        \"Australia Southeast\",\r\n        \"Central India\",\r\n        \"South India\",\r\n        \"West India\",\r\n        \"Canada Central\",\r\n        \"Canada East\",\r\n        \"West Central US\",\r\n        \"West US 2\",\r\n        \"UK West\",\r\n        \"UK South\",\r\n        \"Korea Central\",\r\n        \"Korea South\",\r\n        \"France Central\",\r\n        \"France South\",\r\n        \"Australia Central\",\r\n        \"Australia Central 2\"\r\n      ],\r\n      \"apiVersions\": [\r\n        \"2018-08-01\",\r\n        \"2018-07-01\",\r\n        \"2018-06-01\",\r\n        \"2018-05-01\",\r\n        \"2018-04-01\",\r\n        \"2018-03-01\",\r\n        \"2018-02-01\",\r\n        \"2018-01-01\",\r\n        \"2017-11-01\",\r\n        \"2017-10-01\",\r\n        \"2017-09-01\",\r\n        \"2017-08-01\",\r\n        \"2017-06-01\",\r\n        \"2017-04-01\"\r\n      ]\r\n    },\r\n    {\r\n      \"resourceType\": \"locations/availableDelegations\",\r\n      \"locations\": [\r\n        \"West US\",\r\n        \"East US\",\r\n        \"North Europe\",\r\n        \"West Europe\",\r\n        \"East Asia\",\r\n        \"Southeast Asia\",\r\n        \"North Central US\",\r\n        \"South Central US\",\r\n        \"Central US\",\r\n        \"East US 2\",\r\n        \"Japan East\",\r\n        \"Japan West\",\r\n        \"Brazil South\",\r\n        \"Australia East\",\r\n        \"Australia Southeast\",\r\n        \"Central India\",\r\n        \"South India\",\r\n        \"West India\",\r\n        \"Canada Central\",\r\n        \"Canada East\",\r\n        \"West Central US\",\r\n        \"West US 2\",\r\n        \"UK West\",\r\n        \"UK South\",\r\n        \"Korea Central\",\r\n        \"Korea South\",\r\n        \"France Central\",\r\n        \"France South\",\r\n        \"Australia Central\",\r\n        \"Australia Central 2\"\r\n      ],\r\n      \"apiVersions\": [\r\n        \"2018-08-01\",\r\n        \"2018-07-01\",\r\n        \"2018-06-01\",\r\n        \"2018-05-01\",\r\n        \"2018-04-01\"\r\n      ]\r\n    },\r\n    {\r\n      \"resourceType\": \"locations/supportedVirtualMachineSizes\",\r\n      \"locations\": [\r\n        \"West US\",\r\n        \"East US\",\r\n        \"North Europe\",\r\n        \"West Europe\",\r\n        \"East Asia\",\r\n        \"Southeast Asia\",\r\n        \"North Central US\",\r\n        \"South Central US\",\r\n        \"Central US\",\r\n        \"East US 2\",\r\n        \"Japan East\",\r\n        \"Japan West\",\r\n        \"Brazil South\",\r\n        \"Australia East\",\r\n        \"Australia Southeast\",\r\n        \"Central India\",\r\n        \"South India\",\r\n        \"West India\",\r\n        \"Canada Central\",\r\n        \"Canada East\",\r\n        \"West Central US\",\r\n        \"West US 2\",\r\n        \"UK West\",\r\n        \"UK South\",\r\n        \"Korea Central\",\r\n        \"Korea South\",\r\n        \"France Central\",\r\n        \"France South\",\r\n        \"Australia Central\",\r\n        \"Australia Central 2\"\r\n      ],\r\n      \"apiVersions\": [\r\n        \"2018-08-01\",\r\n        \"2018-07-01\",\r\n        \"2018-06-01\",\r\n        \"2018-05-01\",\r\n        \"2018-04-01\"\r\n      ]\r\n    },\r\n    {\r\n      \"resourceType\": \"locations/checkAcceleratedNetworkingSupport\",\r\n      \"locations\": [\r\n        \"West US\",\r\n        \"East US\",\r\n        \"North Europe\",\r\n        \"West Europe\",\r\n        \"East Asia\",\r\n        \"Southeast Asia\",\r\n        \"North Central US\",\r\n        \"South Central US\",\r\n        \"Central US\",\r\n        \"East US 2\",\r\n        \"Japan East\",\r\n        \"Japan West\",\r\n        \"Brazil South\",\r\n        \"Australia East\",\r\n        \"Australia Southeast\",\r\n        \"Central India\",\r\n        \"South India\",\r\n        \"West India\",\r\n        \"Canada Central\",\r\n        \"Canada East\",\r\n        \"West Central US\",\r\n        \"West US 2\",\r\n        \"UK West\",\r\n        \"UK South\",\r\n        \"Korea Central\",\r\n        \"Korea South\",\r\n        \"France Central\",\r\n        \"France South\",\r\n        \"Australia Central\",\r\n        \"Australia Central 2\"\r\n      ],\r\n      \"apiVersions\": [\r\n        \"2018-08-01\",\r\n        \"2018-07-01\",\r\n        \"2018-06-01\",\r\n        \"2018-05-01\",\r\n        \"2018-04-01\"\r\n      ]\r\n    },\r\n    {\r\n      \"resourceType\": \"locations/validateResourceOwnership\",\r\n      \"locations\": [\r\n        \"West US\",\r\n        \"East US\",\r\n        \"North Europe\",\r\n        \"West Europe\",\r\n        \"East Asia\",\r\n        \"Southeast Asia\",\r\n        \"North Central US\",\r\n        \"South Central US\",\r\n        \"Central US\",\r\n        \"East US 2\",\r\n        \"Japan East\",\r\n        \"Japan West\",\r\n        \"Brazil South\",\r\n        \"Australia East\",\r\n        \"Australia Southeast\",\r\n        \"Central India\",\r\n        \"South India\",\r\n        \"West India\",\r\n        \"Canada Central\",\r\n        \"Canada East\",\r\n        \"West Central US\",\r\n        \"West US 2\",\r\n        \"UK West\",\r\n        \"UK South\",\r\n        \"Korea Central\",\r\n        \"Korea South\",\r\n        \"France Central\",\r\n        \"France South\",\r\n        \"Australia Central\",\r\n        \"Australia Central 2\"\r\n      ],\r\n      \"apiVersions\": [\r\n        \"2018-08-01\",\r\n        \"2018-07-01\",\r\n        \"2018-06-01\",\r\n        \"2018-05-01\",\r\n        \"2018-04-01\"\r\n      ]\r\n    },\r\n    {\r\n      \"resourceType\": \"locations/setResourceOwnership\",\r\n      \"locations\": [\r\n        \"West US\",\r\n        \"East US\",\r\n        \"North Europe\",\r\n        \"West Europe\",\r\n        \"East Asia\",\r\n        \"Southeast Asia\",\r\n        \"North Central US\",\r\n        \"South Central US\",\r\n        \"Central US\",\r\n        \"East US 2\",\r\n        \"Japan East\",\r\n        \"Japan West\",\r\n        \"Brazil South\",\r\n        \"Australia East\",\r\n        \"Australia Southeast\",\r\n        \"Central India\",\r\n        \"South India\",\r\n        \"West India\",\r\n        \"Canada Central\",\r\n        \"Canada East\",\r\n        \"West Central US\",\r\n        \"West US 2\",\r\n        \"UK West\",\r\n        \"UK South\",\r\n        \"Korea Central\",\r\n        \"Korea South\",\r\n        \"France Central\",\r\n        \"France South\",\r\n        \"Australia Central\",\r\n        \"Australia Central 2\"\r\n      ],\r\n      \"apiVersions\": [\r\n        \"2018-08-01\",\r\n        \"2018-07-01\",\r\n        \"2018-06-01\",\r\n        \"2018-05-01\",\r\n        \"2018-04-01\"\r\n      ]\r\n    },\r\n    {\r\n      \"resourceType\": \"locations/effectiveResourceOwnership\",\r\n      \"locations\": [\r\n        \"West US\",\r\n        \"East US\",\r\n        \"North Europe\",\r\n        \"West Europe\",\r\n        \"East Asia\",\r\n        \"Southeast Asia\",\r\n        \"North Central US\",\r\n        \"South Central US\",\r\n        \"Central US\",\r\n        \"East US 2\",\r\n        \"Japan East\",\r\n        \"Japan West\",\r\n        \"Brazil South\",\r\n        \"Australia East\",\r\n        \"Australia Southeast\",\r\n        \"Central India\",\r\n        \"South India\",\r\n        \"West India\",\r\n        \"Canada Central\",\r\n        \"Canada East\",\r\n        \"West Central US\",\r\n        \"West US 2\",\r\n        \"UK West\",\r\n        \"UK South\",\r\n        \"Korea Central\",\r\n        \"Korea South\",\r\n        \"France Central\",\r\n        \"France South\",\r\n        \"Australia Central\",\r\n        \"Australia Central 2\"\r\n      ],\r\n      \"apiVersions\": [\r\n        \"2018-08-01\",\r\n        \"2018-07-01\",\r\n        \"2018-06-01\",\r\n        \"2018-05-01\",\r\n        \"2018-04-01\"\r\n      ]\r\n    },\r\n    {\r\n      \"resourceType\": \"operations\",\r\n      \"locations\": [],\r\n      \"apiVersions\": [\r\n        \"2018-08-01\",\r\n        \"2018-07-01\",\r\n        \"2018-06-01\",\r\n        \"2018-05-01\",\r\n        \"2018-04-01\",\r\n        \"2018-03-01\",\r\n        \"2018-02-01\",\r\n        \"2018-01-01\",\r\n        \"2017-11-01\",\r\n        \"2017-10-01\",\r\n        \"2017-09-01\",\r\n        \"2017-08-01\",\r\n        \"2017-06-01\",\r\n        \"2017-04-01\",\r\n        \"2017-03-01\",\r\n        \"2016-12-01\",\r\n        \"2016-11-01\",\r\n        \"2016-10-01\",\r\n        \"2016-09-01\",\r\n        \"2016-08-01\",\r\n        \"2016-07-01\",\r\n        \"2016-06-01\",\r\n        \"2016-03-30\",\r\n        \"2015-06-15\",\r\n        \"2015-05-01-preview\",\r\n        \"2014-12-01-preview\"\r\n      ]\r\n    },\r\n    {\r\n      \"resourceType\": \"dnszones\",\r\n      \"locations\": [\r\n        \"global\"\r\n      ],\r\n      \"apiVersions\": [\r\n        \"2018-05-01\",\r\n        \"2018-03-01-preview\",\r\n        \"2017-10-01\",\r\n        \"2017-09-15-preview\",\r\n        \"2017-09-01\",\r\n        \"2016-04-01\",\r\n        \"2015-05-04-preview\"\r\n      ],\r\n      \"capabilities\": \"CrossResourceGroupResourceMove, CrossSubscriptionResourceMove\"\r\n    },\r\n    {\r\n      \"resourceType\": \"dnsOperationResults\",\r\n      \"locations\": [\r\n        \"global\"\r\n      ],\r\n      \"apiVersions\": [\r\n        \"2018-05-01\",\r\n        \"2018-03-01-preview\",\r\n        \"2017-10-01\",\r\n        \"2017-09-15-preview\",\r\n        \"2017-09-01\",\r\n        \"2016-04-01\"\r\n      ]\r\n    },\r\n    {\r\n      \"resourceType\": \"dnsOperationStatuses\",\r\n      \"locations\": [\r\n        \"global\"\r\n      ],\r\n      \"apiVersions\": [\r\n        \"2018-05-01\",\r\n        \"2018-03-01-preview\",\r\n        \"2017-10-01\",\r\n        \"2017-09-15-preview\",\r\n        \"2017-09-01\",\r\n        \"2016-04-01\"\r\n      ]\r\n    },\r\n    {\r\n      \"resourceType\": \"getDnsResourceReference\",\r\n      \"locations\": [\r\n        \"global\"\r\n      ],\r\n      \"apiVersions\": [\r\n        \"2018-05-01\"\r\n      ]\r\n    },\r\n    {\r\n      \"resourceType\": \"internalNotify\",\r\n      \"locations\": [\r\n        \"global\"\r\n      ],\r\n      \"apiVersions\": [\r\n        \"2018-05-01\"\r\n      ]\r\n    },\r\n    {\r\n      \"resourceType\": \"dnszones/A\",\r\n      \"locations\": [\r\n        \"global\"\r\n      ],\r\n      \"apiVersions\": [\r\n        \"2018-05-01\",\r\n        \"2018-03-01-preview\",\r\n        \"2017-10-01\",\r\n        \"2017-09-15-preview\",\r\n        \"2017-09-01\",\r\n        \"2016-04-01\",\r\n        \"2015-05-04-preview\"\r\n      ]\r\n    },\r\n    {\r\n      \"resourceType\": \"dnszones/AAAA\",\r\n      \"locations\": [\r\n        \"global\"\r\n      ],\r\n      \"apiVersions\": [\r\n        \"2018-05-01\",\r\n        \"2018-03-01-preview\",\r\n        \"2017-10-01\",\r\n        \"2017-09-15-preview\",\r\n        \"2017-09-01\",\r\n        \"2016-04-01\",\r\n        \"2015-05-04-preview\"\r\n      ]\r\n    },\r\n    {\r\n      \"resourceType\": \"dnszones/CNAME\",\r\n      \"locations\": [\r\n        \"global\"\r\n      ],\r\n      \"apiVersions\": [\r\n        \"2018-05-01\",\r\n        \"2018-03-01-preview\",\r\n        \"2017-10-01\",\r\n        \"2017-09-15-preview\",\r\n        \"2017-09-01\",\r\n        \"2016-04-01\",\r\n        \"2015-05-04-preview\"\r\n      ]\r\n    },\r\n    {\r\n      \"resourceType\": \"dnszones/PTR\",\r\n      \"locations\": [\r\n        \"global\"\r\n      ],\r\n      \"apiVersions\": [\r\n        \"2018-05-01\",\r\n        \"2018-03-01-preview\",\r\n        \"2017-10-01\",\r\n        \"2017-09-15-preview\",\r\n        \"2017-09-01\",\r\n        \"2016-04-01\",\r\n        \"2015-05-04-preview\"\r\n      ]\r\n    },\r\n    {\r\n      \"resourceType\": \"dnszones/MX\",\r\n      \"locations\": [\r\n        \"global\"\r\n      ],\r\n      \"apiVersions\": [\r\n        \"2018-05-01\",\r\n        \"2018-03-01-preview\",\r\n        \"2017-10-01\",\r\n        \"2017-09-15-preview\",\r\n        \"2017-09-01\",\r\n        \"2016-04-01\",\r\n        \"2015-05-04-preview\"\r\n      ]\r\n    },\r\n    {\r\n      \"resourceType\": \"dnszones/TXT\",\r\n      \"locations\": [\r\n        \"global\"\r\n      ],\r\n      \"apiVersions\": [\r\n        \"2018-05-01\",\r\n        \"2018-03-01-preview\",\r\n        \"2017-10-01\",\r\n        \"2017-09-15-preview\",\r\n        \"2017-09-01\",\r\n        \"2016-04-01\",\r\n        \"2015-05-04-preview\"\r\n      ]\r\n    },\r\n    {\r\n      \"resourceType\": \"dnszones/SRV\",\r\n      \"locations\": [\r\n        \"global\"\r\n      ],\r\n      \"apiVersions\": [\r\n        \"2018-05-01\",\r\n        \"2018-03-01-preview\",\r\n        \"2017-10-01\",\r\n        \"2017-09-15-preview\",\r\n        \"2017-09-01\",\r\n        \"2016-04-01\",\r\n        \"2015-05-04-preview\"\r\n      ]\r\n    },\r\n    {\r\n      \"resourceType\": \"dnszones/SOA\",\r\n      \"locations\": [\r\n        \"global\"\r\n      ],\r\n      \"apiVersions\": [\r\n        \"2018-05-01\",\r\n        \"2018-03-01-preview\",\r\n        \"2017-10-01\",\r\n        \"2017-09-15-preview\",\r\n        \"2017-09-01\",\r\n        \"2016-04-01\",\r\n        \"2015-05-04-preview\"\r\n      ]\r\n    },\r\n    {\r\n      \"resourceType\": \"dnszones/NS\",\r\n      \"locations\": [\r\n        \"global\"\r\n      ],\r\n      \"apiVersions\": [\r\n        \"2018-05-01\",\r\n        \"2018-03-01-preview\",\r\n        \"2017-10-01\",\r\n        \"2017-09-15-preview\",\r\n        \"2017-09-01\",\r\n        \"2016-04-01\",\r\n        \"2015-05-04-preview\"\r\n      ]\r\n    },\r\n    {\r\n      \"resourceType\": \"dnszones/CAA\",\r\n      \"locations\": [\r\n        \"global\"\r\n      ],\r\n      \"apiVersions\": [\r\n        \"2018-05-01\",\r\n        \"2018-03-01-preview\",\r\n        \"2017-10-01\",\r\n        \"2017-09-15-preview\",\r\n        \"2017-09-01\"\r\n      ]\r\n    },\r\n    {\r\n      \"resourceType\": \"dnszones/recordsets\",\r\n      \"locations\": [\r\n        \"global\"\r\n      ],\r\n      \"apiVersions\": [\r\n        \"2018-05-01\",\r\n        \"2018-03-01-preview\",\r\n        \"2017-10-01\",\r\n        \"2017-09-15-preview\",\r\n        \"2017-09-01\",\r\n        \"2016-04-01\",\r\n        \"2015-05-04-preview\"\r\n      ]\r\n    },\r\n    {\r\n      \"resourceType\": \"dnszones/all\",\r\n      \"locations\": [\r\n        \"global\"\r\n      ],\r\n      \"apiVersions\": [\r\n        \"2018-05-01\",\r\n        \"2018-03-01-preview\",\r\n        \"2017-10-01\",\r\n        \"2017-09-15-preview\",\r\n        \"2017-09-01\",\r\n        \"2016-04-01\",\r\n        \"2015-05-04-preview\"\r\n      ]\r\n    },\r\n    {\r\n      \"resourceType\": \"trafficmanagerprofiles\",\r\n      \"locations\": [\r\n        \"global\"\r\n      ],\r\n      \"apiVersions\": [\r\n        \"2018-04-01\",\r\n        \"2018-03-01\",\r\n        \"2018-02-01\",\r\n        \"2017-05-01\",\r\n        \"2017-03-01\",\r\n        \"2015-11-01\",\r\n        \"2015-04-28-preview\"\r\n      ],\r\n      \"capabilities\": \"CrossResourceGroupResourceMove, CrossSubscriptionResourceMove\"\r\n    },\r\n    {\r\n      \"resourceType\": \"trafficmanagerprofiles/heatMaps\",\r\n      \"locations\": [\r\n        \"global\"\r\n      ],\r\n      \"apiVersions\": [\r\n        \"2018-04-01\",\r\n        \"2018-03-01\",\r\n        \"2018-02-01\",\r\n        \"2017-09-01-preview\"\r\n      ]\r\n    },\r\n    {\r\n      \"resourceType\": \"checkTrafficManagerNameAvailability\",\r\n      \"locations\": [\r\n        \"global\"\r\n      ],\r\n      \"apiVersions\": [\r\n        \"2018-04-01\",\r\n        \"2018-03-01\",\r\n        \"2018-02-01\",\r\n        \"2017-05-01\",\r\n        \"2017-03-01\",\r\n        \"2015-11-01\",\r\n        \"2015-04-28-preview\"\r\n      ]\r\n    },\r\n    {\r\n      \"resourceType\": \"trafficManagerUserMetricsKeys\",\r\n      \"locations\": [\r\n        \"global\"\r\n      ],\r\n      \"apiVersions\": [\r\n        \"2018-04-01\",\r\n        \"2017-09-01-preview\"\r\n      ]\r\n    },\r\n    {\r\n      \"resourceType\": \"trafficManagerGeographicHierarchies\",\r\n      \"locations\": [\r\n        \"global\"\r\n      ],\r\n      \"apiVersions\": [\r\n        \"2018-04-01\",\r\n        \"2018-03-01\",\r\n        \"2018-02-01\",\r\n        \"2017-05-01\",\r\n        \"2017-03-01\"\r\n      ]\r\n    },\r\n    {\r\n      \"resourceType\": \"expressRouteCircuits\",\r\n      \"locations\": [\r\n        \"West US\",\r\n        \"East US\",\r\n        \"North Europe\",\r\n        \"West Europe\",\r\n        \"East Asia\",\r\n        \"Southeast Asia\",\r\n        \"North Central US\",\r\n        \"South Central US\",\r\n        \"Central US\",\r\n        \"East US 2\",\r\n        \"Japan East\",\r\n        \"Japan West\",\r\n        \"Brazil South\",\r\n        \"Australia East\",\r\n        \"Australia Southeast\",\r\n        \"Central India\",\r\n        \"South India\",\r\n        \"West India\",\r\n        \"Canada Central\",\r\n        \"Canada East\",\r\n        \"West Central US\",\r\n        \"West US 2\",\r\n        \"UK West\",\r\n        \"UK South\",\r\n        \"Korea Central\",\r\n        \"Korea South\",\r\n        \"France Central\",\r\n        \"France South\",\r\n        \"Australia Central\",\r\n        \"Australia Central 2\"\r\n      ],\r\n      \"apiVersions\": [\r\n        \"2018-08-01\",\r\n        \"2018-07-01\",\r\n        \"2018-06-01\",\r\n        \"2018-05-01\",\r\n        \"2018-04-01\",\r\n        \"2018-03-01\",\r\n        \"2018-02-01\",\r\n        \"2018-01-01\",\r\n        \"2017-11-01\",\r\n        \"2017-10-01\",\r\n        \"2017-09-01\",\r\n        \"2017-08-01\",\r\n        \"2017-06-01\",\r\n        \"2017-04-01\",\r\n        \"2017-03-01\",\r\n        \"2016-12-01\",\r\n        \"2016-11-01\",\r\n        \"2016-10-01\",\r\n        \"2016-09-01\",\r\n        \"2016-08-01\",\r\n        \"2016-07-01\",\r\n        \"2016-06-01\",\r\n        \"2016-03-30\",\r\n        \"2015-06-15\",\r\n        \"2015-05-01-preview\",\r\n        \"2014-12-01-preview\"\r\n      ],\r\n      \"capabilities\": \"None\"\r\n    },\r\n    {\r\n      \"resourceType\": \"expressRouteServiceProviders\",\r\n      \"locations\": [],\r\n      \"apiVersions\": [\r\n        \"2018-08-01\",\r\n        \"2018-07-01\",\r\n        \"2018-06-01\",\r\n        \"2018-05-01\",\r\n        \"2018-04-01\",\r\n        \"2018-03-01\",\r\n        \"2018-02-01\",\r\n        \"2018-01-01\",\r\n        \"2017-11-01\",\r\n        \"2017-10-01\",\r\n        \"2017-09-01\",\r\n        \"2017-08-01\",\r\n        \"2017-06-01\",\r\n        \"2017-04-01\",\r\n        \"2017-03-01\",\r\n        \"2016-12-01\",\r\n        \"2016-11-01\",\r\n        \"2016-10-01\",\r\n        \"2016-09-01\",\r\n        \"2016-08-01\",\r\n        \"2016-07-01\",\r\n        \"2016-06-01\",\r\n        \"2016-03-30\",\r\n        \"2015-06-15\",\r\n        \"2015-05-01-preview\",\r\n        \"2014-12-01-preview\"\r\n      ]\r\n    },\r\n    {\r\n      \"resourceType\": \"applicationGatewayAvailableWafRuleSets\",\r\n      \"locations\": [],\r\n      \"apiVersions\": [\r\n        \"2018-08-01\",\r\n        \"2018-07-01\",\r\n        \"2018-06-01\",\r\n        \"2018-05-01\",\r\n        \"2018-04-01\",\r\n        \"2018-03-01\",\r\n        \"2018-02-01\",\r\n        \"2018-01-01\",\r\n        \"2017-11-01\",\r\n        \"2017-10-01\",\r\n        \"2017-09-01\",\r\n        \"2017-08-01\",\r\n        \"2017-06-01\",\r\n        \"2017-04-01\",\r\n        \"2017-03-01\"\r\n      ]\r\n    },\r\n    {\r\n      \"resourceType\": \"applicationGatewayAvailableSslOptions\",\r\n      \"locations\": [],\r\n      \"apiVersions\": [\r\n        \"2018-08-01\",\r\n        \"2018-07-01\",\r\n        \"2018-06-01\",\r\n        \"2018-05-01\",\r\n        \"2018-04-01\",\r\n        \"2018-03-01\",\r\n        \"2018-02-01\",\r\n        \"2018-01-01\",\r\n        \"2017-11-01\",\r\n        \"2017-10-01\",\r\n        \"2017-09-01\",\r\n        \"2017-08-01\",\r\n        \"2017-06-01\"\r\n      ]\r\n    },\r\n    {\r\n      \"resourceType\": \"routeFilters\",\r\n      \"locations\": [\r\n        \"West US\",\r\n        \"East US\",\r\n        \"North Europe\",\r\n        \"West Europe\",\r\n        \"East Asia\",\r\n        \"Southeast Asia\",\r\n        \"North Central US\",\r\n        \"South Central US\",\r\n        \"Central US\",\r\n        \"East US 2\",\r\n        \"Japan East\",\r\n        \"Japan West\",\r\n        \"Brazil South\",\r\n        \"Australia East\",\r\n        \"Australia Southeast\",\r\n        \"Central India\",\r\n        \"South India\",\r\n        \"West India\",\r\n        \"Canada Central\",\r\n        \"Canada East\",\r\n        \"West Central US\",\r\n        \"West US 2\",\r\n        \"UK West\",\r\n        \"UK South\",\r\n        \"Korea Central\",\r\n        \"Korea South\",\r\n        \"France Central\",\r\n        \"France South\",\r\n        \"Australia Central\",\r\n        \"Australia Central 2\"\r\n      ],\r\n      \"apiVersions\": [\r\n        \"2018-08-01\",\r\n        \"2018-07-01\",\r\n        \"2018-06-01\",\r\n        \"2018-05-01\",\r\n        \"2018-04-01\",\r\n        \"2018-03-01\",\r\n        \"2018-02-01\",\r\n        \"2018-01-01\",\r\n        \"2017-11-01\",\r\n        \"2017-10-01\",\r\n        \"2017-09-01\",\r\n        \"2017-08-01\",\r\n        \"2017-06-01\",\r\n        \"2017-04-01\",\r\n        \"2017-03-01\",\r\n        \"2016-12-01\"\r\n      ],\r\n      \"capabilities\": \"None\"\r\n    },\r\n    {\r\n      \"resourceType\": \"bgpServiceCommunities\",\r\n      \"locations\": [],\r\n      \"apiVersions\": [\r\n        \"2018-08-01\",\r\n        \"2018-07-01\",\r\n        \"2018-06-01\",\r\n        \"2018-05-01\",\r\n        \"2018-04-01\",\r\n        \"2018-03-01\",\r\n        \"2018-02-01\",\r\n        \"2018-01-01\",\r\n        \"2017-11-01\",\r\n        \"2017-10-01\",\r\n        \"2017-09-01\",\r\n        \"2017-08-01\",\r\n        \"2017-06-01\",\r\n        \"2017-04-01\",\r\n        \"2017-03-01\",\r\n        \"2016-12-01\"\r\n      ]\r\n    },\r\n    {\r\n      \"resourceType\": \"expressRoutePortsLocations\",\r\n      \"locations\": [],\r\n      \"apiVersions\": [\r\n        \"2018-08-01\"\r\n      ]\r\n    },\r\n    {\r\n      \"resourceType\": \"expressRoutePorts\",\r\n      \"locations\": [\r\n        \"West US\",\r\n        \"East US\",\r\n        \"North Europe\",\r\n        \"West Europe\",\r\n        \"East Asia\",\r\n        \"Southeast Asia\",\r\n        \"North Central US\",\r\n        \"South Central US\",\r\n        \"Central US\",\r\n        \"East US 2\",\r\n        \"Japan East\",\r\n        \"Japan West\",\r\n        \"Brazil South\",\r\n        \"Australia East\",\r\n        \"Australia Southeast\",\r\n        \"Central India\",\r\n        \"South India\",\r\n        \"West India\",\r\n        \"Canada Central\",\r\n        \"Canada East\",\r\n        \"West Central US\",\r\n        \"West US 2\",\r\n        \"UK West\",\r\n        \"UK South\",\r\n        \"Korea Central\",\r\n        \"Korea South\",\r\n        \"France Central\",\r\n        \"France South\",\r\n        \"Australia Central\",\r\n        \"Australia Central 2\"\r\n      ],\r\n      \"apiVersions\": [\r\n        \"2018-08-01\",\r\n        \"2018-07-01\"\r\n      ],\r\n      \"capabilities\": \"None\"\r\n    },\r\n    {\r\n      \"resourceType\": \"azureFirewalls\",\r\n      \"locations\": [\r\n        \"West US\",\r\n        \"East US\",\r\n        \"North Europe\",\r\n        \"West Europe\",\r\n        \"East Asia\",\r\n        \"Southeast Asia\",\r\n        \"North Central US\",\r\n        \"South Central US\",\r\n        \"Central US\",\r\n        \"East US 2\",\r\n        \"Brazil South\",\r\n        \"Australia East\",\r\n        \"Australia Southeast\",\r\n        \"Central India\",\r\n        \"South India\",\r\n        \"West India\",\r\n        \"Canada Central\",\r\n        \"Canada East\",\r\n        \"West Central US\",\r\n        \"West US 2\",\r\n        \"UK West\",\r\n        \"UK South\",\r\n        \"France Central\",\r\n        \"France South\",\r\n        \"Australia Central\",\r\n        \"Australia Central 2\"\r\n      ],\r\n      \"apiVersions\": [\r\n        \"2018-08-01\",\r\n        \"2018-07-01\",\r\n        \"2018-06-01\",\r\n        \"2018-05-01\",\r\n        \"2018-04-01\"\r\n      ],\r\n      \"capabilities\": \"CrossResourceGroupResourceMove, CrossSubscriptionResourceMove\"\r\n    },\r\n    {\r\n      \"resourceType\": \"azureFirewallFqdnTags\",\r\n      \"locations\": [],\r\n      \"apiVersions\": [\r\n        \"2018-08-01\"\r\n      ]\r\n    },\r\n    {\r\n      \"resourceType\": \"virtualNetworkTaps\",\r\n      \"locations\": [\r\n        \"West US\",\r\n        \"East US\",\r\n        \"North Europe\",\r\n        \"West Europe\",\r\n        \"East Asia\",\r\n        \"Southeast Asia\",\r\n        \"North Central US\",\r\n        \"South Central US\",\r\n        \"Central US\",\r\n        \"East US 2\",\r\n        \"Japan East\",\r\n        \"Japan West\",\r\n        \"Brazil South\",\r\n        \"Australia East\",\r\n        \"Australia Southeast\",\r\n        \"Central India\",\r\n        \"South India\",\r\n        \"West India\",\r\n        \"Canada Central\",\r\n        \"Canada East\",\r\n        \"West Central US\",\r\n        \"West US 2\",\r\n        \"UK West\",\r\n        \"UK South\",\r\n        \"Korea Central\",\r\n        \"Korea South\",\r\n        \"France Central\",\r\n        \"France South\",\r\n        \"Australia Central\",\r\n        \"Australia Central 2\"\r\n      ],\r\n      \"apiVersions\": [\r\n        \"2018-08-01\"\r\n      ],\r\n      \"capabilities\": \"None\"\r\n    },\r\n    {\r\n      \"resourceType\": \"ddosProtectionPlans\",\r\n      \"locations\": [\r\n        \"West US\",\r\n        \"East US\",\r\n        \"North Europe\",\r\n        \"West Europe\",\r\n        \"East Asia\",\r\n        \"Southeast Asia\",\r\n        \"North Central US\",\r\n        \"South Central US\",\r\n        \"Central US\",\r\n        \"East US 2\",\r\n        \"Japan East\",\r\n        \"Japan West\",\r\n        \"Brazil South\",\r\n        \"Australia East\",\r\n        \"Australia Southeast\",\r\n        \"Central India\",\r\n        \"South India\",\r\n        \"West India\",\r\n        \"Canada Central\",\r\n        \"Canada East\",\r\n        \"West Central US\",\r\n        \"West US 2\",\r\n        \"UK West\",\r\n        \"UK South\",\r\n        \"Korea Central\",\r\n        \"Korea South\",\r\n        \"France Central\",\r\n        \"France South\",\r\n        \"Australia Central\",\r\n        \"Australia Central 2\"\r\n      ],\r\n      \"apiVersions\": [\r\n        \"2018-08-01\",\r\n        \"2018-07-01\",\r\n        \"2018-06-01\",\r\n        \"2018-05-01\",\r\n        \"2018-04-01\",\r\n        \"2018-03-01\",\r\n        \"2018-02-01\"\r\n      ],\r\n      \"capabilities\": \"None\"\r\n    },\r\n    {\r\n      \"resourceType\": \"networkProfiles\",\r\n      \"locations\": [\r\n        \"West US\",\r\n        \"East US\",\r\n        \"North Europe\",\r\n        \"West Europe\",\r\n        \"East Asia\",\r\n        \"Southeast Asia\",\r\n        \"North Central US\",\r\n        \"South Central US\",\r\n        \"Central US\",\r\n        \"East US 2\",\r\n        \"Japan East\",\r\n        \"Japan West\",\r\n        \"Brazil South\",\r\n        \"Australia East\",\r\n        \"Australia Southeast\",\r\n        \"Central India\",\r\n        \"South India\",\r\n        \"West India\",\r\n        \"Canada Central\",\r\n        \"Canada East\",\r\n        \"West Central US\",\r\n        \"West US 2\",\r\n        \"UK West\",\r\n        \"UK South\",\r\n        \"Korea Central\",\r\n        \"Korea South\",\r\n        \"France Central\",\r\n        \"France South\",\r\n        \"Australia Central\",\r\n        \"Australia Central 2\"\r\n      ],\r\n      \"apiVersions\": [\r\n        \"2018-08-01\",\r\n        \"2018-07-01\",\r\n        \"2018-06-01\",\r\n        \"2018-05-01\"\r\n      ],\r\n      \"capabilities\": \"None\"\r\n    },\r\n    {\r\n      \"resourceType\": \"checkFrontdoorNameAvailability\",\r\n      \"locations\": [\r\n        \"global\",\r\n        \"Central US\",\r\n        \"East US\",\r\n        \"East US 2\",\r\n        \"North Central US\",\r\n        \"South Central US\",\r\n        \"West US\",\r\n        \"North Europe\",\r\n        \"West Europe\",\r\n        \"East Asia\",\r\n        \"Southeast Asia\",\r\n        \"Japan East\",\r\n        \"Japan West\",\r\n        \"Brazil South\",\r\n        \"Australia East\",\r\n        \"Australia Southeast\"\r\n      ],\r\n      \"apiVersions\": [\r\n        \"2018-08-01\"\r\n      ]\r\n    },\r\n    {\r\n      \"resourceType\": \"locations/bareMetalTenants\",\r\n      \"locations\": [\r\n        \"West Central US\"\r\n      ],\r\n      \"apiVersions\": [\r\n        \"2018-08-01\",\r\n        \"2018-07-01\"\r\n      ]\r\n    },\r\n    {\r\n      \"resourceType\": \"secureGateways\",\r\n      \"locations\": [\r\n        \"West US\",\r\n        \"East US\",\r\n        \"North Europe\",\r\n        \"West Europe\",\r\n        \"North Central US\",\r\n        \"South Central US\",\r\n        \"Central US\",\r\n        \"East US 2\",\r\n        \"West Central US\",\r\n        \"West US 2\",\r\n        \"UK West\",\r\n        \"UK South\",\r\n        \"Central US EUAP\",\r\n        \"East US 2 EUAP\"\r\n      ],\r\n      \"apiVersions\": [\r\n        \"2018-08-01\",\r\n        \"2018-07-01\",\r\n        \"2018-06-01\",\r\n        \"2018-05-01\",\r\n        \"2018-04-01\",\r\n        \"2018-03-01\",\r\n        \"2018-02-01\",\r\n        \"2018-01-01\"\r\n      ],\r\n      \"capabilities\": \"CrossResourceGroupResourceMove, CrossSubscriptionResourceMove\"\r\n    }\r\n  ],\r\n  \"registrationState\": \"Registered\"\r\n}",
-      "ResponseHeaders": {
-        "Content-Length": [
-          "35728"
-        ],
-        "Content-Type": [
-          "application/json; charset=utf-8"
-        ],
-        "Expires": [
-          "-1"
-        ],
-        "Pragma": [
-          "no-cache"
-        ],
-        "x-ms-ratelimit-remaining-subscription-reads": [
-          "11796"
-        ],
-        "x-ms-request-id": [
-          "1ed4c2eb-d5f7-4b9f-80c9-46c6d6892b1b"
-        ],
-        "x-ms-correlation-request-id": [
-          "1ed4c2eb-d5f7-4b9f-80c9-46c6d6892b1b"
-        ],
-        "x-ms-routing-request-id": [
-          "BRAZILUS:20180908T182706Z:1ed4c2eb-d5f7-4b9f-80c9-46c6d6892b1b"
-        ],
-        "Strict-Transport-Security": [
-          "max-age=31536000; includeSubDomains"
-        ],
-        "X-Content-Type-Options": [
-          "nosniff"
-        ],
-        "Cache-Control": [
-          "no-cache"
-        ],
-        "Date": [
-          "Sat, 08 Sep 2018 18:27:06 GMT"
-        ]
-      },
-      "StatusCode": 200
-    },
-    {
-      "RequestUri": "/subscriptions/d2ad5196-2292-4080-b209-ce4399b0a807/resourcegroups/ps9307?api-version=2016-09-01",
-      "EncodedRequestUri": "L3N1YnNjcmlwdGlvbnMvZDJhZDUxOTYtMjI5Mi00MDgwLWIyMDktY2U0Mzk5YjBhODA3L3Jlc291cmNlZ3JvdXBzL3BzOTMwNz9hcGktdmVyc2lvbj0yMDE2LTA5LTAx",
-=======
-      "RequestUri": "/subscriptions/947d47b4-7883-4bb9-9d85-c5e8e2f572ce/resourcegroups/ps1733?api-version=2016-09-01",
-      "EncodedRequestUri": "L3N1YnNjcmlwdGlvbnMvOTQ3ZDQ3YjQtNzg4My00YmI5LTlkODUtYzVlOGUyZjU3MmNlL3Jlc291cmNlZ3JvdXBzL3BzMTczMz9hcGktdmVyc2lvbj0yMDE2LTA5LTAx",
->>>>>>> 96e32f42
-      "RequestMethod": "PUT",
-      "RequestBody": "{\r\n  \"location\": \"westcentralus\"\r\n}",
-      "RequestHeaders": {
-        "Content-Type": [
-          "application/json; charset=utf-8"
-        ],
-        "Content-Length": [
-          "35"
-        ],
+      "ResponseBody": "{\r\n  \"id\": \"/subscriptions/947d47b4-7883-4bb9-9d85-c5e8e2f572ce/resourceGroups/ps1733\",\r\n  \"name\": \"ps1733\",\r\n  \"location\": \"westcentralus\",\r\n  \"properties\": {\r\n    \"provisioningState\": \"Succeeded\"\r\n  }\r\n}",
+      "ResponseHeaders": {
+        "Content-Length": [
+          "172"
+        ],
+        "Content-Type": [
+          "application/json; charset=utf-8"
+        ],
+        "Expires": [
+          "-1"
+        ],
+        "Pragma": [
+          "no-cache"
+        ],
+        "x-ms-ratelimit-remaining-subscription-writes": [
+          "1189"
+        ],
+        "x-ms-request-id": [
+          "59f309af-90e9-48dc-b680-e2cc0633056f"
+        ],
+        "x-ms-correlation-request-id": [
+          "59f309af-90e9-48dc-b680-e2cc0633056f"
+        ],
+        "x-ms-routing-request-id": [
+          "BRAZILUS:20180907T060414Z:59f309af-90e9-48dc-b680-e2cc0633056f"
+        ],
+        "Strict-Transport-Security": [
+          "max-age=31536000; includeSubDomains"
+        ],
+        "X-Content-Type-Options": [
+          "nosniff"
+        ],
+        "Cache-Control": [
+          "no-cache"
+        ],
+        "Date": [
+          "Fri, 07 Sep 2018 06:04:13 GMT"
+        ]
+      },
+      "StatusCode": 201
+    },
+    {
+      "RequestUri": "/subscriptions/947d47b4-7883-4bb9-9d85-c5e8e2f572ce/resourceGroups/ps1733/providers/Microsoft.Network/expressRouteCircuits/ps287?api-version=2018-08-01",
+      "EncodedRequestUri": "L3N1YnNjcmlwdGlvbnMvOTQ3ZDQ3YjQtNzg4My00YmI5LTlkODUtYzVlOGUyZjU3MmNlL3Jlc291cmNlR3JvdXBzL3BzMTczMy9wcm92aWRlcnMvTWljcm9zb2Z0Lk5ldHdvcmsvZXhwcmVzc1JvdXRlQ2lyY3VpdHMvcHMyODc/YXBpLXZlcnNpb249MjAxOC0wOC0wMQ==",
+      "RequestMethod": "GET",
+      "RequestBody": "",
+      "RequestHeaders": {
         "x-ms-client-request-id": [
-<<<<<<< HEAD
-          "c41a42b8-3537-46c4-8247-1ad383c31a4f"
-=======
-          "632690a9-3dee-4443-9be6-9944567cbdb4"
->>>>>>> 96e32f42
+          "8f4c76fa-218d-4b39-8416-75805625efba"
         ],
         "accept-language": [
           "en-US"
@@ -91,185 +82,60 @@
           "FxVersion/4.7.3132.0",
           "OSName/Windows10Enterprise",
           "OSVersion/6.3.17134",
-          "Microsoft.Azure.Management.Internal.Resources.ResourceManagementClient/4.1.0"
-        ]
-      },
-<<<<<<< HEAD
-      "ResponseBody": "{\r\n  \"id\": \"/subscriptions/d2ad5196-2292-4080-b209-ce4399b0a807/resourceGroups/ps9307\",\r\n  \"name\": \"ps9307\",\r\n  \"location\": \"westus\",\r\n  \"properties\": {\r\n    \"provisioningState\": \"Succeeded\"\r\n  }\r\n}",
-=======
-      "ResponseBody": "{\r\n  \"id\": \"/subscriptions/947d47b4-7883-4bb9-9d85-c5e8e2f572ce/resourceGroups/ps1733\",\r\n  \"name\": \"ps1733\",\r\n  \"location\": \"westcentralus\",\r\n  \"properties\": {\r\n    \"provisioningState\": \"Succeeded\"\r\n  }\r\n}",
->>>>>>> 96e32f42
-      "ResponseHeaders": {
-        "Content-Length": [
-          "172"
-        ],
-        "Content-Type": [
-          "application/json; charset=utf-8"
-        ],
-        "Expires": [
-          "-1"
-        ],
-        "Pragma": [
-          "no-cache"
-        ],
-        "x-ms-ratelimit-remaining-subscription-writes": [
-<<<<<<< HEAD
-          "1174"
-        ],
-        "x-ms-request-id": [
-          "9664295f-154a-485c-a4ea-67820f1bfb92"
-        ],
-        "x-ms-correlation-request-id": [
-          "9664295f-154a-485c-a4ea-67820f1bfb92"
-        ],
-        "x-ms-routing-request-id": [
-          "BRAZILUS:20180908T182707Z:9664295f-154a-485c-a4ea-67820f1bfb92"
-=======
-          "1189"
-        ],
-        "x-ms-request-id": [
-          "59f309af-90e9-48dc-b680-e2cc0633056f"
-        ],
-        "x-ms-correlation-request-id": [
-          "59f309af-90e9-48dc-b680-e2cc0633056f"
-        ],
-        "x-ms-routing-request-id": [
-          "BRAZILUS:20180907T060414Z:59f309af-90e9-48dc-b680-e2cc0633056f"
->>>>>>> 96e32f42
-        ],
-        "Strict-Transport-Security": [
-          "max-age=31536000; includeSubDomains"
-        ],
-        "X-Content-Type-Options": [
-          "nosniff"
-        ],
-        "Cache-Control": [
-          "no-cache"
-        ],
-        "Date": [
-<<<<<<< HEAD
-          "Sat, 08 Sep 2018 18:27:07 GMT"
-=======
-          "Fri, 07 Sep 2018 06:04:13 GMT"
->>>>>>> 96e32f42
-        ]
-      },
-      "StatusCode": 201
-    },
-    {
-<<<<<<< HEAD
-      "RequestUri": "/subscriptions/d2ad5196-2292-4080-b209-ce4399b0a807/resourceGroups/ps9307/providers/Microsoft.Network/expressRouteCircuits/ps1546?api-version=2018-08-01",
-      "EncodedRequestUri": "L3N1YnNjcmlwdGlvbnMvZDJhZDUxOTYtMjI5Mi00MDgwLWIyMDktY2U0Mzk5YjBhODA3L3Jlc291cmNlR3JvdXBzL3BzOTMwNy9wcm92aWRlcnMvTWljcm9zb2Z0Lk5ldHdvcmsvZXhwcmVzc1JvdXRlQ2lyY3VpdHMvcHMxNTQ2P2FwaS12ZXJzaW9uPTIwMTgtMDgtMDE=",
-=======
+          "Microsoft.Azure.Management.Network.NetworkManagementClient/20.0.0.0"
+        ]
+      },
+      "ResponseBody": "{\r\n  \"error\": {\r\n    \"code\": \"ResourceNotFound\",\r\n    \"message\": \"The Resource 'Microsoft.Network/expressRouteCircuits/ps287' under resource group 'ps1733' was not found.\"\r\n  }\r\n}",
+      "ResponseHeaders": {
+        "Content-Length": [
+          "154"
+        ],
+        "Content-Type": [
+          "application/json; charset=utf-8"
+        ],
+        "Expires": [
+          "-1"
+        ],
+        "Pragma": [
+          "no-cache"
+        ],
+        "x-ms-failure-cause": [
+          "gateway"
+        ],
+        "x-ms-request-id": [
+          "f93e0cba-3a7e-465b-a9ad-17459190088d"
+        ],
+        "x-ms-correlation-request-id": [
+          "f93e0cba-3a7e-465b-a9ad-17459190088d"
+        ],
+        "x-ms-routing-request-id": [
+          "BRAZILUS:20180907T060415Z:f93e0cba-3a7e-465b-a9ad-17459190088d"
+        ],
+        "Strict-Transport-Security": [
+          "max-age=31536000; includeSubDomains"
+        ],
+        "X-Content-Type-Options": [
+          "nosniff"
+        ],
+        "Cache-Control": [
+          "no-cache"
+        ],
+        "Date": [
+          "Fri, 07 Sep 2018 06:04:15 GMT"
+        ]
+      },
+      "StatusCode": 404
+    },
+    {
       "RequestUri": "/subscriptions/947d47b4-7883-4bb9-9d85-c5e8e2f572ce/resourceGroups/ps1733/providers/Microsoft.Network/expressRouteCircuits/ps287?api-version=2018-08-01",
       "EncodedRequestUri": "L3N1YnNjcmlwdGlvbnMvOTQ3ZDQ3YjQtNzg4My00YmI5LTlkODUtYzVlOGUyZjU3MmNlL3Jlc291cmNlR3JvdXBzL3BzMTczMy9wcm92aWRlcnMvTWljcm9zb2Z0Lk5ldHdvcmsvZXhwcmVzc1JvdXRlQ2lyY3VpdHMvcHMyODc/YXBpLXZlcnNpb249MjAxOC0wOC0wMQ==",
->>>>>>> 96e32f42
-      "RequestMethod": "GET",
-      "RequestBody": "",
-      "RequestHeaders": {
-        "x-ms-client-request-id": [
-<<<<<<< HEAD
-          "296af2ad-6e09-469f-97a4-cfd16c46dcb4"
-=======
-          "8f4c76fa-218d-4b39-8416-75805625efba"
->>>>>>> 96e32f42
-        ],
-        "accept-language": [
-          "en-US"
-        ],
-        "User-Agent": [
-          "FxVersion/4.7.3132.0",
-          "OSName/Windows10Enterprise",
-          "OSVersion/6.3.17134",
-<<<<<<< HEAD
-          "Microsoft.Azure.Management.Network.NetworkManagementClient/19.3.0.0"
-        ]
-      },
-      "ResponseBody": "{\r\n  \"error\": {\r\n    \"code\": \"ResourceNotFound\",\r\n    \"message\": \"The Resource 'Microsoft.Network/expressRouteCircuits/ps1546' under resource group 'ps9307' was not found.\"\r\n  }\r\n}",
-=======
-          "Microsoft.Azure.Management.Network.NetworkManagementClient/20.0.0.0"
-        ]
-      },
-      "ResponseBody": "{\r\n  \"error\": {\r\n    \"code\": \"ResourceNotFound\",\r\n    \"message\": \"The Resource 'Microsoft.Network/expressRouteCircuits/ps287' under resource group 'ps1733' was not found.\"\r\n  }\r\n}",
->>>>>>> 96e32f42
-      "ResponseHeaders": {
-        "Content-Length": [
-          "154"
-        ],
-        "Content-Type": [
-          "application/json; charset=utf-8"
-        ],
-        "Expires": [
-          "-1"
-        ],
-        "Pragma": [
-          "no-cache"
-        ],
-        "x-ms-failure-cause": [
-          "gateway"
-        ],
-        "x-ms-request-id": [
-<<<<<<< HEAD
-          "5d42cb2c-a7fc-4906-b4a1-5028fa9ec313"
-        ],
-        "x-ms-correlation-request-id": [
-          "5d42cb2c-a7fc-4906-b4a1-5028fa9ec313"
-        ],
-        "x-ms-routing-request-id": [
-          "BRAZILUS:20180908T182708Z:5d42cb2c-a7fc-4906-b4a1-5028fa9ec313"
-=======
-          "f93e0cba-3a7e-465b-a9ad-17459190088d"
-        ],
-        "x-ms-correlation-request-id": [
-          "f93e0cba-3a7e-465b-a9ad-17459190088d"
-        ],
-        "x-ms-routing-request-id": [
-          "BRAZILUS:20180907T060415Z:f93e0cba-3a7e-465b-a9ad-17459190088d"
->>>>>>> 96e32f42
-        ],
-        "Strict-Transport-Security": [
-          "max-age=31536000; includeSubDomains"
-        ],
-        "X-Content-Type-Options": [
-          "nosniff"
-        ],
-        "Cache-Control": [
-          "no-cache"
-        ],
-        "Date": [
-<<<<<<< HEAD
-          "Sat, 08 Sep 2018 18:27:07 GMT"
-=======
-          "Fri, 07 Sep 2018 06:04:15 GMT"
->>>>>>> 96e32f42
-        ]
-      },
-      "StatusCode": 404
-    },
-    {
-<<<<<<< HEAD
-      "RequestUri": "/subscriptions/d2ad5196-2292-4080-b209-ce4399b0a807/resourceGroups/ps9307/providers/Microsoft.Network/expressRouteCircuits/ps1546?api-version=2018-08-01",
-      "EncodedRequestUri": "L3N1YnNjcmlwdGlvbnMvZDJhZDUxOTYtMjI5Mi00MDgwLWIyMDktY2U0Mzk5YjBhODA3L3Jlc291cmNlR3JvdXBzL3BzOTMwNy9wcm92aWRlcnMvTWljcm9zb2Z0Lk5ldHdvcmsvZXhwcmVzc1JvdXRlQ2lyY3VpdHMvcHMxNTQ2P2FwaS12ZXJzaW9uPTIwMTgtMDgtMDE=",
-=======
-      "RequestUri": "/subscriptions/947d47b4-7883-4bb9-9d85-c5e8e2f572ce/resourceGroups/ps1733/providers/Microsoft.Network/expressRouteCircuits/ps287?api-version=2018-08-01",
-      "EncodedRequestUri": "L3N1YnNjcmlwdGlvbnMvOTQ3ZDQ3YjQtNzg4My00YmI5LTlkODUtYzVlOGUyZjU3MmNlL3Jlc291cmNlR3JvdXBzL3BzMTczMy9wcm92aWRlcnMvTWljcm9zb2Z0Lk5ldHdvcmsvZXhwcmVzc1JvdXRlQ2lyY3VpdHMvcHMyODc/YXBpLXZlcnNpb249MjAxOC0wOC0wMQ==",
->>>>>>> 96e32f42
-      "RequestMethod": "GET",
-      "RequestBody": "",
-      "RequestHeaders": {
-        "User-Agent": [
-          "FxVersion/4.7.3132.0",
-          "OSName/Windows10Enterprise",
-          "OSVersion/6.3.17134",
-<<<<<<< HEAD
-          "Microsoft.Azure.Management.Network.NetworkManagementClient/19.3.0.0"
-        ]
-      },
-      "ResponseBody": "{\r\n  \"name\": \"ps1546\",\r\n  \"id\": \"/subscriptions/d2ad5196-2292-4080-b209-ce4399b0a807/resourceGroups/ps9307/providers/Microsoft.Network/expressRouteCircuits/ps1546\",\r\n  \"etag\": \"W/\\\"0660b254-7671-4946-86ae-004b1ea6defb\\\"\",\r\n  \"type\": \"Microsoft.Network/expressRouteCircuits\",\r\n  \"location\": \"brazilsouth\",\r\n  \"properties\": {\r\n    \"provisioningState\": \"Succeeded\",\r\n    \"resourceGuid\": \"d06219b4-26c1-4900-9c90-4e873e4736a0\",\r\n    \"peerings\": [],\r\n    \"authorizations\": [\r\n      {\r\n        \"name\": \"testkey\",\r\n        \"id\": \"/subscriptions/d2ad5196-2292-4080-b209-ce4399b0a807/resourceGroups/ps9307/providers/Microsoft.Network/expressRouteCircuits/ps1546/authorizations/testkey\",\r\n        \"etag\": \"W/\\\"0660b254-7671-4946-86ae-004b1ea6defb\\\"\",\r\n        \"properties\": {\r\n          \"provisioningState\": \"Succeeded\",\r\n          \"authorizationKey\": \"6a26bcb8-10ab-428e-a10b-37e08233b392\",\r\n          \"authorizationUseStatus\": \"Available\"\r\n        },\r\n        \"type\": \"Microsoft.Network/expressRouteCircuits/authorizations\"\r\n      }\r\n    ],\r\n    \"serviceProviderProperties\": {\r\n      \"serviceProviderName\": \"equinix\",\r\n      \"peeringLocation\": \"Silicon Valley\",\r\n      \"bandwidthInMbps\": 500\r\n    },\r\n    \"circuitProvisioningState\": \"Enabled\",\r\n    \"allowClassicOperations\": false,\r\n    \"gatewayManagerEtag\": \"\",\r\n    \"serviceKey\": \"6a98bd87-eed3-4dcb-bd63-fff5fa446925\",\r\n    \"serviceProviderProvisioningState\": \"NotProvisioned\",\r\n    \"allowGlobalReach\": false,\r\n    \"stag\": 32\r\n  },\r\n  \"sku\": {\r\n    \"name\": \"Standard_MeteredData\",\r\n    \"tier\": \"Standard\",\r\n    \"family\": \"MeteredData\"\r\n  }\r\n}",
-      "ResponseHeaders": {
-        "Content-Length": [
-          "1587"
-=======
+      "RequestMethod": "GET",
+      "RequestBody": "",
+      "RequestHeaders": {
+        "User-Agent": [
+          "FxVersion/4.7.3132.0",
+          "OSName/Windows10Enterprise",
+          "OSVersion/6.3.17134",
           "Microsoft.Azure.Management.Network.NetworkManagementClient/20.0.0.0"
         ]
       },
@@ -277,29 +143,21 @@
       "ResponseHeaders": {
         "Content-Length": [
           "1584"
->>>>>>> 96e32f42
-        ],
-        "Content-Type": [
-          "application/json; charset=utf-8"
-        ],
-        "Expires": [
-          "-1"
-        ],
-        "Pragma": [
-          "no-cache"
-        ],
-        "x-ms-request-id": [
-<<<<<<< HEAD
-          "7379b86f-856a-488f-8022-a02c2ccf07b7"
-        ],
-        "x-ms-correlation-request-id": [
-          "c19bfad6-9a44-4552-9aec-e79ba766d3f3"
-=======
+        ],
+        "Content-Type": [
+          "application/json; charset=utf-8"
+        ],
+        "Expires": [
+          "-1"
+        ],
+        "Pragma": [
+          "no-cache"
+        ],
+        "x-ms-request-id": [
           "975fe0e9-5ca5-45aa-99db-5f72ee45f708"
         ],
         "x-ms-correlation-request-id": [
           "8b14175a-1d43-42cd-ad34-cefadf8724aa"
->>>>>>> 96e32f42
         ],
         "Strict-Transport-Security": [
           "max-age=31536000; includeSubDomains"
@@ -312,48 +170,28 @@
           "Microsoft-HTTPAPI/2.0"
         ],
         "x-ms-ratelimit-remaining-subscription-reads": [
-<<<<<<< HEAD
-          "11791"
-        ],
-        "x-ms-routing-request-id": [
-          "BRAZILUS:20180908T182742Z:c19bfad6-9a44-4552-9aec-e79ba766d3f3"
-=======
           "11944"
         ],
         "x-ms-routing-request-id": [
           "BRAZILUS:20180907T060449Z:8b14175a-1d43-42cd-ad34-cefadf8724aa"
->>>>>>> 96e32f42
-        ],
-        "X-Content-Type-Options": [
-          "nosniff"
-        ],
-        "Date": [
-<<<<<<< HEAD
-          "Sat, 08 Sep 2018 18:27:42 GMT"
-=======
+        ],
+        "X-Content-Type-Options": [
+          "nosniff"
+        ],
+        "Date": [
           "Fri, 07 Sep 2018 06:04:49 GMT"
->>>>>>> 96e32f42
         ]
       },
       "StatusCode": 200
     },
     {
-<<<<<<< HEAD
-      "RequestUri": "/subscriptions/d2ad5196-2292-4080-b209-ce4399b0a807/resourceGroups/ps9307/providers/Microsoft.Network/expressRouteCircuits/ps1546?api-version=2018-08-01",
-      "EncodedRequestUri": "L3N1YnNjcmlwdGlvbnMvZDJhZDUxOTYtMjI5Mi00MDgwLWIyMDktY2U0Mzk5YjBhODA3L3Jlc291cmNlR3JvdXBzL3BzOTMwNy9wcm92aWRlcnMvTWljcm9zb2Z0Lk5ldHdvcmsvZXhwcmVzc1JvdXRlQ2lyY3VpdHMvcHMxNTQ2P2FwaS12ZXJzaW9uPTIwMTgtMDgtMDE=",
-=======
       "RequestUri": "/subscriptions/947d47b4-7883-4bb9-9d85-c5e8e2f572ce/resourceGroups/ps1733/providers/Microsoft.Network/expressRouteCircuits/ps287?api-version=2018-08-01",
       "EncodedRequestUri": "L3N1YnNjcmlwdGlvbnMvOTQ3ZDQ3YjQtNzg4My00YmI5LTlkODUtYzVlOGUyZjU3MmNlL3Jlc291cmNlR3JvdXBzL3BzMTczMy9wcm92aWRlcnMvTWljcm9zb2Z0Lk5ldHdvcmsvZXhwcmVzc1JvdXRlQ2lyY3VpdHMvcHMyODc/YXBpLXZlcnNpb249MjAxOC0wOC0wMQ==",
->>>>>>> 96e32f42
       "RequestMethod": "GET",
       "RequestBody": "",
       "RequestHeaders": {
         "x-ms-client-request-id": [
-<<<<<<< HEAD
-          "e1890967-388f-4432-a8a4-54c02233a42b"
-=======
           "c8ae7930-941d-4221-9871-20eb76bf32f9"
->>>>>>> 96e32f42
         ],
         "accept-language": [
           "en-US"
@@ -362,15 +200,6 @@
           "FxVersion/4.7.3132.0",
           "OSName/Windows10Enterprise",
           "OSVersion/6.3.17134",
-<<<<<<< HEAD
-          "Microsoft.Azure.Management.Network.NetworkManagementClient/19.3.0.0"
-        ]
-      },
-      "ResponseBody": "{\r\n  \"name\": \"ps1546\",\r\n  \"id\": \"/subscriptions/d2ad5196-2292-4080-b209-ce4399b0a807/resourceGroups/ps9307/providers/Microsoft.Network/expressRouteCircuits/ps1546\",\r\n  \"etag\": \"W/\\\"0660b254-7671-4946-86ae-004b1ea6defb\\\"\",\r\n  \"type\": \"Microsoft.Network/expressRouteCircuits\",\r\n  \"location\": \"brazilsouth\",\r\n  \"properties\": {\r\n    \"provisioningState\": \"Succeeded\",\r\n    \"resourceGuid\": \"d06219b4-26c1-4900-9c90-4e873e4736a0\",\r\n    \"peerings\": [],\r\n    \"authorizations\": [\r\n      {\r\n        \"name\": \"testkey\",\r\n        \"id\": \"/subscriptions/d2ad5196-2292-4080-b209-ce4399b0a807/resourceGroups/ps9307/providers/Microsoft.Network/expressRouteCircuits/ps1546/authorizations/testkey\",\r\n        \"etag\": \"W/\\\"0660b254-7671-4946-86ae-004b1ea6defb\\\"\",\r\n        \"properties\": {\r\n          \"provisioningState\": \"Succeeded\",\r\n          \"authorizationKey\": \"6a26bcb8-10ab-428e-a10b-37e08233b392\",\r\n          \"authorizationUseStatus\": \"Available\"\r\n        },\r\n        \"type\": \"Microsoft.Network/expressRouteCircuits/authorizations\"\r\n      }\r\n    ],\r\n    \"serviceProviderProperties\": {\r\n      \"serviceProviderName\": \"equinix\",\r\n      \"peeringLocation\": \"Silicon Valley\",\r\n      \"bandwidthInMbps\": 500\r\n    },\r\n    \"circuitProvisioningState\": \"Enabled\",\r\n    \"allowClassicOperations\": false,\r\n    \"gatewayManagerEtag\": \"\",\r\n    \"serviceKey\": \"6a98bd87-eed3-4dcb-bd63-fff5fa446925\",\r\n    \"serviceProviderProvisioningState\": \"NotProvisioned\",\r\n    \"allowGlobalReach\": false,\r\n    \"stag\": 32\r\n  },\r\n  \"sku\": {\r\n    \"name\": \"Standard_MeteredData\",\r\n    \"tier\": \"Standard\",\r\n    \"family\": \"MeteredData\"\r\n  }\r\n}",
-      "ResponseHeaders": {
-        "Content-Length": [
-          "1587"
-=======
           "Microsoft.Azure.Management.Network.NetworkManagementClient/20.0.0.0"
         ]
       },
@@ -378,29 +207,21 @@
       "ResponseHeaders": {
         "Content-Length": [
           "1584"
->>>>>>> 96e32f42
-        ],
-        "Content-Type": [
-          "application/json; charset=utf-8"
-        ],
-        "Expires": [
-          "-1"
-        ],
-        "Pragma": [
-          "no-cache"
-        ],
-        "x-ms-request-id": [
-<<<<<<< HEAD
-          "9f0a09b5-217d-4c49-9ae6-6eed6b7a649c"
-        ],
-        "x-ms-correlation-request-id": [
-          "6491e2c0-b3e3-4964-9c03-63472cb58c0d"
-=======
+        ],
+        "Content-Type": [
+          "application/json; charset=utf-8"
+        ],
+        "Expires": [
+          "-1"
+        ],
+        "Pragma": [
+          "no-cache"
+        ],
+        "x-ms-request-id": [
           "97748224-5450-4880-a585-e05f27d454ec"
         ],
         "x-ms-correlation-request-id": [
           "e25612bc-8b04-46db-9a06-2daab6eb5732"
->>>>>>> 96e32f42
         ],
         "Strict-Transport-Security": [
           "max-age=31536000; includeSubDomains"
@@ -413,39 +234,23 @@
           "Microsoft-HTTPAPI/2.0"
         ],
         "x-ms-ratelimit-remaining-subscription-reads": [
-<<<<<<< HEAD
-          "11790"
-        ],
-        "x-ms-routing-request-id": [
-          "BRAZILUS:20180908T182743Z:6491e2c0-b3e3-4964-9c03-63472cb58c0d"
-=======
           "11943"
         ],
         "x-ms-routing-request-id": [
           "BRAZILUS:20180907T060451Z:e25612bc-8b04-46db-9a06-2daab6eb5732"
->>>>>>> 96e32f42
-        ],
-        "X-Content-Type-Options": [
-          "nosniff"
-        ],
-        "Date": [
-<<<<<<< HEAD
-          "Sat, 08 Sep 2018 18:27:43 GMT"
-=======
+        ],
+        "X-Content-Type-Options": [
+          "nosniff"
+        ],
+        "Date": [
           "Fri, 07 Sep 2018 06:04:50 GMT"
->>>>>>> 96e32f42
         ]
       },
       "StatusCode": 200
     },
     {
-<<<<<<< HEAD
-      "RequestUri": "/subscriptions/d2ad5196-2292-4080-b209-ce4399b0a807/resourceGroups/ps9307/providers/Microsoft.Network/expressRouteCircuits/ps1546?api-version=2018-08-01",
-      "EncodedRequestUri": "L3N1YnNjcmlwdGlvbnMvZDJhZDUxOTYtMjI5Mi00MDgwLWIyMDktY2U0Mzk5YjBhODA3L3Jlc291cmNlR3JvdXBzL3BzOTMwNy9wcm92aWRlcnMvTWljcm9zb2Z0Lk5ldHdvcmsvZXhwcmVzc1JvdXRlQ2lyY3VpdHMvcHMxNTQ2P2FwaS12ZXJzaW9uPTIwMTgtMDgtMDE=",
-=======
       "RequestUri": "/subscriptions/947d47b4-7883-4bb9-9d85-c5e8e2f572ce/resourceGroups/ps1733/providers/Microsoft.Network/expressRouteCircuits/ps287?api-version=2018-08-01",
       "EncodedRequestUri": "L3N1YnNjcmlwdGlvbnMvOTQ3ZDQ3YjQtNzg4My00YmI5LTlkODUtYzVlOGUyZjU3MmNlL3Jlc291cmNlR3JvdXBzL3BzMTczMy9wcm92aWRlcnMvTWljcm9zb2Z0Lk5ldHdvcmsvZXhwcmVzc1JvdXRlQ2lyY3VpdHMvcHMyODc/YXBpLXZlcnNpb249MjAxOC0wOC0wMQ==",
->>>>>>> 96e32f42
       "RequestMethod": "PUT",
       "RequestBody": "{\r\n  \"sku\": {\r\n    \"name\": \"Standard_MeteredData\",\r\n    \"tier\": \"Standard\",\r\n    \"family\": \"MeteredData\"\r\n  },\r\n  \"properties\": {\r\n    \"authorizations\": [\r\n      {\r\n        \"name\": \"testkey\"\r\n      }\r\n    ],\r\n    \"peerings\": [],\r\n    \"serviceProviderProperties\": {\r\n      \"serviceProviderName\": \"equinix\",\r\n      \"peeringLocation\": \"Silicon Valley\",\r\n      \"bandwidthInMbps\": 500\r\n    }\r\n  },\r\n  \"location\": \"brazilSouth\"\r\n}",
       "RequestHeaders": {
@@ -456,11 +261,7 @@
           "424"
         ],
         "x-ms-client-request-id": [
-<<<<<<< HEAD
-          "1302747b-5b87-438b-9a80-237b2f9ac2d9"
-=======
           "382aa217-0ba8-4c99-a8eb-96240ed56b47"
->>>>>>> 96e32f42
         ],
         "accept-language": [
           "en-US"
@@ -469,17 +270,10 @@
           "FxVersion/4.7.3132.0",
           "OSName/Windows10Enterprise",
           "OSVersion/6.3.17134",
-<<<<<<< HEAD
-          "Microsoft.Azure.Management.Network.NetworkManagementClient/19.3.0.0"
-        ]
-      },
-      "ResponseBody": "{\r\n  \"name\": \"ps1546\",\r\n  \"id\": \"/subscriptions/d2ad5196-2292-4080-b209-ce4399b0a807/resourceGroups/ps9307/providers/Microsoft.Network/expressRouteCircuits/ps1546\",\r\n  \"etag\": \"W/\\\"771cb6dd-7731-4ddd-8a67-bceab20f430e\\\"\",\r\n  \"type\": \"Microsoft.Network/expressRouteCircuits\",\r\n  \"location\": \"brazilsouth\",\r\n  \"properties\": {\r\n    \"provisioningState\": \"Updating\",\r\n    \"resourceGuid\": \"d06219b4-26c1-4900-9c90-4e873e4736a0\",\r\n    \"peerings\": [],\r\n    \"authorizations\": [\r\n      {\r\n        \"name\": \"testkey\",\r\n        \"id\": \"/subscriptions/d2ad5196-2292-4080-b209-ce4399b0a807/resourceGroups/ps9307/providers/Microsoft.Network/expressRouteCircuits/ps1546/authorizations/testkey\",\r\n        \"etag\": \"W/\\\"771cb6dd-7731-4ddd-8a67-bceab20f430e\\\"\",\r\n        \"properties\": {\r\n          \"provisioningState\": \"Updating\",\r\n          \"authorizationUseStatus\": \"Available\"\r\n        },\r\n        \"type\": \"Microsoft.Network/expressRouteCircuits/authorizations\"\r\n      }\r\n    ],\r\n    \"serviceProviderProperties\": {\r\n      \"serviceProviderName\": \"equinix\",\r\n      \"peeringLocation\": \"Silicon Valley\",\r\n      \"bandwidthInMbps\": 500\r\n    },\r\n    \"circuitProvisioningState\": \"Disabled\",\r\n    \"allowClassicOperations\": false,\r\n    \"serviceKey\": \"00000000-0000-0000-0000-000000000000\",\r\n    \"serviceProviderProvisioningState\": \"NotProvisioned\",\r\n    \"allowGlobalReach\": false\r\n  },\r\n  \"sku\": {\r\n    \"name\": \"Standard_MeteredData\",\r\n    \"tier\": \"Standard\",\r\n    \"family\": \"MeteredData\"\r\n  }\r\n}",
-=======
           "Microsoft.Azure.Management.Network.NetworkManagementClient/20.0.0.0"
         ]
       },
       "ResponseBody": "{\r\n  \"name\": \"ps287\",\r\n  \"id\": \"/subscriptions/947d47b4-7883-4bb9-9d85-c5e8e2f572ce/resourceGroups/ps1733/providers/Microsoft.Network/expressRouteCircuits/ps287\",\r\n  \"etag\": \"W/\\\"28cdba55-a40a-4cff-b025-5e744bb9aca7\\\"\",\r\n  \"type\": \"Microsoft.Network/expressRouteCircuits\",\r\n  \"location\": \"brazilsouth\",\r\n  \"properties\": {\r\n    \"provisioningState\": \"Updating\",\r\n    \"resourceGuid\": \"30b8215f-99aa-4dd8-a343-2ac95c4b34c3\",\r\n    \"peerings\": [],\r\n    \"authorizations\": [\r\n      {\r\n        \"name\": \"testkey\",\r\n        \"id\": \"/subscriptions/947d47b4-7883-4bb9-9d85-c5e8e2f572ce/resourceGroups/ps1733/providers/Microsoft.Network/expressRouteCircuits/ps287/authorizations/testkey\",\r\n        \"etag\": \"W/\\\"28cdba55-a40a-4cff-b025-5e744bb9aca7\\\"\",\r\n        \"properties\": {\r\n          \"provisioningState\": \"Updating\",\r\n          \"authorizationUseStatus\": \"Available\"\r\n        },\r\n        \"type\": \"Microsoft.Network/expressRouteCircuits/authorizations\"\r\n      }\r\n    ],\r\n    \"serviceProviderProperties\": {\r\n      \"serviceProviderName\": \"equinix\",\r\n      \"peeringLocation\": \"Silicon Valley\",\r\n      \"bandwidthInMbps\": 500\r\n    },\r\n    \"circuitProvisioningState\": \"Disabled\",\r\n    \"allowClassicOperations\": false,\r\n    \"serviceKey\": \"00000000-0000-0000-0000-000000000000\",\r\n    \"serviceProviderProvisioningState\": \"NotProvisioned\",\r\n    \"allowGlobalReach\": false\r\n  },\r\n  \"sku\": {\r\n    \"name\": \"Standard_MeteredData\",\r\n    \"tier\": \"Standard\",\r\n    \"family\": \"MeteredData\"\r\n  }\r\n}",
->>>>>>> 96e32f42
       "ResponseHeaders": {
         "Content-Length": [
           "1464"
@@ -497,15 +291,6 @@
           "10"
         ],
         "x-ms-request-id": [
-<<<<<<< HEAD
-          "869d8555-d408-49a0-8ef1-1ca1273528c2"
-        ],
-        "Azure-AsyncOperation": [
-          "https://brazilus.management.azure.com/subscriptions/d2ad5196-2292-4080-b209-ce4399b0a807/providers/Microsoft.Network/locations/brazilsouth/operations/869d8555-d408-49a0-8ef1-1ca1273528c2?api-version=2018-08-01"
-        ],
-        "x-ms-correlation-request-id": [
-          "40365ca7-a764-4bde-b24c-81b89f6e789d"
-=======
           "a03d7719-ed7e-43b9-bee7-287abcea9730"
         ],
         "Azure-AsyncOperation": [
@@ -513,7 +298,6 @@
         ],
         "x-ms-correlation-request-id": [
           "7076f86e-c4f2-4099-8f89-65379a9a73d4"
->>>>>>> 96e32f42
         ],
         "Strict-Transport-Security": [
           "max-age=31536000; includeSubDomains"
@@ -526,51 +310,31 @@
           "Microsoft-HTTPAPI/2.0"
         ],
         "x-ms-ratelimit-remaining-subscription-writes": [
-<<<<<<< HEAD
-          "1173"
-        ],
-        "x-ms-routing-request-id": [
-          "BRAZILUS:20180908T182709Z:40365ca7-a764-4bde-b24c-81b89f6e789d"
-=======
           "1188"
         ],
         "x-ms-routing-request-id": [
           "BRAZILUS:20180907T060416Z:7076f86e-c4f2-4099-8f89-65379a9a73d4"
->>>>>>> 96e32f42
-        ],
-        "X-Content-Type-Options": [
-          "nosniff"
-        ],
-        "Date": [
-<<<<<<< HEAD
-          "Sat, 08 Sep 2018 18:27:09 GMT"
-=======
+        ],
+        "X-Content-Type-Options": [
+          "nosniff"
+        ],
+        "Date": [
           "Fri, 07 Sep 2018 06:04:16 GMT"
->>>>>>> 96e32f42
         ]
       },
       "StatusCode": 201
     },
     {
-<<<<<<< HEAD
-      "RequestUri": "/subscriptions/d2ad5196-2292-4080-b209-ce4399b0a807/providers/Microsoft.Network/locations/brazilsouth/operations/869d8555-d408-49a0-8ef1-1ca1273528c2?api-version=2018-08-01",
-      "EncodedRequestUri": "L3N1YnNjcmlwdGlvbnMvZDJhZDUxOTYtMjI5Mi00MDgwLWIyMDktY2U0Mzk5YjBhODA3L3Byb3ZpZGVycy9NaWNyb3NvZnQuTmV0d29yay9sb2NhdGlvbnMvYnJhemlsc291dGgvb3BlcmF0aW9ucy84NjlkODU1NS1kNDA4LTQ5YTAtOGVmMS0xY2ExMjczNTI4YzI/YXBpLXZlcnNpb249MjAxOC0wOC0wMQ==",
-=======
       "RequestUri": "/subscriptions/947d47b4-7883-4bb9-9d85-c5e8e2f572ce/providers/Microsoft.Network/locations/brazilsouth/operations/a03d7719-ed7e-43b9-bee7-287abcea9730?api-version=2018-08-01",
       "EncodedRequestUri": "L3N1YnNjcmlwdGlvbnMvOTQ3ZDQ3YjQtNzg4My00YmI5LTlkODUtYzVlOGUyZjU3MmNlL3Byb3ZpZGVycy9NaWNyb3NvZnQuTmV0d29yay9sb2NhdGlvbnMvYnJhemlsc291dGgvb3BlcmF0aW9ucy9hMDNkNzcxOS1lZDdlLTQzYjktYmVlNy0yODdhYmNlYTk3MzA/YXBpLXZlcnNpb249MjAxOC0wOC0wMQ==",
->>>>>>> 96e32f42
-      "RequestMethod": "GET",
-      "RequestBody": "",
-      "RequestHeaders": {
-        "User-Agent": [
-          "FxVersion/4.7.3132.0",
-          "OSName/Windows10Enterprise",
-          "OSVersion/6.3.17134",
-<<<<<<< HEAD
-          "Microsoft.Azure.Management.Network.NetworkManagementClient/19.3.0.0"
-=======
-          "Microsoft.Azure.Management.Network.NetworkManagementClient/20.0.0.0"
->>>>>>> 96e32f42
+      "RequestMethod": "GET",
+      "RequestBody": "",
+      "RequestHeaders": {
+        "User-Agent": [
+          "FxVersion/4.7.3132.0",
+          "OSName/Windows10Enterprise",
+          "OSVersion/6.3.17134",
+          "Microsoft.Azure.Management.Network.NetworkManagementClient/20.0.0.0"
         ]
       },
       "ResponseBody": "{\r\n  \"status\": \"InProgress\"\r\n}",
@@ -591,17 +355,10 @@
           "10"
         ],
         "x-ms-request-id": [
-<<<<<<< HEAD
-          "7c9c61a3-ebd2-4c9d-8c0b-83d70b3a0013"
-        ],
-        "x-ms-correlation-request-id": [
-          "8d5d7fbf-e41c-4262-b353-b0109b71b281"
-=======
           "7034c6cf-7318-479c-b0f1-9c2384be886b"
         ],
         "x-ms-correlation-request-id": [
           "375a0d8c-6101-41cb-b712-4ff17c5ed074"
->>>>>>> 96e32f42
         ],
         "Strict-Transport-Security": [
           "max-age=31536000; includeSubDomains"
@@ -614,51 +371,31 @@
           "Microsoft-HTTPAPI/2.0"
         ],
         "x-ms-ratelimit-remaining-subscription-reads": [
-<<<<<<< HEAD
-          "11794"
-        ],
-        "x-ms-routing-request-id": [
-          "BRAZILUS:20180908T182720Z:8d5d7fbf-e41c-4262-b353-b0109b71b281"
-=======
           "11947"
         ],
         "x-ms-routing-request-id": [
           "BRAZILUS:20180907T060427Z:375a0d8c-6101-41cb-b712-4ff17c5ed074"
->>>>>>> 96e32f42
-        ],
-        "X-Content-Type-Options": [
-          "nosniff"
-        ],
-        "Date": [
-<<<<<<< HEAD
-          "Sat, 08 Sep 2018 18:27:19 GMT"
-=======
+        ],
+        "X-Content-Type-Options": [
+          "nosniff"
+        ],
+        "Date": [
           "Fri, 07 Sep 2018 06:04:27 GMT"
->>>>>>> 96e32f42
         ]
       },
       "StatusCode": 200
     },
     {
-<<<<<<< HEAD
-      "RequestUri": "/subscriptions/d2ad5196-2292-4080-b209-ce4399b0a807/providers/Microsoft.Network/locations/brazilsouth/operations/869d8555-d408-49a0-8ef1-1ca1273528c2?api-version=2018-08-01",
-      "EncodedRequestUri": "L3N1YnNjcmlwdGlvbnMvZDJhZDUxOTYtMjI5Mi00MDgwLWIyMDktY2U0Mzk5YjBhODA3L3Byb3ZpZGVycy9NaWNyb3NvZnQuTmV0d29yay9sb2NhdGlvbnMvYnJhemlsc291dGgvb3BlcmF0aW9ucy84NjlkODU1NS1kNDA4LTQ5YTAtOGVmMS0xY2ExMjczNTI4YzI/YXBpLXZlcnNpb249MjAxOC0wOC0wMQ==",
-=======
       "RequestUri": "/subscriptions/947d47b4-7883-4bb9-9d85-c5e8e2f572ce/providers/Microsoft.Network/locations/brazilsouth/operations/a03d7719-ed7e-43b9-bee7-287abcea9730?api-version=2018-08-01",
       "EncodedRequestUri": "L3N1YnNjcmlwdGlvbnMvOTQ3ZDQ3YjQtNzg4My00YmI5LTlkODUtYzVlOGUyZjU3MmNlL3Byb3ZpZGVycy9NaWNyb3NvZnQuTmV0d29yay9sb2NhdGlvbnMvYnJhemlsc291dGgvb3BlcmF0aW9ucy9hMDNkNzcxOS1lZDdlLTQzYjktYmVlNy0yODdhYmNlYTk3MzA/YXBpLXZlcnNpb249MjAxOC0wOC0wMQ==",
->>>>>>> 96e32f42
-      "RequestMethod": "GET",
-      "RequestBody": "",
-      "RequestHeaders": {
-        "User-Agent": [
-          "FxVersion/4.7.3132.0",
-          "OSName/Windows10Enterprise",
-          "OSVersion/6.3.17134",
-<<<<<<< HEAD
-          "Microsoft.Azure.Management.Network.NetworkManagementClient/19.3.0.0"
-=======
-          "Microsoft.Azure.Management.Network.NetworkManagementClient/20.0.0.0"
->>>>>>> 96e32f42
+      "RequestMethod": "GET",
+      "RequestBody": "",
+      "RequestHeaders": {
+        "User-Agent": [
+          "FxVersion/4.7.3132.0",
+          "OSName/Windows10Enterprise",
+          "OSVersion/6.3.17134",
+          "Microsoft.Azure.Management.Network.NetworkManagementClient/20.0.0.0"
         ]
       },
       "ResponseBody": "{\r\n  \"status\": \"InProgress\"\r\n}",
@@ -679,17 +416,10 @@
           "10"
         ],
         "x-ms-request-id": [
-<<<<<<< HEAD
-          "84a2a7e3-2f87-408c-93f2-77cea9dc7779"
-        ],
-        "x-ms-correlation-request-id": [
-          "52196c99-61c3-4995-b7d0-065ec18e7491"
-=======
           "7abf079e-d763-49cf-8c20-3b8159d284d6"
         ],
         "x-ms-correlation-request-id": [
           "3030d9d6-e1cc-4429-9989-8991c3a75a63"
->>>>>>> 96e32f42
         ],
         "Strict-Transport-Security": [
           "max-age=31536000; includeSubDomains"
@@ -702,51 +432,31 @@
           "Microsoft-HTTPAPI/2.0"
         ],
         "x-ms-ratelimit-remaining-subscription-reads": [
-<<<<<<< HEAD
-          "11793"
-        ],
-        "x-ms-routing-request-id": [
-          "BRAZILUS:20180908T182730Z:52196c99-61c3-4995-b7d0-065ec18e7491"
-=======
           "11946"
         ],
         "x-ms-routing-request-id": [
           "BRAZILUS:20180907T060438Z:3030d9d6-e1cc-4429-9989-8991c3a75a63"
->>>>>>> 96e32f42
-        ],
-        "X-Content-Type-Options": [
-          "nosniff"
-        ],
-        "Date": [
-<<<<<<< HEAD
-          "Sat, 08 Sep 2018 18:27:30 GMT"
-=======
+        ],
+        "X-Content-Type-Options": [
+          "nosniff"
+        ],
+        "Date": [
           "Fri, 07 Sep 2018 06:04:38 GMT"
->>>>>>> 96e32f42
         ]
       },
       "StatusCode": 200
     },
     {
-<<<<<<< HEAD
-      "RequestUri": "/subscriptions/d2ad5196-2292-4080-b209-ce4399b0a807/providers/Microsoft.Network/locations/brazilsouth/operations/869d8555-d408-49a0-8ef1-1ca1273528c2?api-version=2018-08-01",
-      "EncodedRequestUri": "L3N1YnNjcmlwdGlvbnMvZDJhZDUxOTYtMjI5Mi00MDgwLWIyMDktY2U0Mzk5YjBhODA3L3Byb3ZpZGVycy9NaWNyb3NvZnQuTmV0d29yay9sb2NhdGlvbnMvYnJhemlsc291dGgvb3BlcmF0aW9ucy84NjlkODU1NS1kNDA4LTQ5YTAtOGVmMS0xY2ExMjczNTI4YzI/YXBpLXZlcnNpb249MjAxOC0wOC0wMQ==",
-=======
       "RequestUri": "/subscriptions/947d47b4-7883-4bb9-9d85-c5e8e2f572ce/providers/Microsoft.Network/locations/brazilsouth/operations/a03d7719-ed7e-43b9-bee7-287abcea9730?api-version=2018-08-01",
       "EncodedRequestUri": "L3N1YnNjcmlwdGlvbnMvOTQ3ZDQ3YjQtNzg4My00YmI5LTlkODUtYzVlOGUyZjU3MmNlL3Byb3ZpZGVycy9NaWNyb3NvZnQuTmV0d29yay9sb2NhdGlvbnMvYnJhemlsc291dGgvb3BlcmF0aW9ucy9hMDNkNzcxOS1lZDdlLTQzYjktYmVlNy0yODdhYmNlYTk3MzA/YXBpLXZlcnNpb249MjAxOC0wOC0wMQ==",
->>>>>>> 96e32f42
-      "RequestMethod": "GET",
-      "RequestBody": "",
-      "RequestHeaders": {
-        "User-Agent": [
-          "FxVersion/4.7.3132.0",
-          "OSName/Windows10Enterprise",
-          "OSVersion/6.3.17134",
-<<<<<<< HEAD
-          "Microsoft.Azure.Management.Network.NetworkManagementClient/19.3.0.0"
-=======
-          "Microsoft.Azure.Management.Network.NetworkManagementClient/20.0.0.0"
->>>>>>> 96e32f42
+      "RequestMethod": "GET",
+      "RequestBody": "",
+      "RequestHeaders": {
+        "User-Agent": [
+          "FxVersion/4.7.3132.0",
+          "OSName/Windows10Enterprise",
+          "OSVersion/6.3.17134",
+          "Microsoft.Azure.Management.Network.NetworkManagementClient/20.0.0.0"
         ]
       },
       "ResponseBody": "{\r\n  \"status\": \"Succeeded\"\r\n}",
@@ -764,17 +474,10 @@
           "no-cache"
         ],
         "x-ms-request-id": [
-<<<<<<< HEAD
-          "14487561-404b-4cac-9658-f811ebb8016f"
-        ],
-        "x-ms-correlation-request-id": [
-          "487a68c7-d816-42b4-a351-8d7906b07317"
-=======
           "6213c740-6738-4ffd-b077-62e7e2e319c7"
         ],
         "x-ms-correlation-request-id": [
           "9a1dd119-0eb6-4280-a5c3-c517c209195a"
->>>>>>> 96e32f42
         ],
         "Strict-Transport-Security": [
           "max-age=31536000; includeSubDomains"
@@ -787,48 +490,28 @@
           "Microsoft-HTTPAPI/2.0"
         ],
         "x-ms-ratelimit-remaining-subscription-reads": [
-<<<<<<< HEAD
-          "11792"
-        ],
-        "x-ms-routing-request-id": [
-          "BRAZILUS:20180908T182740Z:487a68c7-d816-42b4-a351-8d7906b07317"
-=======
           "11945"
         ],
         "x-ms-routing-request-id": [
           "BRAZILUS:20180907T060448Z:9a1dd119-0eb6-4280-a5c3-c517c209195a"
->>>>>>> 96e32f42
-        ],
-        "X-Content-Type-Options": [
-          "nosniff"
-        ],
-        "Date": [
-<<<<<<< HEAD
-          "Sat, 08 Sep 2018 18:27:40 GMT"
-=======
+        ],
+        "X-Content-Type-Options": [
+          "nosniff"
+        ],
+        "Date": [
           "Fri, 07 Sep 2018 06:04:47 GMT"
->>>>>>> 96e32f42
         ]
       },
       "StatusCode": 200
     },
     {
-<<<<<<< HEAD
-      "RequestUri": "/subscriptions/d2ad5196-2292-4080-b209-ce4399b0a807/resourceGroups/ps9307/providers/Microsoft.Network/expressRouteCircuits/ps1546?api-version=2018-08-01",
-      "EncodedRequestUri": "L3N1YnNjcmlwdGlvbnMvZDJhZDUxOTYtMjI5Mi00MDgwLWIyMDktY2U0Mzk5YjBhODA3L3Jlc291cmNlR3JvdXBzL3BzOTMwNy9wcm92aWRlcnMvTWljcm9zb2Z0Lk5ldHdvcmsvZXhwcmVzc1JvdXRlQ2lyY3VpdHMvcHMxNTQ2P2FwaS12ZXJzaW9uPTIwMTgtMDgtMDE=",
-=======
       "RequestUri": "/subscriptions/947d47b4-7883-4bb9-9d85-c5e8e2f572ce/resourceGroups/ps1733/providers/Microsoft.Network/expressRouteCircuits/ps287?api-version=2018-08-01",
       "EncodedRequestUri": "L3N1YnNjcmlwdGlvbnMvOTQ3ZDQ3YjQtNzg4My00YmI5LTlkODUtYzVlOGUyZjU3MmNlL3Jlc291cmNlR3JvdXBzL3BzMTczMy9wcm92aWRlcnMvTWljcm9zb2Z0Lk5ldHdvcmsvZXhwcmVzc1JvdXRlQ2lyY3VpdHMvcHMyODc/YXBpLXZlcnNpb249MjAxOC0wOC0wMQ==",
->>>>>>> 96e32f42
       "RequestMethod": "DELETE",
       "RequestBody": "",
       "RequestHeaders": {
         "x-ms-client-request-id": [
-<<<<<<< HEAD
-          "f2c7a33a-0ae3-49d3-84bd-7476eb657be6"
-=======
           "86939916-9a58-42be-9d11-516d55c59f33"
->>>>>>> 96e32f42
         ],
         "accept-language": [
           "en-US"
@@ -837,11 +520,7 @@
           "FxVersion/4.7.3132.0",
           "OSName/Windows10Enterprise",
           "OSVersion/6.3.17134",
-<<<<<<< HEAD
-          "Microsoft.Azure.Management.Network.NetworkManagementClient/19.3.0.0"
-=======
-          "Microsoft.Azure.Management.Network.NetworkManagementClient/20.0.0.0"
->>>>>>> 96e32f42
+          "Microsoft.Azure.Management.Network.NetworkManagementClient/20.0.0.0"
         ]
       },
       "ResponseBody": "",
@@ -859,15 +538,6 @@
           "10"
         ],
         "x-ms-request-id": [
-<<<<<<< HEAD
-          "f5d07c47-e82b-4ff5-b468-8ba6e0ef5d19"
-        ],
-        "Azure-AsyncOperation": [
-          "https://brazilus.management.azure.com/subscriptions/d2ad5196-2292-4080-b209-ce4399b0a807/providers/Microsoft.Network/locations/brazilsouth/operations/f5d07c47-e82b-4ff5-b468-8ba6e0ef5d19?api-version=2018-08-01"
-        ],
-        "x-ms-correlation-request-id": [
-          "fd1527fa-2da5-4812-b98e-5cd37a25d3ad"
-=======
           "f69d1570-4f35-4817-b18e-dd2d5512b2d8"
         ],
         "Azure-AsyncOperation": [
@@ -875,7 +545,6 @@
         ],
         "x-ms-correlation-request-id": [
           "8e1bf70a-dfaa-4edf-945a-ee52e95b08da"
->>>>>>> 96e32f42
         ],
         "Strict-Transport-Security": [
           "max-age=31536000; includeSubDomains"
@@ -884,60 +553,37 @@
           "no-cache"
         ],
         "Location": [
-<<<<<<< HEAD
-          "https://brazilus.management.azure.com/subscriptions/d2ad5196-2292-4080-b209-ce4399b0a807/providers/Microsoft.Network/locations/brazilsouth/operationResults/f5d07c47-e82b-4ff5-b468-8ba6e0ef5d19?api-version=2018-08-01"
-=======
           "https://brazilus.management.azure.com/subscriptions/947d47b4-7883-4bb9-9d85-c5e8e2f572ce/providers/Microsoft.Network/locations/brazilsouth/operationResults/f69d1570-4f35-4817-b18e-dd2d5512b2d8?api-version=2018-08-01"
->>>>>>> 96e32f42
         ],
         "Server": [
           "Microsoft-HTTPAPI/2.0",
           "Microsoft-HTTPAPI/2.0"
         ],
         "x-ms-ratelimit-remaining-subscription-deletes": [
-<<<<<<< HEAD
-          "14986"
-        ],
-        "x-ms-routing-request-id": [
-          "BRAZILUS:20180908T182743Z:fd1527fa-2da5-4812-b98e-5cd37a25d3ad"
-=======
           "14989"
         ],
         "x-ms-routing-request-id": [
           "BRAZILUS:20180907T060451Z:8e1bf70a-dfaa-4edf-945a-ee52e95b08da"
->>>>>>> 96e32f42
-        ],
-        "X-Content-Type-Options": [
-          "nosniff"
-        ],
-        "Date": [
-<<<<<<< HEAD
-          "Sat, 08 Sep 2018 18:27:43 GMT"
-=======
+        ],
+        "X-Content-Type-Options": [
+          "nosniff"
+        ],
+        "Date": [
           "Fri, 07 Sep 2018 06:04:50 GMT"
->>>>>>> 96e32f42
         ]
       },
       "StatusCode": 202
     },
     {
-<<<<<<< HEAD
-      "RequestUri": "/subscriptions/d2ad5196-2292-4080-b209-ce4399b0a807/providers/Microsoft.Network/locations/brazilsouth/operations/f5d07c47-e82b-4ff5-b468-8ba6e0ef5d19?api-version=2018-08-01",
-      "EncodedRequestUri": "L3N1YnNjcmlwdGlvbnMvZDJhZDUxOTYtMjI5Mi00MDgwLWIyMDktY2U0Mzk5YjBhODA3L3Byb3ZpZGVycy9NaWNyb3NvZnQuTmV0d29yay9sb2NhdGlvbnMvYnJhemlsc291dGgvb3BlcmF0aW9ucy9mNWQwN2M0Ny1lODJiLTRmZjUtYjQ2OC04YmE2ZTBlZjVkMTk/YXBpLXZlcnNpb249MjAxOC0wOC0wMQ==",
-=======
       "RequestUri": "/subscriptions/947d47b4-7883-4bb9-9d85-c5e8e2f572ce/providers/Microsoft.Network/locations/brazilsouth/operations/f69d1570-4f35-4817-b18e-dd2d5512b2d8?api-version=2018-08-01",
       "EncodedRequestUri": "L3N1YnNjcmlwdGlvbnMvOTQ3ZDQ3YjQtNzg4My00YmI5LTlkODUtYzVlOGUyZjU3MmNlL3Byb3ZpZGVycy9NaWNyb3NvZnQuTmV0d29yay9sb2NhdGlvbnMvYnJhemlsc291dGgvb3BlcmF0aW9ucy9mNjlkMTU3MC00ZjM1LTQ4MTctYjE4ZS1kZDJkNTUxMmIyZDg/YXBpLXZlcnNpb249MjAxOC0wOC0wMQ==",
->>>>>>> 96e32f42
-      "RequestMethod": "GET",
-      "RequestBody": "",
-      "RequestHeaders": {
-        "User-Agent": [
-          "FxVersion/4.7.3132.0",
-          "OSName/Windows10Enterprise",
-          "OSVersion/6.3.17134",
-<<<<<<< HEAD
-          "Microsoft.Azure.Management.Network.NetworkManagementClient/19.3.0.0"
-=======
+      "RequestMethod": "GET",
+      "RequestBody": "",
+      "RequestHeaders": {
+        "User-Agent": [
+          "FxVersion/4.7.3132.0",
+          "OSName/Windows10Enterprise",
+          "OSVersion/6.3.17134",
           "Microsoft.Azure.Management.Network.NetworkManagementClient/20.0.0.0"
         ]
       },
@@ -1122,7 +768,6 @@
           "OSName/Windows10Enterprise",
           "OSVersion/6.3.17134",
           "Microsoft.Azure.Management.Network.NetworkManagementClient/20.0.0.0"
->>>>>>> 96e32f42
         ]
       },
       "ResponseBody": "{\r\n  \"status\": \"Succeeded\"\r\n}",
@@ -1140,17 +785,10 @@
           "no-cache"
         ],
         "x-ms-request-id": [
-<<<<<<< HEAD
-          "3362cbd9-2cb5-42cd-a63b-bb693fab4601"
-        ],
-        "x-ms-correlation-request-id": [
-          "6fbf1de6-b798-49a9-93a0-15035bd20131"
-=======
           "b5bf093f-f09b-4fa2-87cc-d7c028394efd"
         ],
         "x-ms-correlation-request-id": [
           "fc320da6-c1bb-4f7b-ad0c-12bba7478564"
->>>>>>> 96e32f42
         ],
         "Strict-Transport-Security": [
           "max-age=31536000; includeSubDomains"
@@ -1163,51 +801,31 @@
           "Microsoft-HTTPAPI/2.0"
         ],
         "x-ms-ratelimit-remaining-subscription-reads": [
-<<<<<<< HEAD
-          "11789"
-        ],
-        "x-ms-routing-request-id": [
-          "BRAZILUS:20180908T182753Z:6fbf1de6-b798-49a9-93a0-15035bd20131"
-=======
           "11943"
         ],
         "x-ms-routing-request-id": [
           "BRAZILUS:20180907T060533Z:fc320da6-c1bb-4f7b-ad0c-12bba7478564"
->>>>>>> 96e32f42
-        ],
-        "X-Content-Type-Options": [
-          "nosniff"
-        ],
-        "Date": [
-<<<<<<< HEAD
-          "Sat, 08 Sep 2018 18:27:53 GMT"
-=======
+        ],
+        "X-Content-Type-Options": [
+          "nosniff"
+        ],
+        "Date": [
           "Fri, 07 Sep 2018 06:05:33 GMT"
->>>>>>> 96e32f42
         ]
       },
       "StatusCode": 200
     },
     {
-<<<<<<< HEAD
-      "RequestUri": "/subscriptions/d2ad5196-2292-4080-b209-ce4399b0a807/providers/Microsoft.Network/locations/brazilsouth/operationResults/f5d07c47-e82b-4ff5-b468-8ba6e0ef5d19?api-version=2018-08-01",
-      "EncodedRequestUri": "L3N1YnNjcmlwdGlvbnMvZDJhZDUxOTYtMjI5Mi00MDgwLWIyMDktY2U0Mzk5YjBhODA3L3Byb3ZpZGVycy9NaWNyb3NvZnQuTmV0d29yay9sb2NhdGlvbnMvYnJhemlsc291dGgvb3BlcmF0aW9uUmVzdWx0cy9mNWQwN2M0Ny1lODJiLTRmZjUtYjQ2OC04YmE2ZTBlZjVkMTk/YXBpLXZlcnNpb249MjAxOC0wOC0wMQ==",
-=======
       "RequestUri": "/subscriptions/947d47b4-7883-4bb9-9d85-c5e8e2f572ce/providers/Microsoft.Network/locations/brazilsouth/operationResults/f69d1570-4f35-4817-b18e-dd2d5512b2d8?api-version=2018-08-01",
       "EncodedRequestUri": "L3N1YnNjcmlwdGlvbnMvOTQ3ZDQ3YjQtNzg4My00YmI5LTlkODUtYzVlOGUyZjU3MmNlL3Byb3ZpZGVycy9NaWNyb3NvZnQuTmV0d29yay9sb2NhdGlvbnMvYnJhemlsc291dGgvb3BlcmF0aW9uUmVzdWx0cy9mNjlkMTU3MC00ZjM1LTQ4MTctYjE4ZS1kZDJkNTUxMmIyZDg/YXBpLXZlcnNpb249MjAxOC0wOC0wMQ==",
->>>>>>> 96e32f42
-      "RequestMethod": "GET",
-      "RequestBody": "",
-      "RequestHeaders": {
-        "User-Agent": [
-          "FxVersion/4.7.3132.0",
-          "OSName/Windows10Enterprise",
-          "OSVersion/6.3.17134",
-<<<<<<< HEAD
-          "Microsoft.Azure.Management.Network.NetworkManagementClient/19.3.0.0"
-=======
-          "Microsoft.Azure.Management.Network.NetworkManagementClient/20.0.0.0"
->>>>>>> 96e32f42
+      "RequestMethod": "GET",
+      "RequestBody": "",
+      "RequestHeaders": {
+        "User-Agent": [
+          "FxVersion/4.7.3132.0",
+          "OSName/Windows10Enterprise",
+          "OSVersion/6.3.17134",
+          "Microsoft.Azure.Management.Network.NetworkManagementClient/20.0.0.0"
         ]
       },
       "ResponseBody": "",
@@ -1222,15 +840,6 @@
           "no-cache"
         ],
         "x-ms-request-id": [
-<<<<<<< HEAD
-          "f5d07c47-e82b-4ff5-b468-8ba6e0ef5d19"
-        ],
-        "Azure-AsyncOperation": [
-          "https://brazilus.management.azure.com/subscriptions/d2ad5196-2292-4080-b209-ce4399b0a807/providers/Microsoft.Network/locations/brazilsouth/operations/f5d07c47-e82b-4ff5-b468-8ba6e0ef5d19?api-version=2018-08-01"
-        ],
-        "x-ms-correlation-request-id": [
-          "fd1527fa-2da5-4812-b98e-5cd37a25d3ad"
-=======
           "f69d1570-4f35-4817-b18e-dd2d5512b2d8"
         ],
         "Azure-AsyncOperation": [
@@ -1238,7 +847,6 @@
         ],
         "x-ms-correlation-request-id": [
           "8e1bf70a-dfaa-4edf-945a-ee52e95b08da"
->>>>>>> 96e32f42
         ],
         "Strict-Transport-Security": [
           "max-age=31536000; includeSubDomains"
@@ -1247,59 +855,35 @@
           "no-cache"
         ],
         "Location": [
-<<<<<<< HEAD
-          "https://brazilus.management.azure.com/subscriptions/d2ad5196-2292-4080-b209-ce4399b0a807/providers/Microsoft.Network/locations/brazilsouth/operationResults/f5d07c47-e82b-4ff5-b468-8ba6e0ef5d19?api-version=2018-08-01"
-=======
           "https://brazilus.management.azure.com/subscriptions/947d47b4-7883-4bb9-9d85-c5e8e2f572ce/providers/Microsoft.Network/locations/brazilsouth/operationResults/f69d1570-4f35-4817-b18e-dd2d5512b2d8?api-version=2018-08-01"
->>>>>>> 96e32f42
         ],
         "Server": [
           "Microsoft-HTTPAPI/2.0",
           "Microsoft-HTTPAPI/2.0"
         ],
         "x-ms-ratelimit-remaining-subscription-reads": [
-<<<<<<< HEAD
-          "11788"
-        ],
-        "x-ms-routing-request-id": [
-          "BRAZILUS:20180908T182754Z:16f7af73-8ece-4557-b26d-a2f6781ded84"
-=======
           "11942"
         ],
         "x-ms-routing-request-id": [
           "BRAZILUS:20180907T060533Z:704f4ba8-49c8-4778-a6c2-6bad50cfede3"
->>>>>>> 96e32f42
-        ],
-        "X-Content-Type-Options": [
-          "nosniff"
-        ],
-        "Date": [
-<<<<<<< HEAD
-          "Sat, 08 Sep 2018 18:27:53 GMT"
-=======
+        ],
+        "X-Content-Type-Options": [
+          "nosniff"
+        ],
+        "Date": [
           "Fri, 07 Sep 2018 06:05:33 GMT"
->>>>>>> 96e32f42
         ]
       },
       "StatusCode": 204
     },
     {
-<<<<<<< HEAD
-      "RequestUri": "/subscriptions/d2ad5196-2292-4080-b209-ce4399b0a807/resourceGroups/ps9307/providers/Microsoft.Network/expressRouteCircuits?api-version=2018-08-01",
-      "EncodedRequestUri": "L3N1YnNjcmlwdGlvbnMvZDJhZDUxOTYtMjI5Mi00MDgwLWIyMDktY2U0Mzk5YjBhODA3L3Jlc291cmNlR3JvdXBzL3BzOTMwNy9wcm92aWRlcnMvTWljcm9zb2Z0Lk5ldHdvcmsvZXhwcmVzc1JvdXRlQ2lyY3VpdHM/YXBpLXZlcnNpb249MjAxOC0wOC0wMQ==",
-=======
       "RequestUri": "/subscriptions/947d47b4-7883-4bb9-9d85-c5e8e2f572ce/resourceGroups/ps1733/providers/Microsoft.Network/expressRouteCircuits?api-version=2018-08-01",
       "EncodedRequestUri": "L3N1YnNjcmlwdGlvbnMvOTQ3ZDQ3YjQtNzg4My00YmI5LTlkODUtYzVlOGUyZjU3MmNlL3Jlc291cmNlR3JvdXBzL3BzMTczMy9wcm92aWRlcnMvTWljcm9zb2Z0Lk5ldHdvcmsvZXhwcmVzc1JvdXRlQ2lyY3VpdHM/YXBpLXZlcnNpb249MjAxOC0wOC0wMQ==",
->>>>>>> 96e32f42
       "RequestMethod": "GET",
       "RequestBody": "",
       "RequestHeaders": {
         "x-ms-client-request-id": [
-<<<<<<< HEAD
-          "a1aa7e7a-fa5c-4e05-8855-1b49cdccc978"
-=======
           "dd316282-ddcc-416b-8753-48f151b96273"
->>>>>>> 96e32f42
         ],
         "accept-language": [
           "en-US"
@@ -1308,34 +892,23 @@
           "FxVersion/4.7.3132.0",
           "OSName/Windows10Enterprise",
           "OSVersion/6.3.17134",
-<<<<<<< HEAD
-          "Microsoft.Azure.Management.Network.NetworkManagementClient/19.3.0.0"
-=======
-          "Microsoft.Azure.Management.Network.NetworkManagementClient/20.0.0.0"
->>>>>>> 96e32f42
+          "Microsoft.Azure.Management.Network.NetworkManagementClient/20.0.0.0"
         ]
       },
       "ResponseBody": "{\r\n  \"value\": []\r\n}",
       "ResponseHeaders": {
         "Content-Length": [
-          "19"
-        ],
-        "Content-Type": [
-          "application/json; charset=utf-8"
-        ],
-        "Expires": [
-          "-1"
-        ],
-        "Pragma": [
-          "no-cache"
-        ],
-<<<<<<< HEAD
-        "x-ms-request-id": [
-          "f3768029-f666-4a2f-aeee-5ae7a4770c42"
-        ],
-        "x-ms-correlation-request-id": [
-          "aead3a86-47df-4ae6-aa90-3b03c163d967"
-=======
+          "12"
+        ],
+        "Content-Type": [
+          "application/json; charset=utf-8"
+        ],
+        "Expires": [
+          "-1"
+        ],
+        "Pragma": [
+          "no-cache"
+        ],
         "x-ms-ratelimit-remaining-subscription-reads": [
           "11941"
         ],
@@ -1347,54 +920,30 @@
         ],
         "x-ms-routing-request-id": [
           "BRAZILUS:20180907T060534Z:d91f14f7-1c06-41ed-b5a4-08996759615b"
->>>>>>> 96e32f42
-        ],
-        "Strict-Transport-Security": [
-          "max-age=31536000; includeSubDomains"
-        ],
-        "Cache-Control": [
-          "no-cache"
-        ],
-        "Server": [
-          "Microsoft-HTTPAPI/2.0",
-          "Microsoft-HTTPAPI/2.0"
-        ],
-        "x-ms-ratelimit-remaining-subscription-reads": [
-          "11787"
-        ],
-        "x-ms-routing-request-id": [
-          "BRAZILUS:20180908T182807Z:aead3a86-47df-4ae6-aa90-3b03c163d967"
-        ],
-        "X-Content-Type-Options": [
-          "nosniff"
-        ],
-        "Date": [
-<<<<<<< HEAD
-          "Sat, 08 Sep 2018 18:28:07 GMT"
-=======
+        ],
+        "Strict-Transport-Security": [
+          "max-age=31536000; includeSubDomains"
+        ],
+        "X-Content-Type-Options": [
+          "nosniff"
+        ],
+        "Cache-Control": [
+          "no-cache"
+        ],
+        "Date": [
           "Fri, 07 Sep 2018 06:05:33 GMT"
->>>>>>> 96e32f42
         ]
       },
       "StatusCode": 200
     },
     {
-<<<<<<< HEAD
-      "RequestUri": "/subscriptions/d2ad5196-2292-4080-b209-ce4399b0a807/resourcegroups/ps9307?api-version=2016-09-01",
-      "EncodedRequestUri": "L3N1YnNjcmlwdGlvbnMvZDJhZDUxOTYtMjI5Mi00MDgwLWIyMDktY2U0Mzk5YjBhODA3L3Jlc291cmNlZ3JvdXBzL3BzOTMwNz9hcGktdmVyc2lvbj0yMDE2LTA5LTAx",
-=======
       "RequestUri": "/subscriptions/947d47b4-7883-4bb9-9d85-c5e8e2f572ce/resourcegroups/ps1733?api-version=2016-09-01",
       "EncodedRequestUri": "L3N1YnNjcmlwdGlvbnMvOTQ3ZDQ3YjQtNzg4My00YmI5LTlkODUtYzVlOGUyZjU3MmNlL3Jlc291cmNlZ3JvdXBzL3BzMTczMz9hcGktdmVyc2lvbj0yMDE2LTA5LTAx",
->>>>>>> 96e32f42
       "RequestMethod": "DELETE",
       "RequestBody": "",
       "RequestHeaders": {
         "x-ms-client-request-id": [
-<<<<<<< HEAD
-          "806bbca3-cc28-4398-b5bc-be119f5f4bf6"
-=======
           "72812d9b-e894-4449-bc0d-2944d8829505"
->>>>>>> 96e32f42
         ],
         "accept-language": [
           "en-US"
@@ -1421,18 +970,6 @@
           "15"
         ],
         "x-ms-ratelimit-remaining-subscription-deletes": [
-<<<<<<< HEAD
-          "14985"
-        ],
-        "x-ms-request-id": [
-          "d23de032-8db0-40a3-a117-f6f73ac80f74"
-        ],
-        "x-ms-correlation-request-id": [
-          "d23de032-8db0-40a3-a117-f6f73ac80f74"
-        ],
-        "x-ms-routing-request-id": [
-          "BRAZILUS:20180908T182808Z:d23de032-8db0-40a3-a117-f6f73ac80f74"
-=======
           "14990"
         ],
         "x-ms-request-id": [
@@ -1443,41 +980,28 @@
         ],
         "x-ms-routing-request-id": [
           "BRAZILUS:20180907T060534Z:8da38f18-e94e-402d-904a-f405a6de0a3c"
->>>>>>> 96e32f42
-        ],
-        "Strict-Transport-Security": [
-          "max-age=31536000; includeSubDomains"
-        ],
-        "X-Content-Type-Options": [
-          "nosniff"
-        ],
-        "Cache-Control": [
-          "no-cache"
-        ],
-        "Date": [
-<<<<<<< HEAD
-          "Sat, 08 Sep 2018 18:28:08 GMT"
-        ],
-        "Location": [
-          "https://brazilus.management.azure.com/subscriptions/d2ad5196-2292-4080-b209-ce4399b0a807/operationresults/eyJqb2JJZCI6IlJFU09VUkNFR1JPVVBERUxFVElPTkpPQi1QUzkzMDctV0VTVFVTIiwiam9iTG9jYXRpb24iOiJ3ZXN0dXMifQ?api-version=2016-09-01"
-=======
+        ],
+        "Strict-Transport-Security": [
+          "max-age=31536000; includeSubDomains"
+        ],
+        "X-Content-Type-Options": [
+          "nosniff"
+        ],
+        "Cache-Control": [
+          "no-cache"
+        ],
+        "Date": [
           "Fri, 07 Sep 2018 06:05:34 GMT"
         ],
         "Location": [
           "https://brazilus.management.azure.com/subscriptions/947d47b4-7883-4bb9-9d85-c5e8e2f572ce/operationresults/eyJqb2JJZCI6IlJFU09VUkNFR1JPVVBERUxFVElPTkpPQi1QUzE3MzMtV0VTVENFTlRSQUxVUyIsImpvYkxvY2F0aW9uIjoid2VzdGNlbnRyYWx1cyJ9?api-version=2016-09-01"
->>>>>>> 96e32f42
         ]
       },
       "StatusCode": 202
     },
     {
-<<<<<<< HEAD
-      "RequestUri": "/subscriptions/d2ad5196-2292-4080-b209-ce4399b0a807/operationresults/eyJqb2JJZCI6IlJFU09VUkNFR1JPVVBERUxFVElPTkpPQi1QUzkzMDctV0VTVFVTIiwiam9iTG9jYXRpb24iOiJ3ZXN0dXMifQ?api-version=2016-09-01",
-      "EncodedRequestUri": "L3N1YnNjcmlwdGlvbnMvZDJhZDUxOTYtMjI5Mi00MDgwLWIyMDktY2U0Mzk5YjBhODA3L29wZXJhdGlvbnJlc3VsdHMvZXlKcWIySkpaQ0k2SWxKRlUwOVZVa05GUjFKUFZWQkVSVXhGVkVsUFRrcFBRaTFRVXprek1EY3RWMFZUVkZWVElpd2lhbTlpVEc5allYUnBiMjRpT2lKM1pYTjBkWE1pZlE/YXBpLXZlcnNpb249MjAxNi0wOS0wMQ==",
-=======
       "RequestUri": "/subscriptions/947d47b4-7883-4bb9-9d85-c5e8e2f572ce/operationresults/eyJqb2JJZCI6IlJFU09VUkNFR1JPVVBERUxFVElPTkpPQi1QUzE3MzMtV0VTVENFTlRSQUxVUyIsImpvYkxvY2F0aW9uIjoid2VzdGNlbnRyYWx1cyJ9?api-version=2016-09-01",
       "EncodedRequestUri": "L3N1YnNjcmlwdGlvbnMvOTQ3ZDQ3YjQtNzg4My00YmI5LTlkODUtYzVlOGUyZjU3MmNlL29wZXJhdGlvbnJlc3VsdHMvZXlKcWIySkpaQ0k2SWxKRlUwOVZVa05GUjFKUFZWQkVSVXhGVkVsUFRrcFBRaTFRVXpFM016TXRWMFZUVkVORlRsUlNRVXhWVXlJc0ltcHZZa3h2WTJGMGFXOXVJam9pZDJWemRHTmxiblJ5WVd4MWN5Sjk/YXBpLXZlcnNpb249MjAxNi0wOS0wMQ==",
->>>>>>> 96e32f42
       "RequestMethod": "GET",
       "RequestBody": "",
       "RequestHeaders": {
@@ -1503,18 +1027,6 @@
           "15"
         ],
         "x-ms-ratelimit-remaining-subscription-reads": [
-<<<<<<< HEAD
-          "11786"
-        ],
-        "x-ms-request-id": [
-          "b65c1a77-9699-4fb6-9395-493caf3adb1c"
-        ],
-        "x-ms-correlation-request-id": [
-          "b65c1a77-9699-4fb6-9395-493caf3adb1c"
-        ],
-        "x-ms-routing-request-id": [
-          "BRAZILUS:20180908T182823Z:b65c1a77-9699-4fb6-9395-493caf3adb1c"
-=======
           "11940"
         ],
         "x-ms-request-id": [
@@ -1525,41 +1037,28 @@
         ],
         "x-ms-routing-request-id": [
           "BRAZILUS:20180907T060549Z:3d9ca6e8-e1c2-4d54-a4b6-b81005f6b2d4"
->>>>>>> 96e32f42
-        ],
-        "Strict-Transport-Security": [
-          "max-age=31536000; includeSubDomains"
-        ],
-        "X-Content-Type-Options": [
-          "nosniff"
-        ],
-        "Cache-Control": [
-          "no-cache"
-        ],
-        "Date": [
-<<<<<<< HEAD
-          "Sat, 08 Sep 2018 18:28:23 GMT"
-        ],
-        "Location": [
-          "https://brazilus.management.azure.com/subscriptions/d2ad5196-2292-4080-b209-ce4399b0a807/operationresults/eyJqb2JJZCI6IlJFU09VUkNFR1JPVVBERUxFVElPTkpPQi1QUzkzMDctV0VTVFVTIiwiam9iTG9jYXRpb24iOiJ3ZXN0dXMifQ?api-version=2016-09-01"
-=======
+        ],
+        "Strict-Transport-Security": [
+          "max-age=31536000; includeSubDomains"
+        ],
+        "X-Content-Type-Options": [
+          "nosniff"
+        ],
+        "Cache-Control": [
+          "no-cache"
+        ],
+        "Date": [
           "Fri, 07 Sep 2018 06:05:49 GMT"
         ],
         "Location": [
           "https://brazilus.management.azure.com/subscriptions/947d47b4-7883-4bb9-9d85-c5e8e2f572ce/operationresults/eyJqb2JJZCI6IlJFU09VUkNFR1JPVVBERUxFVElPTkpPQi1QUzE3MzMtV0VTVENFTlRSQUxVUyIsImpvYkxvY2F0aW9uIjoid2VzdGNlbnRyYWx1cyJ9?api-version=2016-09-01"
->>>>>>> 96e32f42
         ]
       },
       "StatusCode": 202
     },
     {
-<<<<<<< HEAD
-      "RequestUri": "/subscriptions/d2ad5196-2292-4080-b209-ce4399b0a807/operationresults/eyJqb2JJZCI6IlJFU09VUkNFR1JPVVBERUxFVElPTkpPQi1QUzkzMDctV0VTVFVTIiwiam9iTG9jYXRpb24iOiJ3ZXN0dXMifQ?api-version=2016-09-01",
-      "EncodedRequestUri": "L3N1YnNjcmlwdGlvbnMvZDJhZDUxOTYtMjI5Mi00MDgwLWIyMDktY2U0Mzk5YjBhODA3L29wZXJhdGlvbnJlc3VsdHMvZXlKcWIySkpaQ0k2SWxKRlUwOVZVa05GUjFKUFZWQkVSVXhGVkVsUFRrcFBRaTFRVXprek1EY3RWMFZUVkZWVElpd2lhbTlpVEc5allYUnBiMjRpT2lKM1pYTjBkWE1pZlE/YXBpLXZlcnNpb249MjAxNi0wOS0wMQ==",
-=======
       "RequestUri": "/subscriptions/947d47b4-7883-4bb9-9d85-c5e8e2f572ce/operationresults/eyJqb2JJZCI6IlJFU09VUkNFR1JPVVBERUxFVElPTkpPQi1QUzE3MzMtV0VTVENFTlRSQUxVUyIsImpvYkxvY2F0aW9uIjoid2VzdGNlbnRyYWx1cyJ9?api-version=2016-09-01",
       "EncodedRequestUri": "L3N1YnNjcmlwdGlvbnMvOTQ3ZDQ3YjQtNzg4My00YmI5LTlkODUtYzVlOGUyZjU3MmNlL29wZXJhdGlvbnJlc3VsdHMvZXlKcWIySkpaQ0k2SWxKRlUwOVZVa05GUjFKUFZWQkVSVXhGVkVsUFRrcFBRaTFRVXpFM016TXRWMFZUVkVORlRsUlNRVXhWVXlJc0ltcHZZa3h2WTJGMGFXOXVJam9pZDJWemRHTmxiblJ5WVd4MWN5Sjk/YXBpLXZlcnNpb249MjAxNi0wOS0wMQ==",
->>>>>>> 96e32f42
       "RequestMethod": "GET",
       "RequestBody": "",
       "RequestHeaders": {
@@ -1585,18 +1084,6 @@
           "15"
         ],
         "x-ms-ratelimit-remaining-subscription-reads": [
-<<<<<<< HEAD
-          "11785"
-        ],
-        "x-ms-request-id": [
-          "7a76e506-f9ff-41c5-818c-0e44b8d2d657"
-        ],
-        "x-ms-correlation-request-id": [
-          "7a76e506-f9ff-41c5-818c-0e44b8d2d657"
-        ],
-        "x-ms-routing-request-id": [
-          "BRAZILUS:20180908T182838Z:7a76e506-f9ff-41c5-818c-0e44b8d2d657"
-=======
           "11939"
         ],
         "x-ms-request-id": [
@@ -1607,41 +1094,28 @@
         ],
         "x-ms-routing-request-id": [
           "BRAZILUS:20180907T060605Z:e43a6935-b345-4721-907d-b63908d9c6d8"
->>>>>>> 96e32f42
-        ],
-        "Strict-Transport-Security": [
-          "max-age=31536000; includeSubDomains"
-        ],
-        "X-Content-Type-Options": [
-          "nosniff"
-        ],
-        "Cache-Control": [
-          "no-cache"
-        ],
-        "Date": [
-<<<<<<< HEAD
-          "Sat, 08 Sep 2018 18:28:38 GMT"
-        ],
-        "Location": [
-          "https://brazilus.management.azure.com/subscriptions/d2ad5196-2292-4080-b209-ce4399b0a807/operationresults/eyJqb2JJZCI6IlJFU09VUkNFR1JPVVBERUxFVElPTkpPQi1QUzkzMDctV0VTVFVTIiwiam9iTG9jYXRpb24iOiJ3ZXN0dXMifQ?api-version=2016-09-01"
-=======
+        ],
+        "Strict-Transport-Security": [
+          "max-age=31536000; includeSubDomains"
+        ],
+        "X-Content-Type-Options": [
+          "nosniff"
+        ],
+        "Cache-Control": [
+          "no-cache"
+        ],
+        "Date": [
           "Fri, 07 Sep 2018 06:06:05 GMT"
         ],
         "Location": [
           "https://brazilus.management.azure.com/subscriptions/947d47b4-7883-4bb9-9d85-c5e8e2f572ce/operationresults/eyJqb2JJZCI6IlJFU09VUkNFR1JPVVBERUxFVElPTkpPQi1QUzE3MzMtV0VTVENFTlRSQUxVUyIsImpvYkxvY2F0aW9uIjoid2VzdGNlbnRyYWx1cyJ9?api-version=2016-09-01"
->>>>>>> 96e32f42
         ]
       },
       "StatusCode": 202
     },
     {
-<<<<<<< HEAD
-      "RequestUri": "/subscriptions/d2ad5196-2292-4080-b209-ce4399b0a807/operationresults/eyJqb2JJZCI6IlJFU09VUkNFR1JPVVBERUxFVElPTkpPQi1QUzkzMDctV0VTVFVTIiwiam9iTG9jYXRpb24iOiJ3ZXN0dXMifQ?api-version=2016-09-01",
-      "EncodedRequestUri": "L3N1YnNjcmlwdGlvbnMvZDJhZDUxOTYtMjI5Mi00MDgwLWIyMDktY2U0Mzk5YjBhODA3L29wZXJhdGlvbnJlc3VsdHMvZXlKcWIySkpaQ0k2SWxKRlUwOVZVa05GUjFKUFZWQkVSVXhGVkVsUFRrcFBRaTFRVXprek1EY3RWMFZUVkZWVElpd2lhbTlpVEc5allYUnBiMjRpT2lKM1pYTjBkWE1pZlE/YXBpLXZlcnNpb249MjAxNi0wOS0wMQ==",
-=======
       "RequestUri": "/subscriptions/947d47b4-7883-4bb9-9d85-c5e8e2f572ce/operationresults/eyJqb2JJZCI6IlJFU09VUkNFR1JPVVBERUxFVElPTkpPQi1QUzE3MzMtV0VTVENFTlRSQUxVUyIsImpvYkxvY2F0aW9uIjoid2VzdGNlbnRyYWx1cyJ9?api-version=2016-09-01",
       "EncodedRequestUri": "L3N1YnNjcmlwdGlvbnMvOTQ3ZDQ3YjQtNzg4My00YmI5LTlkODUtYzVlOGUyZjU3MmNlL29wZXJhdGlvbnJlc3VsdHMvZXlKcWIySkpaQ0k2SWxKRlUwOVZVa05GUjFKUFZWQkVSVXhGVkVsUFRrcFBRaTFRVXpFM016TXRWMFZUVkVORlRsUlNRVXhWVXlJc0ltcHZZa3h2WTJGMGFXOXVJam9pZDJWemRHTmxiblJ5WVd4MWN5Sjk/YXBpLXZlcnNpb249MjAxNi0wOS0wMQ==",
->>>>>>> 96e32f42
       "RequestMethod": "GET",
       "RequestBody": "",
       "RequestHeaders": {
@@ -1664,18 +1138,6 @@
           "no-cache"
         ],
         "x-ms-ratelimit-remaining-subscription-reads": [
-<<<<<<< HEAD
-          "11784"
-        ],
-        "x-ms-request-id": [
-          "60977305-260d-4fc0-a8b3-80a56eb7da2f"
-        ],
-        "x-ms-correlation-request-id": [
-          "60977305-260d-4fc0-a8b3-80a56eb7da2f"
-        ],
-        "x-ms-routing-request-id": [
-          "BRAZILUS:20180908T182853Z:60977305-260d-4fc0-a8b3-80a56eb7da2f"
-=======
           "11938"
         ],
         "x-ms-request-id": [
@@ -1686,35 +1148,25 @@
         ],
         "x-ms-routing-request-id": [
           "BRAZILUS:20180907T060620Z:7074b02b-a3cd-4fa5-b203-755929f4a853"
->>>>>>> 96e32f42
-        ],
-        "Strict-Transport-Security": [
-          "max-age=31536000; includeSubDomains"
-        ],
-        "X-Content-Type-Options": [
-          "nosniff"
-        ],
-        "Cache-Control": [
-          "no-cache"
-        ],
-        "Date": [
-<<<<<<< HEAD
-          "Sat, 08 Sep 2018 18:28:53 GMT"
-=======
+        ],
+        "Strict-Transport-Security": [
+          "max-age=31536000; includeSubDomains"
+        ],
+        "X-Content-Type-Options": [
+          "nosniff"
+        ],
+        "Cache-Control": [
+          "no-cache"
+        ],
+        "Date": [
           "Fri, 07 Sep 2018 06:06:20 GMT"
->>>>>>> 96e32f42
         ]
       },
       "StatusCode": 200
     },
     {
-<<<<<<< HEAD
-      "RequestUri": "/subscriptions/d2ad5196-2292-4080-b209-ce4399b0a807/operationresults/eyJqb2JJZCI6IlJFU09VUkNFR1JPVVBERUxFVElPTkpPQi1QUzkzMDctV0VTVFVTIiwiam9iTG9jYXRpb24iOiJ3ZXN0dXMifQ?api-version=2016-09-01",
-      "EncodedRequestUri": "L3N1YnNjcmlwdGlvbnMvZDJhZDUxOTYtMjI5Mi00MDgwLWIyMDktY2U0Mzk5YjBhODA3L29wZXJhdGlvbnJlc3VsdHMvZXlKcWIySkpaQ0k2SWxKRlUwOVZVa05GUjFKUFZWQkVSVXhGVkVsUFRrcFBRaTFRVXprek1EY3RWMFZUVkZWVElpd2lhbTlpVEc5allYUnBiMjRpT2lKM1pYTjBkWE1pZlE/YXBpLXZlcnNpb249MjAxNi0wOS0wMQ==",
-=======
       "RequestUri": "/subscriptions/947d47b4-7883-4bb9-9d85-c5e8e2f572ce/operationresults/eyJqb2JJZCI6IlJFU09VUkNFR1JPVVBERUxFVElPTkpPQi1QUzE3MzMtV0VTVENFTlRSQUxVUyIsImpvYkxvY2F0aW9uIjoid2VzdGNlbnRyYWx1cyJ9?api-version=2016-09-01",
       "EncodedRequestUri": "L3N1YnNjcmlwdGlvbnMvOTQ3ZDQ3YjQtNzg4My00YmI5LTlkODUtYzVlOGUyZjU3MmNlL29wZXJhdGlvbnJlc3VsdHMvZXlKcWIySkpaQ0k2SWxKRlUwOVZVa05GUjFKUFZWQkVSVXhGVkVsUFRrcFBRaTFRVXpFM016TXRWMFZUVkVORlRsUlNRVXhWVXlJc0ltcHZZa3h2WTJGMGFXOXVJam9pZDJWemRHTmxiblJ5WVd4MWN5Sjk/YXBpLXZlcnNpb249MjAxNi0wOS0wMQ==",
->>>>>>> 96e32f42
       "RequestMethod": "GET",
       "RequestBody": "",
       "RequestHeaders": {
@@ -1737,18 +1189,6 @@
           "no-cache"
         ],
         "x-ms-ratelimit-remaining-subscription-reads": [
-<<<<<<< HEAD
-          "11783"
-        ],
-        "x-ms-request-id": [
-          "1585d929-3195-46d1-8e2f-095148048ae6"
-        ],
-        "x-ms-correlation-request-id": [
-          "1585d929-3195-46d1-8e2f-095148048ae6"
-        ],
-        "x-ms-routing-request-id": [
-          "BRAZILUS:20180908T182854Z:1585d929-3195-46d1-8e2f-095148048ae6"
-=======
           "11937"
         ],
         "x-ms-request-id": [
@@ -1759,23 +1199,18 @@
         ],
         "x-ms-routing-request-id": [
           "BRAZILUS:20180907T060620Z:bd15b097-144f-40ec-a5c4-6749ecafe0dd"
->>>>>>> 96e32f42
-        ],
-        "Strict-Transport-Security": [
-          "max-age=31536000; includeSubDomains"
-        ],
-        "X-Content-Type-Options": [
-          "nosniff"
-        ],
-        "Cache-Control": [
-          "no-cache"
-        ],
-        "Date": [
-<<<<<<< HEAD
-          "Sat, 08 Sep 2018 18:28:53 GMT"
-=======
+        ],
+        "Strict-Transport-Security": [
+          "max-age=31536000; includeSubDomains"
+        ],
+        "X-Content-Type-Options": [
+          "nosniff"
+        ],
+        "Cache-Control": [
+          "no-cache"
+        ],
+        "Date": [
           "Fri, 07 Sep 2018 06:06:20 GMT"
->>>>>>> 96e32f42
         ]
       },
       "StatusCode": 200
@@ -1783,20 +1218,11 @@
   ],
   "Names": {
     "Test-ExpressRouteCircuitAuthorizationCRUD": [
-<<<<<<< HEAD
-      "ps9307",
-      "ps1546"
-    ]
-  },
-  "Variables": {
-    "SubscriptionId": "d2ad5196-2292-4080-b209-ce4399b0a807"
-=======
       "ps1733",
       "ps287"
     ]
   },
   "Variables": {
     "SubscriptionId": "947d47b4-7883-4bb9-9d85-c5e8e2f572ce"
->>>>>>> 96e32f42
   }
 }