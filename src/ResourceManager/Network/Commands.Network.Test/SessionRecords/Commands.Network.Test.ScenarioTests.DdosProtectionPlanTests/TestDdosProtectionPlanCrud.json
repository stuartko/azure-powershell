--- conflicted
+++ resolved
@@ -1,14 +1,19 @@
 {
   "Entries": [
     {
-<<<<<<< HEAD
-      "RequestUri": "/subscriptions/d2ad5196-2292-4080-b209-ce4399b0a807/providers/Microsoft.Network?api-version=2016-09-01",
-      "EncodedRequestUri": "L3N1YnNjcmlwdGlvbnMvZDJhZDUxOTYtMjI5Mi00MDgwLWIyMDktY2U0Mzk5YjBhODA3L3Byb3ZpZGVycy9NaWNyb3NvZnQuTmV0d29yaz9hcGktdmVyc2lvbj0yMDE2LTA5LTAx",
-      "RequestMethod": "GET",
-      "RequestBody": "",
-      "RequestHeaders": {
+      "RequestUri": "/subscriptions/947d47b4-7883-4bb9-9d85-c5e8e2f572ce/resourcegroups/ps78?api-version=2016-09-01",
+      "EncodedRequestUri": "L3N1YnNjcmlwdGlvbnMvOTQ3ZDQ3YjQtNzg4My00YmI5LTlkODUtYzVlOGUyZjU3MmNlL3Jlc291cmNlZ3JvdXBzL3BzNzg/YXBpLXZlcnNpb249MjAxNi0wOS0wMQ==",
+      "RequestMethod": "PUT",
+      "RequestBody": "{\r\n  \"location\": \"westcentralus\"\r\n}",
+      "RequestHeaders": {
+        "Content-Type": [
+          "application/json; charset=utf-8"
+        ],
+        "Content-Length": [
+          "35"
+        ],
         "x-ms-client-request-id": [
-          "c9b003ce-d27d-4dea-93ac-23aab3244c14"
+          "f9b968a7-b2b2-4cc5-b178-296becef6c8c"
         ],
         "accept-language": [
           "en-US"
@@ -20,69 +25,55 @@
           "Microsoft.Azure.Management.Internal.Resources.ResourceManagementClient/4.1.0"
         ]
       },
-      "ResponseBody": "{\r\n  \"id\": \"/subscriptions/d2ad5196-2292-4080-b209-ce4399b0a807/providers/Microsoft.Network\",\r\n  \"namespace\": \"Microsoft.Network\",\r\n  \"authorizations\": [\r\n    {\r\n      \"applicationId\": \"2cf9eb86-36b5-49dc-86ae-9a63135dfa8c\",\r\n      \"roleDefinitionId\": \"13ba9ab4-19f0-4804-adc4-14ece36cc7a1\"\r\n    },\r\n    {\r\n      \"applicationId\": \"7c33bfcb-8d33-48d6-8e60-dc6404003489\",\r\n      \"roleDefinitionId\": \"ad6261e4-fa9a-4642-aa5f-104f1b67e9e3\"\r\n    },\r\n    {\r\n      \"applicationId\": \"1e3e4475-288f-4018-a376-df66fd7fac5f\",\r\n      \"roleDefinitionId\": \"1d538b69-3d87-4e56-8ff8-25786fd48261\"\r\n    },\r\n    {\r\n      \"applicationId\": \"a0be0c72-870e-46f0-9c49-c98333a996f7\",\r\n      \"roleDefinitionId\": \"7ce22727-ffce-45a9-930c-ddb2e56fa131\"\r\n    },\r\n    {\r\n      \"applicationId\": \"486c78bf-a0f7-45f1-92fd-37215929e116\",\r\n      \"roleDefinitionId\": \"98a9e526-0a60-4c1f-a33a-ae46e1f8dc0d\"\r\n    },\r\n    {\r\n      \"applicationId\": \"19947cfd-0303-466c-ac3c-fcc19a7a1570\",\r\n      \"roleDefinitionId\": \"d813ab6c-bfb7-413e-9462-005b21f0ce09\"\r\n    },\r\n    {\r\n      \"applicationId\": \"341b7f3d-69b3-47f9-9ce7-5b7f4945fdbd\",\r\n      \"roleDefinitionId\": \"8141843c-c51c-4c1e-a5bf-0d351594b86c\"\r\n    }\r\n  ],\r\n  \"resourceTypes\": [\r\n    {\r\n      \"resourceType\": \"virtualNetworks\",\r\n      \"locations\": [\r\n        \"West US\",\r\n        \"East US\",\r\n        \"North Europe\",\r\n        \"West Europe\",\r\n        \"East Asia\",\r\n        \"Southeast Asia\",\r\n        \"North Central US\",\r\n        \"South Central US\",\r\n        \"Central US\",\r\n        \"East US 2\",\r\n        \"Japan East\",\r\n        \"Japan West\",\r\n        \"Brazil South\",\r\n        \"Australia East\",\r\n        \"Australia Southeast\",\r\n        \"Central India\",\r\n        \"South India\",\r\n        \"West India\",\r\n        \"Canada Central\",\r\n        \"Canada East\",\r\n        \"West Central US\",\r\n        \"West US 2\",\r\n        \"UK West\",\r\n        \"UK South\",\r\n        \"Korea Central\",\r\n        \"Korea South\",\r\n        \"France Central\",\r\n        \"France South\",\r\n        \"Australia Central\",\r\n        \"Australia Central 2\"\r\n      ],\r\n      \"apiVersions\": [\r\n        \"2018-08-01\",\r\n        \"2018-07-01\",\r\n        \"2018-06-01\",\r\n        \"2018-05-01\",\r\n        \"2018-04-01\",\r\n        \"2018-03-01\",\r\n        \"2018-02-01\",\r\n        \"2018-01-01\",\r\n        \"2017-11-01\",\r\n        \"2017-10-01\",\r\n        \"2017-09-01\",\r\n        \"2017-08-01\",\r\n        \"2017-06-01\",\r\n        \"2017-04-01\",\r\n        \"2017-03-01\",\r\n        \"2016-12-01\",\r\n        \"2016-11-01\",\r\n        \"2016-10-01\",\r\n        \"2016-09-01\",\r\n        \"2016-08-01\",\r\n        \"2016-07-01\",\r\n        \"2016-06-01\",\r\n        \"2016-03-30\",\r\n        \"2015-06-15\",\r\n        \"2015-05-01-preview\",\r\n        \"2014-12-01-preview\"\r\n      ],\r\n      \"capabilities\": \"CrossResourceGroupResourceMove, CrossSubscriptionResourceMove\"\r\n    },\r\n    {\r\n      \"resourceType\": \"publicIPAddresses\",\r\n      \"locations\": [\r\n        \"West US\",\r\n        \"East US\",\r\n        \"North Europe\",\r\n        \"West Europe\",\r\n        \"East Asia\",\r\n        \"Southeast Asia\",\r\n        \"North Central US\",\r\n        \"South Central US\",\r\n        \"Central US\",\r\n        \"East US 2\",\r\n        \"Japan East\",\r\n        \"Japan West\",\r\n        \"Brazil South\",\r\n        \"Australia East\",\r\n        \"Australia Southeast\",\r\n        \"Central India\",\r\n        \"South India\",\r\n        \"West India\",\r\n        \"Canada Central\",\r\n        \"Canada East\",\r\n        \"West Central US\",\r\n        \"West US 2\",\r\n        \"UK West\",\r\n        \"UK South\",\r\n        \"Korea Central\",\r\n        \"Korea South\",\r\n        \"France Central\",\r\n        \"France South\",\r\n        \"Australia Central\",\r\n        \"Australia Central 2\"\r\n      ],\r\n      \"apiVersions\": [\r\n        \"2018-08-01\",\r\n        \"2018-07-01\",\r\n        \"2018-06-01\",\r\n        \"2018-05-01\",\r\n        \"2018-04-01\",\r\n        \"2018-03-01\",\r\n        \"2018-02-01\",\r\n        \"2018-01-01\",\r\n        \"2017-11-01\",\r\n        \"2017-10-01\",\r\n        \"2017-09-01\",\r\n        \"2017-08-01\",\r\n        \"2017-06-01\",\r\n        \"2017-04-01\",\r\n        \"2017-03-01\",\r\n        \"2016-12-01\",\r\n        \"2016-11-01\",\r\n        \"2016-10-01\",\r\n        \"2016-09-01\",\r\n        \"2016-08-01\",\r\n        \"2016-07-01\",\r\n        \"2016-06-01\",\r\n        \"2016-03-30\",\r\n        \"2015-06-15\",\r\n        \"2015-05-01-preview\",\r\n        \"2014-12-01-preview\"\r\n      ],\r\n      \"zoneMappings\": [\r\n        {\r\n          \"location\": \"East US 2\",\r\n          \"zones\": [\r\n            \"1\",\r\n            \"2\",\r\n            \"3\"\r\n          ]\r\n        },\r\n        {\r\n          \"location\": \"Central US\",\r\n          \"zones\": [\r\n            \"1\",\r\n            \"2\",\r\n            \"3\"\r\n          ]\r\n        },\r\n        {\r\n          \"location\": \"West Europe\",\r\n          \"zones\": [\r\n            \"1\",\r\n            \"2\",\r\n            \"3\"\r\n          ]\r\n        },\r\n        {\r\n          \"location\": \"France Central\",\r\n          \"zones\": [\r\n            \"1\",\r\n            \"2\",\r\n            \"3\"\r\n          ]\r\n        },\r\n        {\r\n          \"location\": \"Southeast Asia\",\r\n          \"zones\": [\r\n            \"1\",\r\n            \"2\",\r\n            \"3\"\r\n          ]\r\n        },\r\n        {\r\n          \"location\": \"West US 2\",\r\n          \"zones\": [\r\n            \"1\",\r\n            \"2\",\r\n            \"3\"\r\n          ]\r\n        },\r\n        {\r\n          \"location\": \"North Europe\",\r\n          \"zones\": [\r\n            \"1\",\r\n            \"2\",\r\n            \"3\"\r\n          ]\r\n        }\r\n      ],\r\n      \"capabilities\": \"CrossResourceGroupResourceMove, CrossSubscriptionResourceMove\"\r\n    },\r\n    {\r\n      \"resourceType\": \"networkInterfaces\",\r\n      \"locations\": [\r\n        \"West US\",\r\n        \"East US\",\r\n        \"North Europe\",\r\n        \"West Europe\",\r\n        \"East Asia\",\r\n        \"Southeast Asia\",\r\n        \"North Central US\",\r\n        \"South Central US\",\r\n        \"Central US\",\r\n        \"East US 2\",\r\n        \"Japan East\",\r\n        \"Japan West\",\r\n        \"Brazil South\",\r\n        \"Australia East\",\r\n        \"Australia Southeast\",\r\n        \"Central India\",\r\n        \"South India\",\r\n        \"West India\",\r\n        \"Canada Central\",\r\n        \"Canada East\",\r\n        \"West Central US\",\r\n        \"West US 2\",\r\n        \"UK West\",\r\n        \"UK South\",\r\n        \"Korea Central\",\r\n        \"Korea South\",\r\n        \"France Central\",\r\n        \"France South\",\r\n        \"Australia Central\",\r\n        \"Australia Central 2\"\r\n      ],\r\n      \"apiVersions\": [\r\n        \"2018-08-01\",\r\n        \"2018-07-01\",\r\n        \"2018-06-01\",\r\n        \"2018-05-01\",\r\n        \"2018-04-01\",\r\n        \"2018-03-01\",\r\n        \"2018-02-01\",\r\n        \"2018-01-01\",\r\n        \"2017-11-01\",\r\n        \"2017-10-01\",\r\n        \"2017-09-01\",\r\n        \"2017-08-01\",\r\n        \"2017-06-01\",\r\n        \"2017-04-01\",\r\n        \"2017-03-01\",\r\n        \"2016-12-01\",\r\n        \"2016-11-01\",\r\n        \"2016-10-01\",\r\n        \"2016-09-01\",\r\n        \"2016-08-01\",\r\n        \"2016-07-01\",\r\n        \"2016-06-01\",\r\n        \"2016-03-30\",\r\n        \"2015-06-15\",\r\n        \"2015-05-01-preview\",\r\n        \"2014-12-01-preview\"\r\n      ],\r\n      \"capabilities\": \"CrossResourceGroupResourceMove, CrossSubscriptionResourceMove\"\r\n    },\r\n    {\r\n      \"resourceType\": \"interfaceEndpoints\",\r\n      \"locations\": [\r\n        \"West US\",\r\n        \"East US\",\r\n        \"North Europe\",\r\n        \"West Europe\",\r\n        \"East Asia\",\r\n        \"Southeast Asia\",\r\n        \"North Central US\",\r\n        \"South Central US\",\r\n        \"Central US\",\r\n        \"East US 2\",\r\n        \"Japan East\",\r\n        \"Japan West\",\r\n        \"Brazil South\",\r\n        \"Australia East\",\r\n        \"Australia Southeast\",\r\n        \"Central India\",\r\n        \"South India\",\r\n        \"West India\",\r\n        \"Canada Central\",\r\n        \"Canada East\",\r\n        \"West Central US\",\r\n        \"West US 2\",\r\n        \"UK West\",\r\n        \"UK South\",\r\n        \"Korea Central\",\r\n        \"Korea South\",\r\n        \"France Central\",\r\n        \"France South\",\r\n        \"Australia Central\",\r\n        \"Australia Central 2\"\r\n      ],\r\n      \"apiVersions\": [\r\n        \"2018-08-01\"\r\n      ],\r\n      \"capabilities\": \"None\"\r\n    },\r\n    {\r\n      \"resourceType\": \"loadBalancers\",\r\n      \"locations\": [\r\n        \"West US\",\r\n        \"East US\",\r\n        \"North Europe\",\r\n        \"West Europe\",\r\n        \"East Asia\",\r\n        \"Southeast Asia\",\r\n        \"North Central US\",\r\n        \"South Central US\",\r\n        \"Central US\",\r\n        \"East US 2\",\r\n        \"Japan East\",\r\n        \"Japan West\",\r\n        \"Brazil South\",\r\n        \"Australia East\",\r\n        \"Australia Southeast\",\r\n        \"Central India\",\r\n        \"South India\",\r\n        \"West India\",\r\n        \"Canada Central\",\r\n        \"Canada East\",\r\n        \"West Central US\",\r\n        \"West US 2\",\r\n        \"UK West\",\r\n        \"UK South\",\r\n        \"Korea Central\",\r\n        \"Korea South\",\r\n        \"France Central\",\r\n        \"France South\",\r\n        \"Australia Central\",\r\n        \"Australia Central 2\"\r\n      ],\r\n      \"apiVersions\": [\r\n        \"2018-08-01\",\r\n        \"2018-07-01\",\r\n        \"2018-06-01\",\r\n        \"2018-05-01\",\r\n        \"2018-04-01\",\r\n        \"2018-03-01\",\r\n        \"2018-02-01\",\r\n        \"2018-01-01\",\r\n        \"2017-11-01\",\r\n        \"2017-10-01\",\r\n        \"2017-09-01\",\r\n        \"2017-08-01\",\r\n        \"2017-06-01\",\r\n        \"2017-04-01\",\r\n        \"2017-03-01\",\r\n        \"2016-12-01\",\r\n        \"2016-11-01\",\r\n        \"2016-10-01\",\r\n        \"2016-09-01\",\r\n        \"2016-08-01\",\r\n        \"2016-07-01\",\r\n        \"2016-06-01\",\r\n        \"2016-03-30\",\r\n        \"2015-06-15\",\r\n        \"2015-05-01-preview\",\r\n        \"2014-12-01-preview\"\r\n      ],\r\n      \"capabilities\": \"CrossResourceGroupResourceMove, CrossSubscriptionResourceMove\"\r\n    },\r\n    {\r\n      \"resourceType\": \"networkSecurityGroups\",\r\n      \"locations\": [\r\n        \"West US\",\r\n        \"East US\",\r\n        \"North Europe\",\r\n        \"West Europe\",\r\n        \"East Asia\",\r\n        \"Southeast Asia\",\r\n        \"North Central US\",\r\n        \"South Central US\",\r\n        \"Central US\",\r\n        \"East US 2\",\r\n        \"Japan East\",\r\n        \"Japan West\",\r\n        \"Brazil South\",\r\n        \"Australia East\",\r\n        \"Australia Southeast\",\r\n        \"Central India\",\r\n        \"South India\",\r\n        \"West India\",\r\n        \"Canada Central\",\r\n        \"Canada East\",\r\n        \"West Central US\",\r\n        \"West US 2\",\r\n        \"UK West\",\r\n        \"UK South\",\r\n        \"Korea Central\",\r\n        \"Korea South\",\r\n        \"France Central\",\r\n        \"France South\",\r\n        \"Australia Central\",\r\n        \"Australia Central 2\"\r\n      ],\r\n      \"apiVersions\": [\r\n        \"2018-08-01\",\r\n        \"2018-07-01\",\r\n        \"2018-06-01\",\r\n        \"2018-05-01\",\r\n        \"2018-04-01\",\r\n        \"2018-03-01\",\r\n        \"2018-02-01\",\r\n        \"2018-01-01\",\r\n        \"2017-11-01\",\r\n        \"2017-10-01\",\r\n        \"2017-09-01\",\r\n        \"2017-08-01\",\r\n        \"2017-06-01\",\r\n        \"2017-04-01\",\r\n        \"2017-03-01\",\r\n        \"2016-12-01\",\r\n        \"2016-11-01\",\r\n        \"2016-10-01\",\r\n        \"2016-09-01\",\r\n        \"2016-08-01\",\r\n        \"2016-07-01\",\r\n        \"2016-06-01\",\r\n        \"2016-03-30\",\r\n        \"2015-06-15\",\r\n        \"2015-05-01-preview\",\r\n        \"2014-12-01-preview\"\r\n      ],\r\n      \"capabilities\": \"CrossResourceGroupResourceMove, CrossSubscriptionResourceMove\"\r\n    },\r\n    {\r\n      \"resourceType\": \"applicationSecurityGroups\",\r\n      \"locations\": [\r\n        \"West US\",\r\n        \"East US\",\r\n        \"North Europe\",\r\n        \"West Europe\",\r\n        \"East Asia\",\r\n        \"Southeast Asia\",\r\n        \"North Central US\",\r\n        \"South Central US\",\r\n        \"Central US\",\r\n        \"East US 2\",\r\n        \"Japan East\",\r\n        \"Japan West\",\r\n        \"Brazil South\",\r\n        \"Australia East\",\r\n        \"Australia Southeast\",\r\n        \"Central India\",\r\n        \"South India\",\r\n        \"West India\",\r\n        \"Canada Central\",\r\n        \"Canada East\",\r\n        \"West Central US\",\r\n        \"West US 2\",\r\n        \"UK West\",\r\n        \"UK South\",\r\n        \"Korea Central\",\r\n        \"Korea South\",\r\n        \"France Central\",\r\n        \"France South\",\r\n        \"Australia Central\",\r\n        \"Australia Central 2\"\r\n      ],\r\n      \"apiVersions\": [\r\n        \"2018-08-01\",\r\n        \"2018-07-01\",\r\n        \"2018-06-01\",\r\n        \"2018-05-01\",\r\n        \"2018-04-01\",\r\n        \"2018-03-01\",\r\n        \"2018-02-01\",\r\n        \"2018-01-01\",\r\n        \"2017-11-01\",\r\n        \"2017-10-01\",\r\n        \"2017-09-01\"\r\n      ],\r\n      \"capabilities\": \"CrossResourceGroupResourceMove, CrossSubscriptionResourceMove\"\r\n    },\r\n    {\r\n      \"resourceType\": \"networkIntentPolicies\",\r\n      \"locations\": [\r\n        \"West US\",\r\n        \"East US\",\r\n        \"North Europe\",\r\n        \"West Europe\",\r\n        \"East Asia\",\r\n        \"Southeast Asia\",\r\n        \"North Central US\",\r\n        \"South Central US\",\r\n        \"Central US\",\r\n        \"East US 2\",\r\n        \"Japan East\",\r\n        \"Japan West\",\r\n        \"Brazil South\",\r\n        \"Australia East\",\r\n        \"Australia Southeast\",\r\n        \"Central India\",\r\n        \"South India\",\r\n        \"West India\",\r\n        \"Canada Central\",\r\n        \"Canada East\",\r\n        \"West Central US\",\r\n        \"West US 2\",\r\n        \"UK West\",\r\n        \"UK South\",\r\n        \"Korea Central\",\r\n        \"Korea South\",\r\n        \"France Central\",\r\n        \"France South\",\r\n        \"Australia Central\",\r\n        \"Australia Central 2\"\r\n      ],\r\n      \"apiVersions\": [\r\n        \"2018-08-01\",\r\n        \"2018-07-01\",\r\n        \"2018-06-01\",\r\n        \"2018-05-01\",\r\n        \"2018-04-01\"\r\n      ],\r\n      \"capabilities\": \"CrossResourceGroupResourceMove, CrossSubscriptionResourceMove\"\r\n    },\r\n    {\r\n      \"resourceType\": \"routeTables\",\r\n      \"locations\": [\r\n        \"West US\",\r\n        \"East US\",\r\n        \"North Europe\",\r\n        \"West Europe\",\r\n        \"East Asia\",\r\n        \"Southeast Asia\",\r\n        \"North Central US\",\r\n        \"South Central US\",\r\n        \"Central US\",\r\n        \"East US 2\",\r\n        \"Japan East\",\r\n        \"Japan West\",\r\n        \"Brazil South\",\r\n        \"Australia East\",\r\n        \"Australia Southeast\",\r\n        \"Central India\",\r\n        \"South India\",\r\n        \"West India\",\r\n        \"Canada Central\",\r\n        \"Canada East\",\r\n        \"West Central US\",\r\n        \"West US 2\",\r\n        \"UK West\",\r\n        \"UK South\",\r\n        \"Korea Central\",\r\n        \"Korea South\",\r\n        \"France Central\",\r\n        \"France South\",\r\n        \"Australia Central\",\r\n        \"Australia Central 2\"\r\n      ],\r\n      \"apiVersions\": [\r\n        \"2018-08-01\",\r\n        \"2018-07-01\",\r\n        \"2018-06-01\",\r\n        \"2018-05-01\",\r\n        \"2018-04-01\",\r\n        \"2018-03-01\",\r\n        \"2018-02-01\",\r\n        \"2018-01-01\",\r\n        \"2017-11-01\",\r\n        \"2017-10-01\",\r\n        \"2017-09-01\",\r\n        \"2017-08-01\",\r\n        \"2017-06-01\",\r\n        \"2017-04-01\",\r\n        \"2017-03-01\",\r\n        \"2016-12-01\",\r\n        \"2016-11-01\",\r\n        \"2016-10-01\",\r\n        \"2016-09-01\",\r\n        \"2016-08-01\",\r\n        \"2016-07-01\",\r\n        \"2016-06-01\",\r\n        \"2016-03-30\",\r\n        \"2015-06-15\",\r\n        \"2015-05-01-preview\",\r\n        \"2014-12-01-preview\"\r\n      ],\r\n      \"capabilities\": \"CrossResourceGroupResourceMove, CrossSubscriptionResourceMove\"\r\n    },\r\n    {\r\n      \"resourceType\": \"publicIPPrefixes\",\r\n      \"locations\": [\r\n        \"West US\",\r\n        \"East US\",\r\n        \"North Europe\",\r\n        \"West Europe\",\r\n        \"East Asia\",\r\n        \"Southeast Asia\",\r\n        \"North Central US\",\r\n        \"South Central US\",\r\n        \"Central US\",\r\n        \"East US 2\",\r\n        \"Japan East\",\r\n        \"Japan West\",\r\n        \"Brazil South\",\r\n        \"Australia East\",\r\n        \"Australia Southeast\",\r\n        \"Central India\",\r\n        \"South India\",\r\n        \"West India\",\r\n        \"Canada Central\",\r\n        \"Canada East\",\r\n        \"West Central US\",\r\n        \"West US 2\",\r\n        \"UK West\",\r\n        \"UK South\",\r\n        \"Korea Central\",\r\n        \"Korea South\",\r\n        \"France Central\",\r\n        \"France South\",\r\n        \"Australia Central\",\r\n        \"Australia Central 2\"\r\n      ],\r\n      \"apiVersions\": [\r\n        \"2018-08-01\",\r\n        \"2018-07-01\"\r\n      ],\r\n      \"zoneMappings\": [\r\n        {\r\n          \"location\": \"East US 2\",\r\n          \"zones\": [\r\n            \"1\",\r\n            \"2\",\r\n            \"3\"\r\n          ]\r\n        },\r\n        {\r\n          \"location\": \"Central US\",\r\n          \"zones\": [\r\n            \"1\",\r\n            \"2\",\r\n            \"3\"\r\n          ]\r\n        },\r\n        {\r\n          \"location\": \"West Europe\",\r\n          \"zones\": [\r\n            \"1\",\r\n            \"2\",\r\n            \"3\"\r\n          ]\r\n        },\r\n        {\r\n          \"location\": \"France Central\",\r\n          \"zones\": [\r\n            \"1\",\r\n            \"2\",\r\n            \"3\"\r\n          ]\r\n        },\r\n        {\r\n          \"location\": \"Southeast Asia\",\r\n          \"zones\": [\r\n            \"1\",\r\n            \"2\",\r\n            \"3\"\r\n          ]\r\n        },\r\n        {\r\n          \"location\": \"West US 2\",\r\n          \"zones\": [\r\n            \"1\",\r\n            \"2\",\r\n            \"3\"\r\n          ]\r\n        },\r\n        {\r\n          \"location\": \"North Europe\",\r\n          \"zones\": [\r\n            \"1\",\r\n            \"2\",\r\n            \"3\"\r\n          ]\r\n        }\r\n      ],\r\n      \"capabilities\": \"CrossResourceGroupResourceMove, CrossSubscriptionResourceMove\"\r\n    },\r\n    {\r\n      \"resourceType\": \"networkWatchers\",\r\n      \"locations\": [\r\n        \"West US\",\r\n        \"East US\",\r\n        \"North Europe\",\r\n        \"West Europe\",\r\n        \"East Asia\",\r\n        \"Southeast Asia\",\r\n        \"North Central US\",\r\n        \"South Central US\",\r\n        \"Central US\",\r\n        \"East US 2\",\r\n        \"Japan East\",\r\n        \"Japan West\",\r\n        \"Brazil South\",\r\n        \"Australia East\",\r\n        \"Australia Southeast\",\r\n        \"Central India\",\r\n        \"South India\",\r\n        \"West India\",\r\n        \"Canada Central\",\r\n        \"Canada East\",\r\n        \"West Central US\",\r\n        \"West US 2\",\r\n        \"UK West\",\r\n        \"UK South\",\r\n        \"Korea Central\",\r\n        \"Korea South\",\r\n        \"France Central\",\r\n        \"France South\",\r\n        \"Australia Central\",\r\n        \"Australia Central 2\"\r\n      ],\r\n      \"apiVersions\": [\r\n        \"2018-08-01\",\r\n        \"2018-07-01\",\r\n        \"2018-06-01\",\r\n        \"2018-05-01\",\r\n        \"2018-04-01\",\r\n        \"2018-03-01\",\r\n        \"2018-02-01\",\r\n        \"2018-01-01\",\r\n        \"2017-11-01\",\r\n        \"2017-10-01\",\r\n        \"2017-09-01\",\r\n        \"2017-08-01\",\r\n        \"2017-06-01\",\r\n        \"2017-04-01\",\r\n        \"2017-03-01\",\r\n        \"2016-12-01\",\r\n        \"2016-11-01\",\r\n        \"2016-10-01\",\r\n        \"2016-09-01\",\r\n        \"2016-08-01\",\r\n        \"2016-07-01\",\r\n        \"2016-06-01\",\r\n        \"2016-03-30\"\r\n      ],\r\n      \"capabilities\": \"CrossResourceGroupResourceMove, CrossSubscriptionResourceMove\"\r\n    },\r\n    {\r\n      \"resourceType\": \"networkWatchers/connectionMonitors\",\r\n      \"locations\": [\r\n        \"West US\",\r\n        \"East US\",\r\n        \"North Europe\",\r\n        \"West Europe\",\r\n        \"East Asia\",\r\n        \"Southeast Asia\",\r\n        \"North Central US\",\r\n        \"South Central US\",\r\n        \"Central US\",\r\n        \"East US 2\",\r\n        \"Japan East\",\r\n        \"Japan West\",\r\n        \"Brazil South\",\r\n        \"Australia East\",\r\n        \"Australia Southeast\",\r\n        \"Central India\",\r\n        \"South India\",\r\n        \"West India\",\r\n        \"Canada Central\",\r\n        \"Canada East\",\r\n        \"West Central US\",\r\n        \"West US 2\",\r\n        \"UK West\",\r\n        \"UK South\",\r\n        \"Korea Central\",\r\n        \"Korea South\",\r\n        \"France Central\",\r\n        \"France South\",\r\n        \"Australia Central\",\r\n        \"Australia Central 2\"\r\n      ],\r\n      \"apiVersions\": [\r\n        \"2018-08-01\",\r\n        \"2018-07-01\",\r\n        \"2018-06-01\",\r\n        \"2018-05-01\",\r\n        \"2018-04-01\",\r\n        \"2018-03-01\",\r\n        \"2018-02-01\",\r\n        \"2018-01-01\",\r\n        \"2017-11-01\",\r\n        \"2017-10-01\",\r\n        \"2017-09-01\"\r\n      ],\r\n      \"capabilities\": \"CrossResourceGroupResourceMove, CrossSubscriptionResourceMove\"\r\n    },\r\n    {\r\n      \"resourceType\": \"networkWatchers/lenses\",\r\n      \"locations\": [\r\n        \"West US\",\r\n        \"East US\",\r\n        \"North Europe\",\r\n        \"West Europe\",\r\n        \"East Asia\",\r\n        \"Southeast Asia\",\r\n        \"North Central US\",\r\n        \"South Central US\",\r\n        \"Central US\",\r\n        \"East US 2\",\r\n        \"Japan East\",\r\n        \"Japan West\",\r\n        \"Brazil South\",\r\n        \"Australia East\",\r\n        \"Australia Southeast\",\r\n        \"Central India\",\r\n        \"South India\",\r\n        \"West India\",\r\n        \"Canada Central\",\r\n        \"Canada East\",\r\n        \"West Central US\",\r\n        \"West US 2\",\r\n        \"UK West\",\r\n        \"UK South\",\r\n        \"Korea Central\",\r\n        \"Korea South\",\r\n        \"France Central\",\r\n        \"France South\",\r\n        \"Australia Central\",\r\n        \"Australia Central 2\"\r\n      ],\r\n      \"apiVersions\": [\r\n        \"2018-08-01\",\r\n        \"2018-07-01\",\r\n        \"2018-06-01\",\r\n        \"2018-01-01\",\r\n        \"2017-11-01\",\r\n        \"2017-10-01\",\r\n        \"2017-09-01\"\r\n      ],\r\n      \"capabilities\": \"CrossResourceGroupResourceMove, CrossSubscriptionResourceMove\"\r\n    },\r\n    {\r\n      \"resourceType\": \"networkWatchers/pingMeshes\",\r\n      \"locations\": [\r\n        \"West US\",\r\n        \"East US\",\r\n        \"North Europe\",\r\n        \"West Europe\",\r\n        \"East Asia\",\r\n        \"Southeast Asia\",\r\n        \"North Central US\",\r\n        \"South Central US\",\r\n        \"Central US\",\r\n        \"East US 2\",\r\n        \"Japan East\",\r\n        \"Japan West\",\r\n        \"Brazil South\",\r\n        \"Australia East\",\r\n        \"Australia Southeast\",\r\n        \"Central India\",\r\n        \"South India\",\r\n        \"West India\",\r\n        \"Canada Central\",\r\n        \"Canada East\",\r\n        \"West Central US\",\r\n        \"West US 2\",\r\n        \"UK West\",\r\n        \"UK South\",\r\n        \"Korea Central\",\r\n        \"Korea South\",\r\n        \"France Central\",\r\n        \"France South\",\r\n        \"Australia Central\",\r\n        \"Australia Central 2\"\r\n      ],\r\n      \"apiVersions\": [\r\n        \"2018-08-01\",\r\n        \"2018-07-01\",\r\n        \"2018-06-01\",\r\n        \"2018-04-01\",\r\n        \"2018-03-01\",\r\n        \"2018-02-01\",\r\n        \"2018-01-01\",\r\n        \"2017-11-01\",\r\n        \"2017-10-01\",\r\n        \"2017-09-01\"\r\n      ],\r\n      \"capabilities\": \"CrossResourceGroupResourceMove, CrossSubscriptionResourceMove\"\r\n    },\r\n    {\r\n      \"resourceType\": \"virtualNetworkGateways\",\r\n      \"locations\": [\r\n        \"West US\",\r\n        \"East US\",\r\n        \"North Europe\",\r\n        \"West Europe\",\r\n        \"East Asia\",\r\n        \"Southeast Asia\",\r\n        \"North Central US\",\r\n        \"South Central US\",\r\n        \"Central US\",\r\n        \"East US 2\",\r\n        \"Japan East\",\r\n        \"Japan West\",\r\n        \"Brazil South\",\r\n        \"Australia East\",\r\n        \"Australia Southeast\",\r\n        \"Central India\",\r\n        \"South India\",\r\n        \"West India\",\r\n        \"Canada Central\",\r\n        \"Canada East\",\r\n        \"West Central US\",\r\n        \"West US 2\",\r\n        \"UK West\",\r\n        \"UK South\",\r\n        \"Korea Central\",\r\n        \"Korea South\",\r\n        \"France Central\",\r\n        \"France South\",\r\n        \"Australia Central\",\r\n        \"Australia Central 2\"\r\n      ],\r\n      \"apiVersions\": [\r\n        \"2018-08-01\",\r\n        \"2018-07-01\",\r\n        \"2018-06-01\",\r\n        \"2018-05-01\",\r\n        \"2018-04-01\",\r\n        \"2018-03-01\",\r\n        \"2018-02-01\",\r\n        \"2018-01-01\",\r\n        \"2017-11-01\",\r\n        \"2017-10-01\",\r\n        \"2017-09-01\",\r\n        \"2017-08-01\",\r\n        \"2017-06-01\",\r\n        \"2017-04-01\",\r\n        \"2017-03-01\",\r\n        \"2016-12-01\",\r\n        \"2016-11-01\",\r\n        \"2016-10-01\",\r\n        \"2016-09-01\",\r\n        \"2016-08-01\",\r\n        \"2016-07-01\",\r\n        \"2016-06-01\",\r\n        \"2016-03-30\",\r\n        \"2015-06-15\",\r\n        \"2015-05-01-preview\",\r\n        \"2014-12-01-preview\"\r\n      ],\r\n      \"capabilities\": \"CrossResourceGroupResourceMove, CrossSubscriptionResourceMove\"\r\n    },\r\n    {\r\n      \"resourceType\": \"localNetworkGateways\",\r\n      \"locations\": [\r\n        \"West US\",\r\n        \"East US\",\r\n        \"North Europe\",\r\n        \"West Europe\",\r\n        \"East Asia\",\r\n        \"Southeast Asia\",\r\n        \"North Central US\",\r\n        \"South Central US\",\r\n        \"Central US\",\r\n        \"East US 2\",\r\n        \"Japan East\",\r\n        \"Japan West\",\r\n        \"Brazil South\",\r\n        \"Australia East\",\r\n        \"Australia Southeast\",\r\n        \"Central India\",\r\n        \"South India\",\r\n        \"West India\",\r\n        \"Canada Central\",\r\n        \"Canada East\",\r\n        \"West Central US\",\r\n        \"West US 2\",\r\n        \"UK West\",\r\n        \"UK South\",\r\n        \"Korea Central\",\r\n        \"Korea South\",\r\n        \"France Central\",\r\n        \"France South\",\r\n        \"Australia Central\",\r\n        \"Australia Central 2\"\r\n      ],\r\n      \"apiVersions\": [\r\n        \"2018-08-01\",\r\n        \"2018-07-01\",\r\n        \"2018-06-01\",\r\n        \"2018-05-01\",\r\n        \"2018-04-01\",\r\n        \"2018-03-01\",\r\n        \"2018-02-01\",\r\n        \"2018-01-01\",\r\n        \"2017-11-01\",\r\n        \"2017-10-01\",\r\n        \"2017-09-01\",\r\n        \"2017-08-01\",\r\n        \"2017-06-01\",\r\n        \"2017-04-01\",\r\n        \"2017-03-01\",\r\n        \"2016-12-01\",\r\n        \"2016-11-01\",\r\n        \"2016-10-01\",\r\n        \"2016-09-01\",\r\n        \"2016-08-01\",\r\n        \"2016-07-01\",\r\n        \"2016-06-01\",\r\n        \"2016-03-30\",\r\n        \"2015-06-15\",\r\n        \"2015-05-01-preview\",\r\n        \"2014-12-01-preview\"\r\n      ],\r\n      \"capabilities\": \"CrossResourceGroupResourceMove, CrossSubscriptionResourceMove\"\r\n    },\r\n    {\r\n      \"resourceType\": \"connections\",\r\n      \"locations\": [\r\n        \"West US\",\r\n        \"East US\",\r\n        \"North Europe\",\r\n        \"West Europe\",\r\n        \"East Asia\",\r\n        \"Southeast Asia\",\r\n        \"North Central US\",\r\n        \"South Central US\",\r\n        \"Central US\",\r\n        \"East US 2\",\r\n        \"Japan East\",\r\n        \"Japan West\",\r\n        \"Brazil South\",\r\n        \"Australia East\",\r\n        \"Australia Southeast\",\r\n        \"Central India\",\r\n        \"South India\",\r\n        \"West India\",\r\n        \"Canada Central\",\r\n        \"Canada East\",\r\n        \"West Central US\",\r\n        \"West US 2\",\r\n        \"UK West\",\r\n        \"UK South\",\r\n        \"Korea Central\",\r\n        \"Korea South\",\r\n        \"France Central\",\r\n        \"France South\",\r\n        \"Australia Central\",\r\n        \"Australia Central 2\"\r\n      ],\r\n      \"apiVersions\": [\r\n        \"2018-08-01\",\r\n        \"2018-07-01\",\r\n        \"2018-06-01\",\r\n        \"2018-05-01\",\r\n        \"2018-04-01\",\r\n        \"2018-03-01\",\r\n        \"2018-02-01\",\r\n        \"2018-01-01\",\r\n        \"2017-11-01\",\r\n        \"2017-10-01\",\r\n        \"2017-09-01\",\r\n        \"2017-08-01\",\r\n        \"2017-06-01\",\r\n        \"2017-04-01\",\r\n        \"2017-03-01\",\r\n        \"2016-12-01\",\r\n        \"2016-11-01\",\r\n        \"2016-10-01\",\r\n        \"2016-09-01\",\r\n        \"2016-08-01\",\r\n        \"2016-07-01\",\r\n        \"2016-06-01\",\r\n        \"2016-03-30\",\r\n        \"2015-06-15\",\r\n        \"2015-05-01-preview\",\r\n        \"2014-12-01-preview\"\r\n      ],\r\n      \"capabilities\": \"CrossResourceGroupResourceMove, CrossSubscriptionResourceMove\"\r\n    },\r\n    {\r\n      \"resourceType\": \"applicationGateways\",\r\n      \"locations\": [\r\n        \"West US\",\r\n        \"East US\",\r\n        \"North Europe\",\r\n        \"West Europe\",\r\n        \"East Asia\",\r\n        \"Southeast Asia\",\r\n        \"North Central US\",\r\n        \"South Central US\",\r\n        \"Central US\",\r\n        \"East US 2\",\r\n        \"Japan East\",\r\n        \"Japan West\",\r\n        \"Brazil South\",\r\n        \"Australia East\",\r\n        \"Australia Southeast\",\r\n        \"Central India\",\r\n        \"South India\",\r\n        \"West India\",\r\n        \"Canada Central\",\r\n        \"Canada East\",\r\n        \"West Central US\",\r\n        \"West US 2\",\r\n        \"UK West\",\r\n        \"UK South\",\r\n        \"Korea Central\",\r\n        \"Korea South\",\r\n        \"France Central\",\r\n        \"France South\",\r\n        \"Australia Central\",\r\n        \"Australia Central 2\"\r\n      ],\r\n      \"apiVersions\": [\r\n        \"2018-08-01\",\r\n        \"2018-07-01\",\r\n        \"2018-06-01\",\r\n        \"2018-05-01\",\r\n        \"2018-04-01\",\r\n        \"2018-03-01\",\r\n        \"2018-02-01\",\r\n        \"2018-01-01\",\r\n        \"2017-11-01\",\r\n        \"2017-10-01\",\r\n        \"2017-09-01\",\r\n        \"2017-08-01\",\r\n        \"2017-06-01\",\r\n        \"2017-04-01\",\r\n        \"2017-03-01\",\r\n        \"2016-12-01\",\r\n        \"2016-11-01\",\r\n        \"2016-10-01\",\r\n        \"2016-09-01\",\r\n        \"2016-08-01\",\r\n        \"2016-07-01\",\r\n        \"2016-06-01\",\r\n        \"2016-03-30\",\r\n        \"2015-06-15\",\r\n        \"2015-05-01-preview\",\r\n        \"2014-12-01-preview\"\r\n      ],\r\n      \"zoneMappings\": [\r\n        {\r\n          \"location\": \"East US 2\",\r\n          \"zones\": [\r\n            \"1\",\r\n            \"2\",\r\n            \"3\"\r\n          ]\r\n        },\r\n        {\r\n          \"location\": \"Central US\",\r\n          \"zones\": [\r\n            \"1\",\r\n            \"2\",\r\n            \"3\"\r\n          ]\r\n        },\r\n        {\r\n          \"location\": \"West Europe\",\r\n          \"zones\": [\r\n            \"1\",\r\n            \"2\",\r\n            \"3\"\r\n          ]\r\n        },\r\n        {\r\n          \"location\": \"France Central\",\r\n          \"zones\": [\r\n            \"1\",\r\n            \"2\",\r\n            \"3\"\r\n          ]\r\n        },\r\n        {\r\n          \"location\": \"Southeast Asia\",\r\n          \"zones\": [\r\n            \"1\",\r\n            \"2\",\r\n            \"3\"\r\n          ]\r\n        },\r\n        {\r\n          \"location\": \"West US 2\",\r\n          \"zones\": [\r\n            \"1\",\r\n            \"2\",\r\n            \"3\"\r\n          ]\r\n        },\r\n        {\r\n          \"location\": \"North Europe\",\r\n          \"zones\": [\r\n            \"1\",\r\n            \"2\",\r\n            \"3\"\r\n          ]\r\n        }\r\n      ],\r\n      \"capabilities\": \"None\"\r\n    },\r\n    {\r\n      \"resourceType\": \"locations\",\r\n      \"locations\": [],\r\n      \"apiVersions\": [\r\n        \"2018-08-01\",\r\n        \"2018-07-01\",\r\n        \"2018-06-01\",\r\n        \"2018-05-01\",\r\n        \"2018-04-01\",\r\n        \"2018-03-01\",\r\n        \"2018-02-01\",\r\n        \"2018-01-01\",\r\n        \"2017-11-01\",\r\n        \"2017-10-01\",\r\n        \"2017-09-01\",\r\n        \"2017-08-01\",\r\n        \"2017-06-01\",\r\n        \"2017-04-01\",\r\n        \"2017-03-01\",\r\n        \"2016-12-01\",\r\n        \"2016-11-01\",\r\n        \"2016-10-01\",\r\n        \"2016-09-01\",\r\n        \"2016-08-01\",\r\n        \"2016-07-01\",\r\n        \"2016-06-01\",\r\n        \"2016-03-30\",\r\n        \"2015-06-15\",\r\n        \"2015-05-01-preview\",\r\n        \"2014-12-01-preview\"\r\n      ]\r\n    },\r\n    {\r\n      \"resourceType\": \"locations/operations\",\r\n      \"locations\": [],\r\n      \"apiVersions\": [\r\n        \"2018-08-01\",\r\n        \"2018-07-01\",\r\n        \"2018-06-01\",\r\n        \"2018-05-01\",\r\n        \"2018-04-01\",\r\n        \"2018-03-01\",\r\n        \"2018-02-01\",\r\n        \"2018-01-01\",\r\n        \"2017-11-01\",\r\n        \"2017-10-01\",\r\n        \"2017-09-01\",\r\n        \"2017-08-01\",\r\n        \"2017-06-01\",\r\n        \"2017-04-01\",\r\n        \"2017-03-01\",\r\n        \"2016-12-01\",\r\n        \"2016-11-01\",\r\n        \"2016-10-01\",\r\n        \"2016-09-01\",\r\n        \"2016-08-01\",\r\n        \"2016-07-01\",\r\n        \"2016-06-01\",\r\n        \"2016-03-30\",\r\n        \"2015-06-15\",\r\n        \"2015-05-01-preview\",\r\n        \"2014-12-01-preview\"\r\n      ]\r\n    },\r\n    {\r\n      \"resourceType\": \"locations/operationResults\",\r\n      \"locations\": [],\r\n      \"apiVersions\": [\r\n        \"2018-08-01\",\r\n        \"2018-07-01\",\r\n        \"2018-06-01\",\r\n        \"2018-05-01\",\r\n        \"2018-04-01\",\r\n        \"2018-03-01\",\r\n        \"2018-02-01\",\r\n        \"2018-01-01\",\r\n        \"2017-11-01\",\r\n        \"2017-10-01\",\r\n        \"2017-09-01\",\r\n        \"2017-08-01\",\r\n        \"2017-06-01\",\r\n        \"2017-04-01\",\r\n        \"2017-03-01\",\r\n        \"2016-12-01\",\r\n        \"2016-11-01\",\r\n        \"2016-10-01\",\r\n        \"2016-09-01\",\r\n        \"2016-08-01\",\r\n        \"2016-07-01\",\r\n        \"2016-06-01\",\r\n        \"2016-03-30\",\r\n        \"2015-06-15\",\r\n        \"2015-05-01-preview\",\r\n        \"2014-12-01-preview\"\r\n      ]\r\n    },\r\n    {\r\n      \"resourceType\": \"locations/CheckDnsNameAvailability\",\r\n      \"locations\": [\r\n        \"West US\",\r\n        \"East US\",\r\n        \"North Europe\",\r\n        \"West Europe\",\r\n        \"East Asia\",\r\n        \"Southeast Asia\",\r\n        \"North Central US\",\r\n        \"South Central US\",\r\n        \"Central US\",\r\n        \"East US 2\",\r\n        \"Japan East\",\r\n        \"Japan West\",\r\n        \"Brazil South\",\r\n        \"Australia East\",\r\n        \"Australia Southeast\",\r\n        \"Central India\",\r\n        \"South India\",\r\n        \"West India\",\r\n        \"Canada Central\",\r\n        \"Canada East\",\r\n        \"West Central US\",\r\n        \"West US 2\",\r\n        \"UK West\",\r\n        \"UK South\",\r\n        \"Korea Central\",\r\n        \"Korea South\",\r\n        \"France Central\",\r\n        \"France South\",\r\n        \"Australia Central\",\r\n        \"Australia Central 2\"\r\n      ],\r\n      \"apiVersions\": [\r\n        \"2018-08-01\",\r\n        \"2018-07-01\",\r\n        \"2018-06-01\",\r\n        \"2018-05-01\",\r\n        \"2018-04-01\",\r\n        \"2018-03-01\",\r\n        \"2018-02-01\",\r\n        \"2018-01-01\",\r\n        \"2017-11-01\",\r\n        \"2017-10-01\",\r\n        \"2017-09-01\",\r\n        \"2017-08-01\",\r\n        \"2017-06-01\",\r\n        \"2017-04-01\",\r\n        \"2017-03-01\",\r\n        \"2016-12-01\",\r\n        \"2016-11-01\",\r\n        \"2016-10-01\",\r\n        \"2016-09-01\",\r\n        \"2016-08-01\",\r\n        \"2016-07-01\",\r\n        \"2016-06-01\",\r\n        \"2016-03-30\",\r\n        \"2015-06-15\",\r\n        \"2015-05-01-preview\",\r\n        \"2014-12-01-preview\"\r\n      ]\r\n    },\r\n    {\r\n      \"resourceType\": \"locations/usages\",\r\n      \"locations\": [\r\n        \"West US\",\r\n        \"East US\",\r\n        \"North Europe\",\r\n        \"West Europe\",\r\n        \"East Asia\",\r\n        \"Southeast Asia\",\r\n        \"North Central US\",\r\n        \"South Central US\",\r\n        \"Central US\",\r\n        \"East US 2\",\r\n        \"Japan East\",\r\n        \"Japan West\",\r\n        \"Brazil South\",\r\n        \"Australia East\",\r\n        \"Australia Southeast\",\r\n        \"Central India\",\r\n        \"South India\",\r\n        \"West India\",\r\n        \"Canada Central\",\r\n        \"Canada East\",\r\n        \"West Central US\",\r\n        \"West US 2\",\r\n        \"UK West\",\r\n        \"UK South\",\r\n        \"Korea Central\",\r\n        \"Korea South\",\r\n        \"France Central\",\r\n        \"France South\",\r\n        \"Australia Central\",\r\n        \"Australia Central 2\"\r\n      ],\r\n      \"apiVersions\": [\r\n        \"2018-08-01\",\r\n        \"2018-07-01\",\r\n        \"2018-06-01\",\r\n        \"2018-05-01\",\r\n        \"2018-04-01\",\r\n        \"2018-03-01\",\r\n        \"2018-02-01\",\r\n        \"2018-01-01\",\r\n        \"2017-11-01\",\r\n        \"2017-10-01\",\r\n        \"2017-09-01\",\r\n        \"2017-08-01\",\r\n        \"2017-06-01\",\r\n        \"2017-04-01\",\r\n        \"2017-03-01\",\r\n        \"2016-12-01\",\r\n        \"2016-11-01\",\r\n        \"2016-10-01\",\r\n        \"2016-09-01\",\r\n        \"2016-08-01\",\r\n        \"2016-07-01\",\r\n        \"2016-06-01\",\r\n        \"2016-03-30\",\r\n        \"2015-06-15\",\r\n        \"2015-05-01-preview\",\r\n        \"2014-12-01-preview\"\r\n      ]\r\n    },\r\n    {\r\n      \"resourceType\": \"locations/virtualNetworkAvailableEndpointServices\",\r\n      \"locations\": [\r\n        \"West US\",\r\n        \"East US\",\r\n        \"North Europe\",\r\n        \"West Europe\",\r\n        \"East Asia\",\r\n        \"Southeast Asia\",\r\n        \"North Central US\",\r\n        \"South Central US\",\r\n        \"Central US\",\r\n        \"East US 2\",\r\n        \"Japan East\",\r\n        \"Japan West\",\r\n        \"Brazil South\",\r\n        \"Australia East\",\r\n        \"Australia Southeast\",\r\n        \"Central India\",\r\n        \"South India\",\r\n        \"West India\",\r\n        \"Canada Central\",\r\n        \"Canada East\",\r\n        \"West Central US\",\r\n        \"West US 2\",\r\n        \"UK West\",\r\n        \"UK South\",\r\n        \"Korea Central\",\r\n        \"Korea South\",\r\n        \"France Central\",\r\n        \"France South\",\r\n        \"Australia Central\",\r\n        \"Australia Central 2\"\r\n      ],\r\n      \"apiVersions\": [\r\n        \"2018-08-01\",\r\n        \"2018-07-01\",\r\n        \"2018-06-01\",\r\n        \"2018-05-01\",\r\n        \"2018-04-01\",\r\n        \"2018-03-01\",\r\n        \"2018-02-01\",\r\n        \"2018-01-01\",\r\n        \"2017-11-01\",\r\n        \"2017-10-01\",\r\n        \"2017-09-01\",\r\n        \"2017-08-01\",\r\n        \"2017-06-01\",\r\n        \"2017-04-01\"\r\n      ]\r\n    },\r\n    {\r\n      \"resourceType\": \"locations/availableDelegations\",\r\n      \"locations\": [\r\n        \"West US\",\r\n        \"East US\",\r\n        \"North Europe\",\r\n        \"West Europe\",\r\n        \"East Asia\",\r\n        \"Southeast Asia\",\r\n        \"North Central US\",\r\n        \"South Central US\",\r\n        \"Central US\",\r\n        \"East US 2\",\r\n        \"Japan East\",\r\n        \"Japan West\",\r\n        \"Brazil South\",\r\n        \"Australia East\",\r\n        \"Australia Southeast\",\r\n        \"Central India\",\r\n        \"South India\",\r\n        \"West India\",\r\n        \"Canada Central\",\r\n        \"Canada East\",\r\n        \"West Central US\",\r\n        \"West US 2\",\r\n        \"UK West\",\r\n        \"UK South\",\r\n        \"Korea Central\",\r\n        \"Korea South\",\r\n        \"France Central\",\r\n        \"France South\",\r\n        \"Australia Central\",\r\n        \"Australia Central 2\"\r\n      ],\r\n      \"apiVersions\": [\r\n        \"2018-08-01\",\r\n        \"2018-07-01\",\r\n        \"2018-06-01\",\r\n        \"2018-05-01\",\r\n        \"2018-04-01\"\r\n      ]\r\n    },\r\n    {\r\n      \"resourceType\": \"locations/supportedVirtualMachineSizes\",\r\n      \"locations\": [\r\n        \"West US\",\r\n        \"East US\",\r\n        \"North Europe\",\r\n        \"West Europe\",\r\n        \"East Asia\",\r\n        \"Southeast Asia\",\r\n        \"North Central US\",\r\n        \"South Central US\",\r\n        \"Central US\",\r\n        \"East US 2\",\r\n        \"Japan East\",\r\n        \"Japan West\",\r\n        \"Brazil South\",\r\n        \"Australia East\",\r\n        \"Australia Southeast\",\r\n        \"Central India\",\r\n        \"South India\",\r\n        \"West India\",\r\n        \"Canada Central\",\r\n        \"Canada East\",\r\n        \"West Central US\",\r\n        \"West US 2\",\r\n        \"UK West\",\r\n        \"UK South\",\r\n        \"Korea Central\",\r\n        \"Korea South\",\r\n        \"France Central\",\r\n        \"France South\",\r\n        \"Australia Central\",\r\n        \"Australia Central 2\"\r\n      ],\r\n      \"apiVersions\": [\r\n        \"2018-08-01\",\r\n        \"2018-07-01\",\r\n        \"2018-06-01\",\r\n        \"2018-05-01\",\r\n        \"2018-04-01\"\r\n      ]\r\n    },\r\n    {\r\n      \"resourceType\": \"locations/checkAcceleratedNetworkingSupport\",\r\n      \"locations\": [\r\n        \"West US\",\r\n        \"East US\",\r\n        \"North Europe\",\r\n        \"West Europe\",\r\n        \"East Asia\",\r\n        \"Southeast Asia\",\r\n        \"North Central US\",\r\n        \"South Central US\",\r\n        \"Central US\",\r\n        \"East US 2\",\r\n        \"Japan East\",\r\n        \"Japan West\",\r\n        \"Brazil South\",\r\n        \"Australia East\",\r\n        \"Australia Southeast\",\r\n        \"Central India\",\r\n        \"South India\",\r\n        \"West India\",\r\n        \"Canada Central\",\r\n        \"Canada East\",\r\n        \"West Central US\",\r\n        \"West US 2\",\r\n        \"UK West\",\r\n        \"UK South\",\r\n        \"Korea Central\",\r\n        \"Korea South\",\r\n        \"France Central\",\r\n        \"France South\",\r\n        \"Australia Central\",\r\n        \"Australia Central 2\"\r\n      ],\r\n      \"apiVersions\": [\r\n        \"2018-08-01\",\r\n        \"2018-07-01\",\r\n        \"2018-06-01\",\r\n        \"2018-05-01\",\r\n        \"2018-04-01\"\r\n      ]\r\n    },\r\n    {\r\n      \"resourceType\": \"locations/validateResourceOwnership\",\r\n      \"locations\": [\r\n        \"West US\",\r\n        \"East US\",\r\n        \"North Europe\",\r\n        \"West Europe\",\r\n        \"East Asia\",\r\n        \"Southeast Asia\",\r\n        \"North Central US\",\r\n        \"South Central US\",\r\n        \"Central US\",\r\n        \"East US 2\",\r\n        \"Japan East\",\r\n        \"Japan West\",\r\n        \"Brazil South\",\r\n        \"Australia East\",\r\n        \"Australia Southeast\",\r\n        \"Central India\",\r\n        \"South India\",\r\n        \"West India\",\r\n        \"Canada Central\",\r\n        \"Canada East\",\r\n        \"West Central US\",\r\n        \"West US 2\",\r\n        \"UK West\",\r\n        \"UK South\",\r\n        \"Korea Central\",\r\n        \"Korea South\",\r\n        \"France Central\",\r\n        \"France South\",\r\n        \"Australia Central\",\r\n        \"Australia Central 2\"\r\n      ],\r\n      \"apiVersions\": [\r\n        \"2018-08-01\",\r\n        \"2018-07-01\",\r\n        \"2018-06-01\",\r\n        \"2018-05-01\",\r\n        \"2018-04-01\"\r\n      ]\r\n    },\r\n    {\r\n      \"resourceType\": \"locations/setResourceOwnership\",\r\n      \"locations\": [\r\n        \"West US\",\r\n        \"East US\",\r\n        \"North Europe\",\r\n        \"West Europe\",\r\n        \"East Asia\",\r\n        \"Southeast Asia\",\r\n        \"North Central US\",\r\n        \"South Central US\",\r\n        \"Central US\",\r\n        \"East US 2\",\r\n        \"Japan East\",\r\n        \"Japan West\",\r\n        \"Brazil South\",\r\n        \"Australia East\",\r\n        \"Australia Southeast\",\r\n        \"Central India\",\r\n        \"South India\",\r\n        \"West India\",\r\n        \"Canada Central\",\r\n        \"Canada East\",\r\n        \"West Central US\",\r\n        \"West US 2\",\r\n        \"UK West\",\r\n        \"UK South\",\r\n        \"Korea Central\",\r\n        \"Korea South\",\r\n        \"France Central\",\r\n        \"France South\",\r\n        \"Australia Central\",\r\n        \"Australia Central 2\"\r\n      ],\r\n      \"apiVersions\": [\r\n        \"2018-08-01\",\r\n        \"2018-07-01\",\r\n        \"2018-06-01\",\r\n        \"2018-05-01\",\r\n        \"2018-04-01\"\r\n      ]\r\n    },\r\n    {\r\n      \"resourceType\": \"locations/effectiveResourceOwnership\",\r\n      \"locations\": [\r\n        \"West US\",\r\n        \"East US\",\r\n        \"North Europe\",\r\n        \"West Europe\",\r\n        \"East Asia\",\r\n        \"Southeast Asia\",\r\n        \"North Central US\",\r\n        \"South Central US\",\r\n        \"Central US\",\r\n        \"East US 2\",\r\n        \"Japan East\",\r\n        \"Japan West\",\r\n        \"Brazil South\",\r\n        \"Australia East\",\r\n        \"Australia Southeast\",\r\n        \"Central India\",\r\n        \"South India\",\r\n        \"West India\",\r\n        \"Canada Central\",\r\n        \"Canada East\",\r\n        \"West Central US\",\r\n        \"West US 2\",\r\n        \"UK West\",\r\n        \"UK South\",\r\n        \"Korea Central\",\r\n        \"Korea South\",\r\n        \"France Central\",\r\n        \"France South\",\r\n        \"Australia Central\",\r\n        \"Australia Central 2\"\r\n      ],\r\n      \"apiVersions\": [\r\n        \"2018-08-01\",\r\n        \"2018-07-01\",\r\n        \"2018-06-01\",\r\n        \"2018-05-01\",\r\n        \"2018-04-01\"\r\n      ]\r\n    },\r\n    {\r\n      \"resourceType\": \"operations\",\r\n      \"locations\": [],\r\n      \"apiVersions\": [\r\n        \"2018-08-01\",\r\n        \"2018-07-01\",\r\n        \"2018-06-01\",\r\n        \"2018-05-01\",\r\n        \"2018-04-01\",\r\n        \"2018-03-01\",\r\n        \"2018-02-01\",\r\n        \"2018-01-01\",\r\n        \"2017-11-01\",\r\n        \"2017-10-01\",\r\n        \"2017-09-01\",\r\n        \"2017-08-01\",\r\n        \"2017-06-01\",\r\n        \"2017-04-01\",\r\n        \"2017-03-01\",\r\n        \"2016-12-01\",\r\n        \"2016-11-01\",\r\n        \"2016-10-01\",\r\n        \"2016-09-01\",\r\n        \"2016-08-01\",\r\n        \"2016-07-01\",\r\n        \"2016-06-01\",\r\n        \"2016-03-30\",\r\n        \"2015-06-15\",\r\n        \"2015-05-01-preview\",\r\n        \"2014-12-01-preview\"\r\n      ]\r\n    },\r\n    {\r\n      \"resourceType\": \"dnszones\",\r\n      \"locations\": [\r\n        \"global\"\r\n      ],\r\n      \"apiVersions\": [\r\n        \"2018-05-01\",\r\n        \"2018-03-01-preview\",\r\n        \"2017-10-01\",\r\n        \"2017-09-15-preview\",\r\n        \"2017-09-01\",\r\n        \"2016-04-01\",\r\n        \"2015-05-04-preview\"\r\n      ],\r\n      \"capabilities\": \"CrossResourceGroupResourceMove, CrossSubscriptionResourceMove\"\r\n    },\r\n    {\r\n      \"resourceType\": \"dnsOperationResults\",\r\n      \"locations\": [\r\n        \"global\"\r\n      ],\r\n      \"apiVersions\": [\r\n        \"2018-05-01\",\r\n        \"2018-03-01-preview\",\r\n        \"2017-10-01\",\r\n        \"2017-09-15-preview\",\r\n        \"2017-09-01\",\r\n        \"2016-04-01\"\r\n      ]\r\n    },\r\n    {\r\n      \"resourceType\": \"dnsOperationStatuses\",\r\n      \"locations\": [\r\n        \"global\"\r\n      ],\r\n      \"apiVersions\": [\r\n        \"2018-05-01\",\r\n        \"2018-03-01-preview\",\r\n        \"2017-10-01\",\r\n        \"2017-09-15-preview\",\r\n        \"2017-09-01\",\r\n        \"2016-04-01\"\r\n      ]\r\n    },\r\n    {\r\n      \"resourceType\": \"getDnsResourceReference\",\r\n      \"locations\": [\r\n        \"global\"\r\n      ],\r\n      \"apiVersions\": [\r\n        \"2018-05-01\"\r\n      ]\r\n    },\r\n    {\r\n      \"resourceType\": \"internalNotify\",\r\n      \"locations\": [\r\n        \"global\"\r\n      ],\r\n      \"apiVersions\": [\r\n        \"2018-05-01\"\r\n      ]\r\n    },\r\n    {\r\n      \"resourceType\": \"dnszones/A\",\r\n      \"locations\": [\r\n        \"global\"\r\n      ],\r\n      \"apiVersions\": [\r\n        \"2018-05-01\",\r\n        \"2018-03-01-preview\",\r\n        \"2017-10-01\",\r\n        \"2017-09-15-preview\",\r\n        \"2017-09-01\",\r\n        \"2016-04-01\",\r\n        \"2015-05-04-preview\"\r\n      ]\r\n    },\r\n    {\r\n      \"resourceType\": \"dnszones/AAAA\",\r\n      \"locations\": [\r\n        \"global\"\r\n      ],\r\n      \"apiVersions\": [\r\n        \"2018-05-01\",\r\n        \"2018-03-01-preview\",\r\n        \"2017-10-01\",\r\n        \"2017-09-15-preview\",\r\n        \"2017-09-01\",\r\n        \"2016-04-01\",\r\n        \"2015-05-04-preview\"\r\n      ]\r\n    },\r\n    {\r\n      \"resourceType\": \"dnszones/CNAME\",\r\n      \"locations\": [\r\n        \"global\"\r\n      ],\r\n      \"apiVersions\": [\r\n        \"2018-05-01\",\r\n        \"2018-03-01-preview\",\r\n        \"2017-10-01\",\r\n        \"2017-09-15-preview\",\r\n        \"2017-09-01\",\r\n        \"2016-04-01\",\r\n        \"2015-05-04-preview\"\r\n      ]\r\n    },\r\n    {\r\n      \"resourceType\": \"dnszones/PTR\",\r\n      \"locations\": [\r\n        \"global\"\r\n      ],\r\n      \"apiVersions\": [\r\n        \"2018-05-01\",\r\n        \"2018-03-01-preview\",\r\n        \"2017-10-01\",\r\n        \"2017-09-15-preview\",\r\n        \"2017-09-01\",\r\n        \"2016-04-01\",\r\n        \"2015-05-04-preview\"\r\n      ]\r\n    },\r\n    {\r\n      \"resourceType\": \"dnszones/MX\",\r\n      \"locations\": [\r\n        \"global\"\r\n      ],\r\n      \"apiVersions\": [\r\n        \"2018-05-01\",\r\n        \"2018-03-01-preview\",\r\n        \"2017-10-01\",\r\n        \"2017-09-15-preview\",\r\n        \"2017-09-01\",\r\n        \"2016-04-01\",\r\n        \"2015-05-04-preview\"\r\n      ]\r\n    },\r\n    {\r\n      \"resourceType\": \"dnszones/TXT\",\r\n      \"locations\": [\r\n        \"global\"\r\n      ],\r\n      \"apiVersions\": [\r\n        \"2018-05-01\",\r\n        \"2018-03-01-preview\",\r\n        \"2017-10-01\",\r\n        \"2017-09-15-preview\",\r\n        \"2017-09-01\",\r\n        \"2016-04-01\",\r\n        \"2015-05-04-preview\"\r\n      ]\r\n    },\r\n    {\r\n      \"resourceType\": \"dnszones/SRV\",\r\n      \"locations\": [\r\n        \"global\"\r\n      ],\r\n      \"apiVersions\": [\r\n        \"2018-05-01\",\r\n        \"2018-03-01-preview\",\r\n        \"2017-10-01\",\r\n        \"2017-09-15-preview\",\r\n        \"2017-09-01\",\r\n        \"2016-04-01\",\r\n        \"2015-05-04-preview\"\r\n      ]\r\n    },\r\n    {\r\n      \"resourceType\": \"dnszones/SOA\",\r\n      \"locations\": [\r\n        \"global\"\r\n      ],\r\n      \"apiVersions\": [\r\n        \"2018-05-01\",\r\n        \"2018-03-01-preview\",\r\n        \"2017-10-01\",\r\n        \"2017-09-15-preview\",\r\n        \"2017-09-01\",\r\n        \"2016-04-01\",\r\n        \"2015-05-04-preview\"\r\n      ]\r\n    },\r\n    {\r\n      \"resourceType\": \"dnszones/NS\",\r\n      \"locations\": [\r\n        \"global\"\r\n      ],\r\n      \"apiVersions\": [\r\n        \"2018-05-01\",\r\n        \"2018-03-01-preview\",\r\n        \"2017-10-01\",\r\n        \"2017-09-15-preview\",\r\n        \"2017-09-01\",\r\n        \"2016-04-01\",\r\n        \"2015-05-04-preview\"\r\n      ]\r\n    },\r\n    {\r\n      \"resourceType\": \"dnszones/CAA\",\r\n      \"locations\": [\r\n        \"global\"\r\n      ],\r\n      \"apiVersions\": [\r\n        \"2018-05-01\",\r\n        \"2018-03-01-preview\",\r\n        \"2017-10-01\",\r\n        \"2017-09-15-preview\",\r\n        \"2017-09-01\"\r\n      ]\r\n    },\r\n    {\r\n      \"resourceType\": \"dnszones/recordsets\",\r\n      \"locations\": [\r\n        \"global\"\r\n      ],\r\n      \"apiVersions\": [\r\n        \"2018-05-01\",\r\n        \"2018-03-01-preview\",\r\n        \"2017-10-01\",\r\n        \"2017-09-15-preview\",\r\n        \"2017-09-01\",\r\n        \"2016-04-01\",\r\n        \"2015-05-04-preview\"\r\n      ]\r\n    },\r\n    {\r\n      \"resourceType\": \"dnszones/all\",\r\n      \"locations\": [\r\n        \"global\"\r\n      ],\r\n      \"apiVersions\": [\r\n        \"2018-05-01\",\r\n        \"2018-03-01-preview\",\r\n        \"2017-10-01\",\r\n        \"2017-09-15-preview\",\r\n        \"2017-09-01\",\r\n        \"2016-04-01\",\r\n        \"2015-05-04-preview\"\r\n      ]\r\n    },\r\n    {\r\n      \"resourceType\": \"trafficmanagerprofiles\",\r\n      \"locations\": [\r\n        \"global\"\r\n      ],\r\n      \"apiVersions\": [\r\n        \"2018-04-01\",\r\n        \"2018-03-01\",\r\n        \"2018-02-01\",\r\n        \"2017-05-01\",\r\n        \"2017-03-01\",\r\n        \"2015-11-01\",\r\n        \"2015-04-28-preview\"\r\n      ],\r\n      \"capabilities\": \"CrossResourceGroupResourceMove, CrossSubscriptionResourceMove\"\r\n    },\r\n    {\r\n      \"resourceType\": \"trafficmanagerprofiles/heatMaps\",\r\n      \"locations\": [\r\n        \"global\"\r\n      ],\r\n      \"apiVersions\": [\r\n        \"2018-04-01\",\r\n        \"2018-03-01\",\r\n        \"2018-02-01\",\r\n        \"2017-09-01-preview\"\r\n      ]\r\n    },\r\n    {\r\n      \"resourceType\": \"checkTrafficManagerNameAvailability\",\r\n      \"locations\": [\r\n        \"global\"\r\n      ],\r\n      \"apiVersions\": [\r\n        \"2018-04-01\",\r\n        \"2018-03-01\",\r\n        \"2018-02-01\",\r\n        \"2017-05-01\",\r\n        \"2017-03-01\",\r\n        \"2015-11-01\",\r\n        \"2015-04-28-preview\"\r\n      ]\r\n    },\r\n    {\r\n      \"resourceType\": \"trafficManagerUserMetricsKeys\",\r\n      \"locations\": [\r\n        \"global\"\r\n      ],\r\n      \"apiVersions\": [\r\n        \"2018-04-01\",\r\n        \"2017-09-01-preview\"\r\n      ]\r\n    },\r\n    {\r\n      \"resourceType\": \"trafficManagerGeographicHierarchies\",\r\n      \"locations\": [\r\n        \"global\"\r\n      ],\r\n      \"apiVersions\": [\r\n        \"2018-04-01\",\r\n        \"2018-03-01\",\r\n        \"2018-02-01\",\r\n        \"2017-05-01\",\r\n        \"2017-03-01\"\r\n      ]\r\n    },\r\n    {\r\n      \"resourceType\": \"expressRouteCircuits\",\r\n      \"locations\": [\r\n        \"West US\",\r\n        \"East US\",\r\n        \"North Europe\",\r\n        \"West Europe\",\r\n        \"East Asia\",\r\n        \"Southeast Asia\",\r\n        \"North Central US\",\r\n        \"South Central US\",\r\n        \"Central US\",\r\n        \"East US 2\",\r\n        \"Japan East\",\r\n        \"Japan West\",\r\n        \"Brazil South\",\r\n        \"Australia East\",\r\n        \"Australia Southeast\",\r\n        \"Central India\",\r\n        \"South India\",\r\n        \"West India\",\r\n        \"Canada Central\",\r\n        \"Canada East\",\r\n        \"West Central US\",\r\n        \"West US 2\",\r\n        \"UK West\",\r\n        \"UK South\",\r\n        \"Korea Central\",\r\n        \"Korea South\",\r\n        \"France Central\",\r\n        \"France South\",\r\n        \"Australia Central\",\r\n        \"Australia Central 2\"\r\n      ],\r\n      \"apiVersions\": [\r\n        \"2018-08-01\",\r\n        \"2018-07-01\",\r\n        \"2018-06-01\",\r\n        \"2018-05-01\",\r\n        \"2018-04-01\",\r\n        \"2018-03-01\",\r\n        \"2018-02-01\",\r\n        \"2018-01-01\",\r\n        \"2017-11-01\",\r\n        \"2017-10-01\",\r\n        \"2017-09-01\",\r\n        \"2017-08-01\",\r\n        \"2017-06-01\",\r\n        \"2017-04-01\",\r\n        \"2017-03-01\",\r\n        \"2016-12-01\",\r\n        \"2016-11-01\",\r\n        \"2016-10-01\",\r\n        \"2016-09-01\",\r\n        \"2016-08-01\",\r\n        \"2016-07-01\",\r\n        \"2016-06-01\",\r\n        \"2016-03-30\",\r\n        \"2015-06-15\",\r\n        \"2015-05-01-preview\",\r\n        \"2014-12-01-preview\"\r\n      ],\r\n      \"capabilities\": \"None\"\r\n    },\r\n    {\r\n      \"resourceType\": \"expressRouteServiceProviders\",\r\n      \"locations\": [],\r\n      \"apiVersions\": [\r\n        \"2018-08-01\",\r\n        \"2018-07-01\",\r\n        \"2018-06-01\",\r\n        \"2018-05-01\",\r\n        \"2018-04-01\",\r\n        \"2018-03-01\",\r\n        \"2018-02-01\",\r\n        \"2018-01-01\",\r\n        \"2017-11-01\",\r\n        \"2017-10-01\",\r\n        \"2017-09-01\",\r\n        \"2017-08-01\",\r\n        \"2017-06-01\",\r\n        \"2017-04-01\",\r\n        \"2017-03-01\",\r\n        \"2016-12-01\",\r\n        \"2016-11-01\",\r\n        \"2016-10-01\",\r\n        \"2016-09-01\",\r\n        \"2016-08-01\",\r\n        \"2016-07-01\",\r\n        \"2016-06-01\",\r\n        \"2016-03-30\",\r\n        \"2015-06-15\",\r\n        \"2015-05-01-preview\",\r\n        \"2014-12-01-preview\"\r\n      ]\r\n    },\r\n    {\r\n      \"resourceType\": \"applicationGatewayAvailableWafRuleSets\",\r\n      \"locations\": [],\r\n      \"apiVersions\": [\r\n        \"2018-08-01\",\r\n        \"2018-07-01\",\r\n        \"2018-06-01\",\r\n        \"2018-05-01\",\r\n        \"2018-04-01\",\r\n        \"2018-03-01\",\r\n        \"2018-02-01\",\r\n        \"2018-01-01\",\r\n        \"2017-11-01\",\r\n        \"2017-10-01\",\r\n        \"2017-09-01\",\r\n        \"2017-08-01\",\r\n        \"2017-06-01\",\r\n        \"2017-04-01\",\r\n        \"2017-03-01\"\r\n      ]\r\n    },\r\n    {\r\n      \"resourceType\": \"applicationGatewayAvailableSslOptions\",\r\n      \"locations\": [],\r\n      \"apiVersions\": [\r\n        \"2018-08-01\",\r\n        \"2018-07-01\",\r\n        \"2018-06-01\",\r\n        \"2018-05-01\",\r\n        \"2018-04-01\",\r\n        \"2018-03-01\",\r\n        \"2018-02-01\",\r\n        \"2018-01-01\",\r\n        \"2017-11-01\",\r\n        \"2017-10-01\",\r\n        \"2017-09-01\",\r\n        \"2017-08-01\",\r\n        \"2017-06-01\"\r\n      ]\r\n    },\r\n    {\r\n      \"resourceType\": \"routeFilters\",\r\n      \"locations\": [\r\n        \"West US\",\r\n        \"East US\",\r\n        \"North Europe\",\r\n        \"West Europe\",\r\n        \"East Asia\",\r\n        \"Southeast Asia\",\r\n        \"North Central US\",\r\n        \"South Central US\",\r\n        \"Central US\",\r\n        \"East US 2\",\r\n        \"Japan East\",\r\n        \"Japan West\",\r\n        \"Brazil South\",\r\n        \"Australia East\",\r\n        \"Australia Southeast\",\r\n        \"Central India\",\r\n        \"South India\",\r\n        \"West India\",\r\n        \"Canada Central\",\r\n        \"Canada East\",\r\n        \"West Central US\",\r\n        \"West US 2\",\r\n        \"UK West\",\r\n        \"UK South\",\r\n        \"Korea Central\",\r\n        \"Korea South\",\r\n        \"France Central\",\r\n        \"France South\",\r\n        \"Australia Central\",\r\n        \"Australia Central 2\"\r\n      ],\r\n      \"apiVersions\": [\r\n        \"2018-08-01\",\r\n        \"2018-07-01\",\r\n        \"2018-06-01\",\r\n        \"2018-05-01\",\r\n        \"2018-04-01\",\r\n        \"2018-03-01\",\r\n        \"2018-02-01\",\r\n        \"2018-01-01\",\r\n        \"2017-11-01\",\r\n        \"2017-10-01\",\r\n        \"2017-09-01\",\r\n        \"2017-08-01\",\r\n        \"2017-06-01\",\r\n        \"2017-04-01\",\r\n        \"2017-03-01\",\r\n        \"2016-12-01\"\r\n      ],\r\n      \"capabilities\": \"None\"\r\n    },\r\n    {\r\n      \"resourceType\": \"bgpServiceCommunities\",\r\n      \"locations\": [],\r\n      \"apiVersions\": [\r\n        \"2018-08-01\",\r\n        \"2018-07-01\",\r\n        \"2018-06-01\",\r\n        \"2018-05-01\",\r\n        \"2018-04-01\",\r\n        \"2018-03-01\",\r\n        \"2018-02-01\",\r\n        \"2018-01-01\",\r\n        \"2017-11-01\",\r\n        \"2017-10-01\",\r\n        \"2017-09-01\",\r\n        \"2017-08-01\",\r\n        \"2017-06-01\",\r\n        \"2017-04-01\",\r\n        \"2017-03-01\",\r\n        \"2016-12-01\"\r\n      ]\r\n    },\r\n    {\r\n      \"resourceType\": \"expressRoutePortsLocations\",\r\n      \"locations\": [],\r\n      \"apiVersions\": [\r\n        \"2018-08-01\"\r\n      ]\r\n    },\r\n    {\r\n      \"resourceType\": \"expressRoutePorts\",\r\n      \"locations\": [\r\n        \"West US\",\r\n        \"East US\",\r\n        \"North Europe\",\r\n        \"West Europe\",\r\n        \"East Asia\",\r\n        \"Southeast Asia\",\r\n        \"North Central US\",\r\n        \"South Central US\",\r\n        \"Central US\",\r\n        \"East US 2\",\r\n        \"Japan East\",\r\n        \"Japan West\",\r\n        \"Brazil South\",\r\n        \"Australia East\",\r\n        \"Australia Southeast\",\r\n        \"Central India\",\r\n        \"South India\",\r\n        \"West India\",\r\n        \"Canada Central\",\r\n        \"Canada East\",\r\n        \"West Central US\",\r\n        \"West US 2\",\r\n        \"UK West\",\r\n        \"UK South\",\r\n        \"Korea Central\",\r\n        \"Korea South\",\r\n        \"France Central\",\r\n        \"France South\",\r\n        \"Australia Central\",\r\n        \"Australia Central 2\"\r\n      ],\r\n      \"apiVersions\": [\r\n        \"2018-08-01\",\r\n        \"2018-07-01\"\r\n      ],\r\n      \"capabilities\": \"None\"\r\n    },\r\n    {\r\n      \"resourceType\": \"azureFirewalls\",\r\n      \"locations\": [\r\n        \"West US\",\r\n        \"East US\",\r\n        \"North Europe\",\r\n        \"West Europe\",\r\n        \"East Asia\",\r\n        \"Southeast Asia\",\r\n        \"North Central US\",\r\n        \"South Central US\",\r\n        \"Central US\",\r\n        \"East US 2\",\r\n        \"Brazil South\",\r\n        \"Australia East\",\r\n        \"Australia Southeast\",\r\n        \"Central India\",\r\n        \"South India\",\r\n        \"West India\",\r\n        \"Canada Central\",\r\n        \"Canada East\",\r\n        \"West Central US\",\r\n        \"West US 2\",\r\n        \"UK West\",\r\n        \"UK South\",\r\n        \"France Central\",\r\n        \"France South\",\r\n        \"Australia Central\",\r\n        \"Australia Central 2\"\r\n      ],\r\n      \"apiVersions\": [\r\n        \"2018-08-01\",\r\n        \"2018-07-01\",\r\n        \"2018-06-01\",\r\n        \"2018-05-01\",\r\n        \"2018-04-01\"\r\n      ],\r\n      \"capabilities\": \"CrossResourceGroupResourceMove, CrossSubscriptionResourceMove\"\r\n    },\r\n    {\r\n      \"resourceType\": \"azureFirewallFqdnTags\",\r\n      \"locations\": [],\r\n      \"apiVersions\": [\r\n        \"2018-08-01\"\r\n      ]\r\n    },\r\n    {\r\n      \"resourceType\": \"virtualNetworkTaps\",\r\n      \"locations\": [\r\n        \"West US\",\r\n        \"East US\",\r\n        \"North Europe\",\r\n        \"West Europe\",\r\n        \"East Asia\",\r\n        \"Southeast Asia\",\r\n        \"North Central US\",\r\n        \"South Central US\",\r\n        \"Central US\",\r\n        \"East US 2\",\r\n        \"Japan East\",\r\n        \"Japan West\",\r\n        \"Brazil South\",\r\n        \"Australia East\",\r\n        \"Australia Southeast\",\r\n        \"Central India\",\r\n        \"South India\",\r\n        \"West India\",\r\n        \"Canada Central\",\r\n        \"Canada East\",\r\n        \"West Central US\",\r\n        \"West US 2\",\r\n        \"UK West\",\r\n        \"UK South\",\r\n        \"Korea Central\",\r\n        \"Korea South\",\r\n        \"France Central\",\r\n        \"France South\",\r\n        \"Australia Central\",\r\n        \"Australia Central 2\"\r\n      ],\r\n      \"apiVersions\": [\r\n        \"2018-08-01\"\r\n      ],\r\n      \"capabilities\": \"None\"\r\n    },\r\n    {\r\n      \"resourceType\": \"ddosProtectionPlans\",\r\n      \"locations\": [\r\n        \"West US\",\r\n        \"East US\",\r\n        \"North Europe\",\r\n        \"West Europe\",\r\n        \"East Asia\",\r\n        \"Southeast Asia\",\r\n        \"North Central US\",\r\n        \"South Central US\",\r\n        \"Central US\",\r\n        \"East US 2\",\r\n        \"Japan East\",\r\n        \"Japan West\",\r\n        \"Brazil South\",\r\n        \"Australia East\",\r\n        \"Australia Southeast\",\r\n        \"Central India\",\r\n        \"South India\",\r\n        \"West India\",\r\n        \"Canada Central\",\r\n        \"Canada East\",\r\n        \"West Central US\",\r\n        \"West US 2\",\r\n        \"UK West\",\r\n        \"UK South\",\r\n        \"Korea Central\",\r\n        \"Korea South\",\r\n        \"France Central\",\r\n        \"France South\",\r\n        \"Australia Central\",\r\n        \"Australia Central 2\"\r\n      ],\r\n      \"apiVersions\": [\r\n        \"2018-08-01\",\r\n        \"2018-07-01\",\r\n        \"2018-06-01\",\r\n        \"2018-05-01\",\r\n        \"2018-04-01\",\r\n        \"2018-03-01\",\r\n        \"2018-02-01\"\r\n      ],\r\n      \"capabilities\": \"None\"\r\n    },\r\n    {\r\n      \"resourceType\": \"networkProfiles\",\r\n      \"locations\": [\r\n        \"West US\",\r\n        \"East US\",\r\n        \"North Europe\",\r\n        \"West Europe\",\r\n        \"East Asia\",\r\n        \"Southeast Asia\",\r\n        \"North Central US\",\r\n        \"South Central US\",\r\n        \"Central US\",\r\n        \"East US 2\",\r\n        \"Japan East\",\r\n        \"Japan West\",\r\n        \"Brazil South\",\r\n        \"Australia East\",\r\n        \"Australia Southeast\",\r\n        \"Central India\",\r\n        \"South India\",\r\n        \"West India\",\r\n        \"Canada Central\",\r\n        \"Canada East\",\r\n        \"West Central US\",\r\n        \"West US 2\",\r\n        \"UK West\",\r\n        \"UK South\",\r\n        \"Korea Central\",\r\n        \"Korea South\",\r\n        \"France Central\",\r\n        \"France South\",\r\n        \"Australia Central\",\r\n        \"Australia Central 2\"\r\n      ],\r\n      \"apiVersions\": [\r\n        \"2018-08-01\",\r\n        \"2018-07-01\",\r\n        \"2018-06-01\",\r\n        \"2018-05-01\"\r\n      ],\r\n      \"capabilities\": \"None\"\r\n    },\r\n    {\r\n      \"resourceType\": \"checkFrontdoorNameAvailability\",\r\n      \"locations\": [\r\n        \"global\",\r\n        \"Central US\",\r\n        \"East US\",\r\n        \"East US 2\",\r\n        \"North Central US\",\r\n        \"South Central US\",\r\n        \"West US\",\r\n        \"North Europe\",\r\n        \"West Europe\",\r\n        \"East Asia\",\r\n        \"Southeast Asia\",\r\n        \"Japan East\",\r\n        \"Japan West\",\r\n        \"Brazil South\",\r\n        \"Australia East\",\r\n        \"Australia Southeast\"\r\n      ],\r\n      \"apiVersions\": [\r\n        \"2018-08-01\"\r\n      ]\r\n    },\r\n    {\r\n      \"resourceType\": \"locations/bareMetalTenants\",\r\n      \"locations\": [\r\n        \"West Central US\"\r\n      ],\r\n      \"apiVersions\": [\r\n        \"2018-08-01\",\r\n        \"2018-07-01\"\r\n      ]\r\n    },\r\n    {\r\n      \"resourceType\": \"secureGateways\",\r\n      \"locations\": [\r\n        \"West US\",\r\n        \"East US\",\r\n        \"North Europe\",\r\n        \"West Europe\",\r\n        \"North Central US\",\r\n        \"South Central US\",\r\n        \"Central US\",\r\n        \"East US 2\",\r\n        \"West Central US\",\r\n        \"West US 2\",\r\n        \"UK West\",\r\n        \"UK South\",\r\n        \"Central US EUAP\",\r\n        \"East US 2 EUAP\"\r\n      ],\r\n      \"apiVersions\": [\r\n        \"2018-08-01\",\r\n        \"2018-07-01\",\r\n        \"2018-06-01\",\r\n        \"2018-05-01\",\r\n        \"2018-04-01\",\r\n        \"2018-03-01\",\r\n        \"2018-02-01\",\r\n        \"2018-01-01\"\r\n      ],\r\n      \"capabilities\": \"CrossResourceGroupResourceMove, CrossSubscriptionResourceMove\"\r\n    }\r\n  ],\r\n  \"registrationState\": \"Registered\"\r\n}",
-      "ResponseHeaders": {
-        "Content-Length": [
-          "35728"
-        ],
-        "Content-Type": [
-          "application/json; charset=utf-8"
-        ],
-        "Expires": [
-          "-1"
-        ],
-        "Pragma": [
-          "no-cache"
-        ],
-        "x-ms-ratelimit-remaining-subscription-reads": [
-          "11986"
-        ],
-        "x-ms-request-id": [
-          "32df8e63-8384-4907-bada-3155d8c869fc"
-        ],
-        "x-ms-correlation-request-id": [
-          "32df8e63-8384-4907-bada-3155d8c869fc"
-        ],
-        "x-ms-routing-request-id": [
-          "BRAZILUS:20180908T123551Z:32df8e63-8384-4907-bada-3155d8c869fc"
-        ],
-        "Strict-Transport-Security": [
-          "max-age=31536000; includeSubDomains"
-        ],
-        "X-Content-Type-Options": [
-          "nosniff"
-        ],
-        "Cache-Control": [
-          "no-cache"
-        ],
-        "Date": [
-          "Sat, 08 Sep 2018 12:35:50 GMT"
-        ]
-      },
-      "StatusCode": 200
-    },
-    {
-      "RequestUri": "/subscriptions/d2ad5196-2292-4080-b209-ce4399b0a807/resourcegroups/ps9835?api-version=2016-09-01",
-      "EncodedRequestUri": "L3N1YnNjcmlwdGlvbnMvZDJhZDUxOTYtMjI5Mi00MDgwLWIyMDktY2U0Mzk5YjBhODA3L3Jlc291cmNlZ3JvdXBzL3BzOTgzNT9hcGktdmVyc2lvbj0yMDE2LTA5LTAx",
-=======
-      "RequestUri": "/subscriptions/947d47b4-7883-4bb9-9d85-c5e8e2f572ce/resourcegroups/ps78?api-version=2016-09-01",
-      "EncodedRequestUri": "L3N1YnNjcmlwdGlvbnMvOTQ3ZDQ3YjQtNzg4My00YmI5LTlkODUtYzVlOGUyZjU3MmNlL3Jlc291cmNlZ3JvdXBzL3BzNzg/YXBpLXZlcnNpb249MjAxNi0wOS0wMQ==",
->>>>>>> 96e32f42
-      "RequestMethod": "PUT",
-      "RequestBody": "{\r\n  \"location\": \"westcentralus\"\r\n}",
-      "RequestHeaders": {
-        "Content-Type": [
-          "application/json; charset=utf-8"
-        ],
-        "Content-Length": [
-          "35"
-        ],
+      "ResponseBody": "{\r\n  \"id\": \"/subscriptions/947d47b4-7883-4bb9-9d85-c5e8e2f572ce/resourceGroups/ps78\",\r\n  \"name\": \"ps78\",\r\n  \"location\": \"westcentralus\",\r\n  \"properties\": {\r\n    \"provisioningState\": \"Succeeded\"\r\n  }\r\n}",
+      "ResponseHeaders": {
+        "Content-Length": [
+          "168"
+        ],
+        "Content-Type": [
+          "application/json; charset=utf-8"
+        ],
+        "Expires": [
+          "-1"
+        ],
+        "Pragma": [
+          "no-cache"
+        ],
+        "x-ms-ratelimit-remaining-subscription-writes": [
+          "1173"
+        ],
+        "x-ms-request-id": [
+          "b4419f25-2a2d-4318-a5d5-1ed965857a70"
+        ],
+        "x-ms-correlation-request-id": [
+          "b4419f25-2a2d-4318-a5d5-1ed965857a70"
+        ],
+        "x-ms-routing-request-id": [
+          "BRAZILUS:20180907T093406Z:b4419f25-2a2d-4318-a5d5-1ed965857a70"
+        ],
+        "Strict-Transport-Security": [
+          "max-age=31536000; includeSubDomains"
+        ],
+        "X-Content-Type-Options": [
+          "nosniff"
+        ],
+        "Cache-Control": [
+          "no-cache"
+        ],
+        "Date": [
+          "Fri, 07 Sep 2018 09:34:06 GMT"
+        ]
+      },
+      "StatusCode": 201
+    },
+    {
+      "RequestUri": "/subscriptions/947d47b4-7883-4bb9-9d85-c5e8e2f572ce/resourceGroups/ps78/providers/Microsoft.Network/ddosProtectionPlans/ps7372?api-version=2018-08-01",
+      "EncodedRequestUri": "L3N1YnNjcmlwdGlvbnMvOTQ3ZDQ3YjQtNzg4My00YmI5LTlkODUtYzVlOGUyZjU3MmNlL3Jlc291cmNlR3JvdXBzL3BzNzgvcHJvdmlkZXJzL01pY3Jvc29mdC5OZXR3b3JrL2Rkb3NQcm90ZWN0aW9uUGxhbnMvcHM3MzcyP2FwaS12ZXJzaW9uPTIwMTgtMDgtMDE=",
+      "RequestMethod": "GET",
+      "RequestBody": "",
+      "RequestHeaders": {
         "x-ms-client-request-id": [
-<<<<<<< HEAD
-          "d1fca400-f63c-4d9b-bc75-b1c9bde5a31a"
-=======
-          "f9b968a7-b2b2-4cc5-b178-296becef6c8c"
->>>>>>> 96e32f42
+          "ef5a04a5-673e-47b1-a124-9edba16e64fe"
         ],
         "accept-language": [
           "en-US"
@@ -91,181 +82,64 @@
           "FxVersion/4.7.3132.0",
           "OSName/Windows10Enterprise",
           "OSVersion/6.3.17134",
-          "Microsoft.Azure.Management.Internal.Resources.ResourceManagementClient/4.1.0"
-        ]
-      },
-<<<<<<< HEAD
-      "ResponseBody": "{\r\n  \"id\": \"/subscriptions/d2ad5196-2292-4080-b209-ce4399b0a807/resourceGroups/ps9835\",\r\n  \"name\": \"ps9835\",\r\n  \"location\": \"westus\",\r\n  \"properties\": {\r\n    \"provisioningState\": \"Succeeded\"\r\n  }\r\n}",
-=======
-      "ResponseBody": "{\r\n  \"id\": \"/subscriptions/947d47b4-7883-4bb9-9d85-c5e8e2f572ce/resourceGroups/ps78\",\r\n  \"name\": \"ps78\",\r\n  \"location\": \"westcentralus\",\r\n  \"properties\": {\r\n    \"provisioningState\": \"Succeeded\"\r\n  }\r\n}",
->>>>>>> 96e32f42
-      "ResponseHeaders": {
-        "Content-Length": [
-          "168"
-        ],
-        "Content-Type": [
-          "application/json; charset=utf-8"
-        ],
-        "Expires": [
-          "-1"
-        ],
-        "Pragma": [
-          "no-cache"
-        ],
-        "x-ms-ratelimit-remaining-subscription-writes": [
-<<<<<<< HEAD
-          "1197"
-        ],
-        "x-ms-request-id": [
-          "1d63c287-b121-4cfa-9b4d-ccad97a440ba"
-        ],
-        "x-ms-correlation-request-id": [
-          "1d63c287-b121-4cfa-9b4d-ccad97a440ba"
-        ],
-        "x-ms-routing-request-id": [
-          "BRAZILUS:20180908T123553Z:1d63c287-b121-4cfa-9b4d-ccad97a440ba"
-=======
-          "1173"
-        ],
-        "x-ms-request-id": [
-          "b4419f25-2a2d-4318-a5d5-1ed965857a70"
-        ],
-        "x-ms-correlation-request-id": [
-          "b4419f25-2a2d-4318-a5d5-1ed965857a70"
-        ],
-        "x-ms-routing-request-id": [
-          "BRAZILUS:20180907T093406Z:b4419f25-2a2d-4318-a5d5-1ed965857a70"
->>>>>>> 96e32f42
-        ],
-        "Strict-Transport-Security": [
-          "max-age=31536000; includeSubDomains"
-        ],
-        "X-Content-Type-Options": [
-          "nosniff"
-        ],
-        "Cache-Control": [
-          "no-cache"
-        ],
-        "Date": [
-<<<<<<< HEAD
-          "Sat, 08 Sep 2018 12:35:52 GMT"
-=======
-          "Fri, 07 Sep 2018 09:34:06 GMT"
->>>>>>> 96e32f42
-        ]
-      },
-      "StatusCode": 201
-    },
-    {
-<<<<<<< HEAD
-      "RequestUri": "/subscriptions/d2ad5196-2292-4080-b209-ce4399b0a807/resourceGroups/ps9835/providers/Microsoft.Network/ddosProtectionPlans/ps2791?api-version=2018-08-01",
-      "EncodedRequestUri": "L3N1YnNjcmlwdGlvbnMvZDJhZDUxOTYtMjI5Mi00MDgwLWIyMDktY2U0Mzk5YjBhODA3L3Jlc291cmNlR3JvdXBzL3BzOTgzNS9wcm92aWRlcnMvTWljcm9zb2Z0Lk5ldHdvcmsvZGRvc1Byb3RlY3Rpb25QbGFucy9wczI3OTE/YXBpLXZlcnNpb249MjAxOC0wOC0wMQ==",
-=======
+          "Microsoft.Azure.Management.Network.NetworkManagementClient/20.0.0.0"
+        ]
+      },
+      "ResponseBody": "{\r\n  \"error\": {\r\n    \"code\": \"ResourceNotFound\",\r\n    \"message\": \"The Resource 'Microsoft.Network/ddosProtectionPlans/ps7372' under resource group 'ps78' was not found.\"\r\n  }\r\n}",
+      "ResponseHeaders": {
+        "Content-Length": [
+          "152"
+        ],
+        "Content-Type": [
+          "application/json; charset=utf-8"
+        ],
+        "Expires": [
+          "-1"
+        ],
+        "Pragma": [
+          "no-cache"
+        ],
+        "x-ms-failure-cause": [
+          "gateway"
+        ],
+        "x-ms-request-id": [
+          "87e55f16-a31c-402b-b332-352e46fe2d16"
+        ],
+        "x-ms-correlation-request-id": [
+          "87e55f16-a31c-402b-b332-352e46fe2d16"
+        ],
+        "x-ms-routing-request-id": [
+          "BRAZILUS:20180907T093407Z:87e55f16-a31c-402b-b332-352e46fe2d16"
+        ],
+        "Strict-Transport-Security": [
+          "max-age=31536000; includeSubDomains"
+        ],
+        "X-Content-Type-Options": [
+          "nosniff"
+        ],
+        "Cache-Control": [
+          "no-cache"
+        ],
+        "Date": [
+          "Fri, 07 Sep 2018 09:34:07 GMT"
+        ]
+      },
+      "StatusCode": 404
+    },
+    {
       "RequestUri": "/subscriptions/947d47b4-7883-4bb9-9d85-c5e8e2f572ce/resourceGroups/ps78/providers/Microsoft.Network/ddosProtectionPlans/ps7372?api-version=2018-08-01",
       "EncodedRequestUri": "L3N1YnNjcmlwdGlvbnMvOTQ3ZDQ3YjQtNzg4My00YmI5LTlkODUtYzVlOGUyZjU3MmNlL3Jlc291cmNlR3JvdXBzL3BzNzgvcHJvdmlkZXJzL01pY3Jvc29mdC5OZXR3b3JrL2Rkb3NQcm90ZWN0aW9uUGxhbnMvcHM3MzcyP2FwaS12ZXJzaW9uPTIwMTgtMDgtMDE=",
->>>>>>> 96e32f42
-      "RequestMethod": "GET",
-      "RequestBody": "",
-      "RequestHeaders": {
-        "x-ms-client-request-id": [
-<<<<<<< HEAD
-          "41f5c964-8f06-43a0-b0cb-623d1722e971"
-=======
-          "ef5a04a5-673e-47b1-a124-9edba16e64fe"
->>>>>>> 96e32f42
-        ],
-        "accept-language": [
-          "en-US"
-        ],
-        "User-Agent": [
-          "FxVersion/4.7.3132.0",
-          "OSName/Windows10Enterprise",
-          "OSVersion/6.3.17134",
-          "Microsoft.Azure.Management.Network.NetworkManagementClient/19.3.0.0"
-        ]
-      },
-<<<<<<< HEAD
-      "ResponseBody": "{\r\n  \"error\": {\r\n    \"code\": \"ResourceNotFound\",\r\n    \"message\": \"The Resource 'Microsoft.Network/ddosProtectionPlans/ps2791' under resource group 'ps9835' was not found.\"\r\n  }\r\n}",
-=======
-      "ResponseBody": "{\r\n  \"error\": {\r\n    \"code\": \"ResourceNotFound\",\r\n    \"message\": \"The Resource 'Microsoft.Network/ddosProtectionPlans/ps7372' under resource group 'ps78' was not found.\"\r\n  }\r\n}",
->>>>>>> 96e32f42
-      "ResponseHeaders": {
-        "Content-Length": [
-          "152"
-        ],
-        "Content-Type": [
-          "application/json; charset=utf-8"
-        ],
-        "Expires": [
-          "-1"
-        ],
-        "Pragma": [
-          "no-cache"
-        ],
-        "x-ms-failure-cause": [
-          "gateway"
-        ],
-        "x-ms-request-id": [
-<<<<<<< HEAD
-          "0663d2f1-118f-4fd6-857a-9efa3a22b190"
-        ],
-        "x-ms-correlation-request-id": [
-          "0663d2f1-118f-4fd6-857a-9efa3a22b190"
-        ],
-        "x-ms-routing-request-id": [
-          "BRAZILUS:20180908T123553Z:0663d2f1-118f-4fd6-857a-9efa3a22b190"
-=======
-          "87e55f16-a31c-402b-b332-352e46fe2d16"
-        ],
-        "x-ms-correlation-request-id": [
-          "87e55f16-a31c-402b-b332-352e46fe2d16"
-        ],
-        "x-ms-routing-request-id": [
-          "BRAZILUS:20180907T093407Z:87e55f16-a31c-402b-b332-352e46fe2d16"
->>>>>>> 96e32f42
-        ],
-        "Strict-Transport-Security": [
-          "max-age=31536000; includeSubDomains"
-        ],
-        "X-Content-Type-Options": [
-          "nosniff"
-        ],
-        "Cache-Control": [
-          "no-cache"
-        ],
-        "Date": [
-<<<<<<< HEAD
-          "Sat, 08 Sep 2018 12:35:53 GMT"
-=======
-          "Fri, 07 Sep 2018 09:34:07 GMT"
->>>>>>> 96e32f42
-        ]
-      },
-      "StatusCode": 404
-    },
-    {
-<<<<<<< HEAD
-      "RequestUri": "/subscriptions/d2ad5196-2292-4080-b209-ce4399b0a807/resourceGroups/ps9835/providers/Microsoft.Network/ddosProtectionPlans/ps2791?api-version=2018-08-01",
-      "EncodedRequestUri": "L3N1YnNjcmlwdGlvbnMvZDJhZDUxOTYtMjI5Mi00MDgwLWIyMDktY2U0Mzk5YjBhODA3L3Jlc291cmNlR3JvdXBzL3BzOTgzNS9wcm92aWRlcnMvTWljcm9zb2Z0Lk5ldHdvcmsvZGRvc1Byb3RlY3Rpb25QbGFucy9wczI3OTE/YXBpLXZlcnNpb249MjAxOC0wOC0wMQ==",
-=======
-      "RequestUri": "/subscriptions/947d47b4-7883-4bb9-9d85-c5e8e2f572ce/resourceGroups/ps78/providers/Microsoft.Network/ddosProtectionPlans/ps7372?api-version=2018-08-01",
-      "EncodedRequestUri": "L3N1YnNjcmlwdGlvbnMvOTQ3ZDQ3YjQtNzg4My00YmI5LTlkODUtYzVlOGUyZjU3MmNlL3Jlc291cmNlR3JvdXBzL3BzNzgvcHJvdmlkZXJzL01pY3Jvc29mdC5OZXR3b3JrL2Rkb3NQcm90ZWN0aW9uUGxhbnMvcHM3MzcyP2FwaS12ZXJzaW9uPTIwMTgtMDgtMDE=",
->>>>>>> 96e32f42
-      "RequestMethod": "GET",
-      "RequestBody": "",
-      "RequestHeaders": {
-        "User-Agent": [
-          "FxVersion/4.7.3132.0",
-          "OSName/Windows10Enterprise",
-          "OSVersion/6.3.17134",
-          "Microsoft.Azure.Management.Network.NetworkManagementClient/19.3.0.0"
-        ]
-      },
-<<<<<<< HEAD
-      "ResponseBody": "{\r\n  \"name\": \"ps2791\",\r\n  \"id\": \"/subscriptions/d2ad5196-2292-4080-b209-ce4399b0a807/resourceGroups/ps9835/providers/Microsoft.Network/ddosProtectionPlans/ps2791\",\r\n  \"etag\": \"W/\\\"763dd5f8-f00f-44ce-8f6f-b14f2a30d172\\\"\",\r\n  \"type\": \"Microsoft.Network/ddosProtectionPlans\",\r\n  \"location\": \"westus\",\r\n  \"properties\": {\r\n    \"provisioningState\": \"Succeeded\"\r\n  }\r\n}",
-=======
+      "RequestMethod": "GET",
+      "RequestBody": "",
+      "RequestHeaders": {
+        "User-Agent": [
+          "FxVersion/4.7.3132.0",
+          "OSName/Windows10Enterprise",
+          "OSVersion/6.3.17134",
+          "Microsoft.Azure.Management.Network.NetworkManagementClient/20.0.0.0"
+        ]
+      },
       "ResponseBody": "{\r\n  \"name\": \"ps7372\",\r\n  \"id\": \"/subscriptions/947d47b4-7883-4bb9-9d85-c5e8e2f572ce/resourceGroups/ps78/providers/Microsoft.Network/ddosProtectionPlans/ps7372\",\r\n  \"etag\": \"W/\\\"d30ddddf-e646-4e22-a731-540182ad3d53\\\"\",\r\n  \"type\": \"Microsoft.Network/ddosProtectionPlans\",\r\n  \"location\": \"westcentralus\",\r\n  \"properties\": {\r\n    \"provisioningState\": \"Succeeded\"\r\n  }\r\n}",
->>>>>>> 96e32f42
       "ResponseHeaders": {
         "Content-Length": [
           "367"
@@ -280,17 +154,10 @@
           "no-cache"
         ],
         "x-ms-request-id": [
-<<<<<<< HEAD
-          "b356a06a-50d1-4e64-b0e2-61dbe6c99fb5"
-        ],
-        "x-ms-correlation-request-id": [
-          "955ba184-f3f0-4950-bafa-e4b6d63c4962"
-=======
           "e602bf16-c57d-44a7-b5e5-f843c747e04d"
         ],
         "x-ms-correlation-request-id": [
           "e0cfb850-f5fe-42ee-bcf7-737f240eb941"
->>>>>>> 96e32f42
         ],
         "Strict-Transport-Security": [
           "max-age=31536000; includeSubDomains"
@@ -299,59 +166,35 @@
           "no-cache"
         ],
         "ETag": [
-<<<<<<< HEAD
-          "W/\"763dd5f8-f00f-44ce-8f6f-b14f2a30d172\""
-=======
           "W/\"d30ddddf-e646-4e22-a731-540182ad3d53\""
->>>>>>> 96e32f42
         ],
         "Server": [
           "Microsoft-HTTPAPI/2.0",
           "Microsoft-HTTPAPI/2.0"
         ],
         "x-ms-ratelimit-remaining-subscription-reads": [
-<<<<<<< HEAD
-          "11953"
-        ],
-        "x-ms-routing-request-id": [
-          "BRAZILUS:20180908T123554Z:955ba184-f3f0-4950-bafa-e4b6d63c4962"
-=======
           "11817"
         ],
         "x-ms-routing-request-id": [
           "BRAZILUS:20180907T093408Z:e0cfb850-f5fe-42ee-bcf7-737f240eb941"
->>>>>>> 96e32f42
-        ],
-        "X-Content-Type-Options": [
-          "nosniff"
-        ],
-        "Date": [
-<<<<<<< HEAD
-          "Sat, 08 Sep 2018 12:35:54 GMT"
-=======
+        ],
+        "X-Content-Type-Options": [
+          "nosniff"
+        ],
+        "Date": [
           "Fri, 07 Sep 2018 09:34:08 GMT"
->>>>>>> 96e32f42
         ]
       },
       "StatusCode": 200
     },
     {
-<<<<<<< HEAD
-      "RequestUri": "/subscriptions/d2ad5196-2292-4080-b209-ce4399b0a807/resourceGroups/ps9835/providers/Microsoft.Network/ddosProtectionPlans/ps2791?api-version=2018-08-01",
-      "EncodedRequestUri": "L3N1YnNjcmlwdGlvbnMvZDJhZDUxOTYtMjI5Mi00MDgwLWIyMDktY2U0Mzk5YjBhODA3L3Jlc291cmNlR3JvdXBzL3BzOTgzNS9wcm92aWRlcnMvTWljcm9zb2Z0Lk5ldHdvcmsvZGRvc1Byb3RlY3Rpb25QbGFucy9wczI3OTE/YXBpLXZlcnNpb249MjAxOC0wOC0wMQ==",
-=======
       "RequestUri": "/subscriptions/947d47b4-7883-4bb9-9d85-c5e8e2f572ce/resourceGroups/ps78/providers/Microsoft.Network/ddosProtectionPlans/ps7372?api-version=2018-08-01",
       "EncodedRequestUri": "L3N1YnNjcmlwdGlvbnMvOTQ3ZDQ3YjQtNzg4My00YmI5LTlkODUtYzVlOGUyZjU3MmNlL3Jlc291cmNlR3JvdXBzL3BzNzgvcHJvdmlkZXJzL01pY3Jvc29mdC5OZXR3b3JrL2Rkb3NQcm90ZWN0aW9uUGxhbnMvcHM3MzcyP2FwaS12ZXJzaW9uPTIwMTgtMDgtMDE=",
->>>>>>> 96e32f42
       "RequestMethod": "GET",
       "RequestBody": "",
       "RequestHeaders": {
         "x-ms-client-request-id": [
-<<<<<<< HEAD
-          "9dcb647f-a38f-4efd-94ca-d1e3190095db"
-=======
           "5f4bdb7b-a498-4e76-9f7e-07021280fa05"
->>>>>>> 96e32f42
         ],
         "accept-language": [
           "en-US"
@@ -360,14 +203,10 @@
           "FxVersion/4.7.3132.0",
           "OSName/Windows10Enterprise",
           "OSVersion/6.3.17134",
-          "Microsoft.Azure.Management.Network.NetworkManagementClient/19.3.0.0"
-        ]
-      },
-<<<<<<< HEAD
-      "ResponseBody": "{\r\n  \"name\": \"ps2791\",\r\n  \"id\": \"/subscriptions/d2ad5196-2292-4080-b209-ce4399b0a807/resourceGroups/ps9835/providers/Microsoft.Network/ddosProtectionPlans/ps2791\",\r\n  \"etag\": \"W/\\\"763dd5f8-f00f-44ce-8f6f-b14f2a30d172\\\"\",\r\n  \"type\": \"Microsoft.Network/ddosProtectionPlans\",\r\n  \"location\": \"westus\",\r\n  \"properties\": {\r\n    \"provisioningState\": \"Succeeded\"\r\n  }\r\n}",
-=======
+          "Microsoft.Azure.Management.Network.NetworkManagementClient/20.0.0.0"
+        ]
+      },
       "ResponseBody": "{\r\n  \"name\": \"ps7372\",\r\n  \"id\": \"/subscriptions/947d47b4-7883-4bb9-9d85-c5e8e2f572ce/resourceGroups/ps78/providers/Microsoft.Network/ddosProtectionPlans/ps7372\",\r\n  \"etag\": \"W/\\\"d30ddddf-e646-4e22-a731-540182ad3d53\\\"\",\r\n  \"type\": \"Microsoft.Network/ddosProtectionPlans\",\r\n  \"location\": \"westcentralus\",\r\n  \"properties\": {\r\n    \"provisioningState\": \"Succeeded\"\r\n  }\r\n}",
->>>>>>> 96e32f42
       "ResponseHeaders": {
         "Content-Length": [
           "367"
@@ -382,17 +221,10 @@
           "no-cache"
         ],
         "x-ms-request-id": [
-<<<<<<< HEAD
-          "39cd7678-6b36-4a84-8ca0-f3bbb986756f"
-        ],
-        "x-ms-correlation-request-id": [
-          "8acd486d-ca03-46bf-93d4-e70125eb214b"
-=======
           "382ff9b1-cee7-433f-9542-a5a5bc54b5e2"
         ],
         "x-ms-correlation-request-id": [
           "af24d88e-e527-4cdf-a4e4-e7d3eca1f772"
->>>>>>> 96e32f42
         ],
         "Strict-Transport-Security": [
           "max-age=31536000; includeSubDomains"
@@ -401,59 +233,35 @@
           "no-cache"
         ],
         "ETag": [
-<<<<<<< HEAD
-          "W/\"763dd5f8-f00f-44ce-8f6f-b14f2a30d172\""
-=======
           "W/\"d30ddddf-e646-4e22-a731-540182ad3d53\""
->>>>>>> 96e32f42
         ],
         "Server": [
           "Microsoft-HTTPAPI/2.0",
           "Microsoft-HTTPAPI/2.0"
         ],
         "x-ms-ratelimit-remaining-subscription-reads": [
-<<<<<<< HEAD
-          "11952"
-        ],
-        "x-ms-routing-request-id": [
-          "BRAZILUS:20180908T123554Z:8acd486d-ca03-46bf-93d4-e70125eb214b"
-=======
           "11816"
         ],
         "x-ms-routing-request-id": [
           "BRAZILUS:20180907T093409Z:af24d88e-e527-4cdf-a4e4-e7d3eca1f772"
->>>>>>> 96e32f42
-        ],
-        "X-Content-Type-Options": [
-          "nosniff"
-        ],
-        "Date": [
-<<<<<<< HEAD
-          "Sat, 08 Sep 2018 12:35:54 GMT"
-=======
+        ],
+        "X-Content-Type-Options": [
+          "nosniff"
+        ],
+        "Date": [
           "Fri, 07 Sep 2018 09:34:08 GMT"
->>>>>>> 96e32f42
         ]
       },
       "StatusCode": 200
     },
     {
-<<<<<<< HEAD
-      "RequestUri": "/subscriptions/d2ad5196-2292-4080-b209-ce4399b0a807/resourceGroups/ps9835/providers/Microsoft.Network/ddosProtectionPlans/ps2791?api-version=2018-08-01",
-      "EncodedRequestUri": "L3N1YnNjcmlwdGlvbnMvZDJhZDUxOTYtMjI5Mi00MDgwLWIyMDktY2U0Mzk5YjBhODA3L3Jlc291cmNlR3JvdXBzL3BzOTgzNS9wcm92aWRlcnMvTWljcm9zb2Z0Lk5ldHdvcmsvZGRvc1Byb3RlY3Rpb25QbGFucy9wczI3OTE/YXBpLXZlcnNpb249MjAxOC0wOC0wMQ==",
-=======
       "RequestUri": "/subscriptions/947d47b4-7883-4bb9-9d85-c5e8e2f572ce/resourceGroups/ps78/providers/Microsoft.Network/ddosProtectionPlans/ps7372?api-version=2018-08-01",
       "EncodedRequestUri": "L3N1YnNjcmlwdGlvbnMvOTQ3ZDQ3YjQtNzg4My00YmI5LTlkODUtYzVlOGUyZjU3MmNlL3Jlc291cmNlR3JvdXBzL3BzNzgvcHJvdmlkZXJzL01pY3Jvc29mdC5OZXR3b3JrL2Rkb3NQcm90ZWN0aW9uUGxhbnMvcHM3MzcyP2FwaS12ZXJzaW9uPTIwMTgtMDgtMDE=",
->>>>>>> 96e32f42
       "RequestMethod": "GET",
       "RequestBody": "",
       "RequestHeaders": {
         "x-ms-client-request-id": [
-<<<<<<< HEAD
-          "6d473523-2280-48e6-855d-b64b6dca156a"
-=======
           "7734467a-80b8-4a20-86fb-7eb07e938f78"
->>>>>>> 96e32f42
         ],
         "accept-language": [
           "en-US"
@@ -462,14 +270,10 @@
           "FxVersion/4.7.3132.0",
           "OSName/Windows10Enterprise",
           "OSVersion/6.3.17134",
-          "Microsoft.Azure.Management.Network.NetworkManagementClient/19.3.0.0"
-        ]
-      },
-<<<<<<< HEAD
-      "ResponseBody": "{\r\n  \"name\": \"ps2791\",\r\n  \"id\": \"/subscriptions/d2ad5196-2292-4080-b209-ce4399b0a807/resourceGroups/ps9835/providers/Microsoft.Network/ddosProtectionPlans/ps2791\",\r\n  \"etag\": \"W/\\\"763dd5f8-f00f-44ce-8f6f-b14f2a30d172\\\"\",\r\n  \"type\": \"Microsoft.Network/ddosProtectionPlans\",\r\n  \"location\": \"westus\",\r\n  \"properties\": {\r\n    \"provisioningState\": \"Succeeded\"\r\n  }\r\n}",
-=======
+          "Microsoft.Azure.Management.Network.NetworkManagementClient/20.0.0.0"
+        ]
+      },
       "ResponseBody": "{\r\n  \"name\": \"ps7372\",\r\n  \"id\": \"/subscriptions/947d47b4-7883-4bb9-9d85-c5e8e2f572ce/resourceGroups/ps78/providers/Microsoft.Network/ddosProtectionPlans/ps7372\",\r\n  \"etag\": \"W/\\\"d30ddddf-e646-4e22-a731-540182ad3d53\\\"\",\r\n  \"type\": \"Microsoft.Network/ddosProtectionPlans\",\r\n  \"location\": \"westcentralus\",\r\n  \"properties\": {\r\n    \"provisioningState\": \"Succeeded\"\r\n  }\r\n}",
->>>>>>> 96e32f42
       "ResponseHeaders": {
         "Content-Length": [
           "367"
@@ -484,17 +288,10 @@
           "no-cache"
         ],
         "x-ms-request-id": [
-<<<<<<< HEAD
-          "e3a61469-a0d8-41b7-b0f9-896fb9cbca49"
-        ],
-        "x-ms-correlation-request-id": [
-          "3abb0573-186b-4678-b979-a412d5d18edb"
-=======
           "0b37d745-9e26-4420-8229-a52b34e4f457"
         ],
         "x-ms-correlation-request-id": [
           "e020e3c3-846f-4f6b-8c21-1c658378e3db"
->>>>>>> 96e32f42
         ],
         "Strict-Transport-Security": [
           "max-age=31536000; includeSubDomains"
@@ -503,50 +300,30 @@
           "no-cache"
         ],
         "ETag": [
-<<<<<<< HEAD
-          "W/\"763dd5f8-f00f-44ce-8f6f-b14f2a30d172\""
-=======
           "W/\"d30ddddf-e646-4e22-a731-540182ad3d53\""
->>>>>>> 96e32f42
         ],
         "Server": [
           "Microsoft-HTTPAPI/2.0",
           "Microsoft-HTTPAPI/2.0"
         ],
         "x-ms-ratelimit-remaining-subscription-reads": [
-<<<<<<< HEAD
-          "11951"
-        ],
-        "x-ms-routing-request-id": [
-          "BRAZILUS:20180908T123554Z:3abb0573-186b-4678-b979-a412d5d18edb"
-=======
           "11815"
         ],
         "x-ms-routing-request-id": [
           "BRAZILUS:20180907T093409Z:e020e3c3-846f-4f6b-8c21-1c658378e3db"
->>>>>>> 96e32f42
-        ],
-        "X-Content-Type-Options": [
-          "nosniff"
-        ],
-        "Date": [
-<<<<<<< HEAD
-          "Sat, 08 Sep 2018 12:35:54 GMT"
-=======
+        ],
+        "X-Content-Type-Options": [
+          "nosniff"
+        ],
+        "Date": [
           "Fri, 07 Sep 2018 09:34:08 GMT"
->>>>>>> 96e32f42
         ]
       },
       "StatusCode": 200
     },
     {
-<<<<<<< HEAD
-      "RequestUri": "/subscriptions/d2ad5196-2292-4080-b209-ce4399b0a807/resourceGroups/ps9835/providers/Microsoft.Network/ddosProtectionPlans/ps2791?api-version=2018-08-01",
-      "EncodedRequestUri": "L3N1YnNjcmlwdGlvbnMvZDJhZDUxOTYtMjI5Mi00MDgwLWIyMDktY2U0Mzk5YjBhODA3L3Jlc291cmNlR3JvdXBzL3BzOTgzNS9wcm92aWRlcnMvTWljcm9zb2Z0Lk5ldHdvcmsvZGRvc1Byb3RlY3Rpb25QbGFucy9wczI3OTE/YXBpLXZlcnNpb249MjAxOC0wOC0wMQ==",
-=======
       "RequestUri": "/subscriptions/947d47b4-7883-4bb9-9d85-c5e8e2f572ce/resourceGroups/ps78/providers/Microsoft.Network/ddosProtectionPlans/ps7372?api-version=2018-08-01",
       "EncodedRequestUri": "L3N1YnNjcmlwdGlvbnMvOTQ3ZDQ3YjQtNzg4My00YmI5LTlkODUtYzVlOGUyZjU3MmNlL3Jlc291cmNlR3JvdXBzL3BzNzgvcHJvdmlkZXJzL01pY3Jvc29mdC5OZXR3b3JrL2Rkb3NQcm90ZWN0aW9uUGxhbnMvcHM3MzcyP2FwaS12ZXJzaW9uPTIwMTgtMDgtMDE=",
->>>>>>> 96e32f42
       "RequestMethod": "PUT",
       "RequestBody": "{\r\n  \"location\": \"westcentralus\"\r\n}",
       "RequestHeaders": {
@@ -557,11 +334,7 @@
           "35"
         ],
         "x-ms-client-request-id": [
-<<<<<<< HEAD
-          "f14f24a7-aaaf-46c1-8857-563027a0a5f8"
-=======
           "df686f14-a21c-4dc0-b666-291f30b5748c"
->>>>>>> 96e32f42
         ],
         "accept-language": [
           "en-US"
@@ -570,14 +343,10 @@
           "FxVersion/4.7.3132.0",
           "OSName/Windows10Enterprise",
           "OSVersion/6.3.17134",
-          "Microsoft.Azure.Management.Network.NetworkManagementClient/19.3.0.0"
-        ]
-      },
-<<<<<<< HEAD
-      "ResponseBody": "{\r\n  \"name\": \"ps2791\",\r\n  \"id\": \"/subscriptions/d2ad5196-2292-4080-b209-ce4399b0a807/resourceGroups/ps9835/providers/Microsoft.Network/ddosProtectionPlans/ps2791\",\r\n  \"etag\": \"W/\\\"763dd5f8-f00f-44ce-8f6f-b14f2a30d172\\\"\",\r\n  \"type\": \"Microsoft.Network/ddosProtectionPlans\",\r\n  \"location\": \"westus\",\r\n  \"properties\": {\r\n    \"provisioningState\": \"Succeeded\"\r\n  }\r\n}",
-=======
+          "Microsoft.Azure.Management.Network.NetworkManagementClient/20.0.0.0"
+        ]
+      },
       "ResponseBody": "{\r\n  \"name\": \"ps7372\",\r\n  \"id\": \"/subscriptions/947d47b4-7883-4bb9-9d85-c5e8e2f572ce/resourceGroups/ps78/providers/Microsoft.Network/ddosProtectionPlans/ps7372\",\r\n  \"etag\": \"W/\\\"d30ddddf-e646-4e22-a731-540182ad3d53\\\"\",\r\n  \"type\": \"Microsoft.Network/ddosProtectionPlans\",\r\n  \"location\": \"westcentralus\",\r\n  \"properties\": {\r\n    \"provisioningState\": \"Succeeded\"\r\n  }\r\n}",
->>>>>>> 96e32f42
       "ResponseHeaders": {
         "Content-Length": [
           "367"
@@ -592,15 +361,6 @@
           "no-cache"
         ],
         "x-ms-request-id": [
-<<<<<<< HEAD
-          "3b89b4e7-70ee-42c1-9772-d5aec780f0d3"
-        ],
-        "Azure-AsyncOperation": [
-          "https://brazilus.management.azure.com/subscriptions/d2ad5196-2292-4080-b209-ce4399b0a807/providers/Microsoft.Network/locations/westus/operations/3b89b4e7-70ee-42c1-9772-d5aec780f0d3?api-version=2018-08-01"
-        ],
-        "x-ms-correlation-request-id": [
-          "b3b7fa00-05a0-4ad2-abbf-1532b2f1e10f"
-=======
           "06924ce4-2120-4d9e-8e1f-b3bce6acd993"
         ],
         "Azure-AsyncOperation": [
@@ -608,7 +368,6 @@
         ],
         "x-ms-correlation-request-id": [
           "21f561fd-7c64-4629-a58b-78b37439e035"
->>>>>>> 96e32f42
         ],
         "Strict-Transport-Security": [
           "max-age=31536000; includeSubDomains"
@@ -624,42 +383,25 @@
           "1171"
         ],
         "x-ms-routing-request-id": [
-<<<<<<< HEAD
-          "BRAZILUS:20180908T123554Z:b3b7fa00-05a0-4ad2-abbf-1532b2f1e10f"
-=======
           "BRAZILUS:20180907T093408Z:21f561fd-7c64-4629-a58b-78b37439e035"
->>>>>>> 96e32f42
-        ],
-        "X-Content-Type-Options": [
-          "nosniff"
-        ],
-        "Date": [
-<<<<<<< HEAD
-          "Sat, 08 Sep 2018 12:35:54 GMT"
-=======
+        ],
+        "X-Content-Type-Options": [
+          "nosniff"
+        ],
+        "Date": [
           "Fri, 07 Sep 2018 09:34:08 GMT"
->>>>>>> 96e32f42
         ]
       },
       "StatusCode": 201
     },
     {
-<<<<<<< HEAD
-      "RequestUri": "/subscriptions/d2ad5196-2292-4080-b209-ce4399b0a807/resourceGroups/ps9835/providers/Microsoft.Network/ddosProtectionPlans/ps2791?api-version=2018-08-01",
-      "EncodedRequestUri": "L3N1YnNjcmlwdGlvbnMvZDJhZDUxOTYtMjI5Mi00MDgwLWIyMDktY2U0Mzk5YjBhODA3L3Jlc291cmNlR3JvdXBzL3BzOTgzNS9wcm92aWRlcnMvTWljcm9zb2Z0Lk5ldHdvcmsvZGRvc1Byb3RlY3Rpb25QbGFucy9wczI3OTE/YXBpLXZlcnNpb249MjAxOC0wOC0wMQ==",
-=======
       "RequestUri": "/subscriptions/947d47b4-7883-4bb9-9d85-c5e8e2f572ce/resourceGroups/ps78/providers/Microsoft.Network/ddosProtectionPlans/ps7372?api-version=2018-08-01",
       "EncodedRequestUri": "L3N1YnNjcmlwdGlvbnMvOTQ3ZDQ3YjQtNzg4My00YmI5LTlkODUtYzVlOGUyZjU3MmNlL3Jlc291cmNlR3JvdXBzL3BzNzgvcHJvdmlkZXJzL01pY3Jvc29mdC5OZXR3b3JrL2Rkb3NQcm90ZWN0aW9uUGxhbnMvcHM3MzcyP2FwaS12ZXJzaW9uPTIwMTgtMDgtMDE=",
->>>>>>> 96e32f42
       "RequestMethod": "DELETE",
       "RequestBody": "",
       "RequestHeaders": {
         "x-ms-client-request-id": [
-<<<<<<< HEAD
-          "1968391f-e4ae-48f4-9c46-c9081b4dfdc9"
-=======
           "da1bcb1b-1fc6-4b03-a33a-286924dfea85"
->>>>>>> 96e32f42
         ],
         "accept-language": [
           "en-US"
@@ -668,7 +410,7 @@
           "FxVersion/4.7.3132.0",
           "OSName/Windows10Enterprise",
           "OSVersion/6.3.17134",
-          "Microsoft.Azure.Management.Network.NetworkManagementClient/19.3.0.0"
+          "Microsoft.Azure.Management.Network.NetworkManagementClient/20.0.0.0"
         ]
       },
       "ResponseBody": "",
@@ -686,15 +428,6 @@
           "10"
         ],
         "x-ms-request-id": [
-<<<<<<< HEAD
-          "5b15e542-8bc4-45f0-ba51-6a4fb37c69c8"
-        ],
-        "Azure-AsyncOperation": [
-          "https://brazilus.management.azure.com/subscriptions/d2ad5196-2292-4080-b209-ce4399b0a807/providers/Microsoft.Network/locations/westus/operations/5b15e542-8bc4-45f0-ba51-6a4fb37c69c8?api-version=2018-08-01"
-        ],
-        "x-ms-correlation-request-id": [
-          "b24b0948-7fe1-4a64-aa6b-4e84e775013a"
-=======
           "4d4b9b09-d727-4d5b-b612-65f048a78b65"
         ],
         "Azure-AsyncOperation": [
@@ -702,7 +435,6 @@
         ],
         "x-ms-correlation-request-id": [
           "90358cd4-bb5e-4ead-986e-a1a470dbd77e"
->>>>>>> 96e32f42
         ],
         "Strict-Transport-Security": [
           "max-age=31536000; includeSubDomains"
@@ -711,58 +443,38 @@
           "no-cache"
         ],
         "Location": [
-<<<<<<< HEAD
-          "https://brazilus.management.azure.com/subscriptions/d2ad5196-2292-4080-b209-ce4399b0a807/providers/Microsoft.Network/locations/westus/operationResults/5b15e542-8bc4-45f0-ba51-6a4fb37c69c8?api-version=2018-08-01"
-=======
           "https://brazilus.management.azure.com/subscriptions/947d47b4-7883-4bb9-9d85-c5e8e2f572ce/providers/Microsoft.Network/locations/westcentralus/operationResults/4d4b9b09-d727-4d5b-b612-65f048a78b65?api-version=2018-08-01"
->>>>>>> 96e32f42
         ],
         "Server": [
           "Microsoft-HTTPAPI/2.0",
           "Microsoft-HTTPAPI/2.0"
         ],
         "x-ms-ratelimit-remaining-subscription-deletes": [
-<<<<<<< HEAD
-          "14996"
-        ],
-        "x-ms-routing-request-id": [
-          "BRAZILUS:20180908T123555Z:b24b0948-7fe1-4a64-aa6b-4e84e775013a"
-=======
           "14979"
         ],
         "x-ms-routing-request-id": [
           "BRAZILUS:20180907T093409Z:90358cd4-bb5e-4ead-986e-a1a470dbd77e"
->>>>>>> 96e32f42
-        ],
-        "X-Content-Type-Options": [
-          "nosniff"
-        ],
-        "Date": [
-<<<<<<< HEAD
-          "Sat, 08 Sep 2018 12:35:54 GMT"
-=======
+        ],
+        "X-Content-Type-Options": [
+          "nosniff"
+        ],
+        "Date": [
           "Fri, 07 Sep 2018 09:34:09 GMT"
->>>>>>> 96e32f42
         ]
       },
       "StatusCode": 202
     },
     {
-<<<<<<< HEAD
-      "RequestUri": "/subscriptions/d2ad5196-2292-4080-b209-ce4399b0a807/providers/Microsoft.Network/locations/westus/operations/5b15e542-8bc4-45f0-ba51-6a4fb37c69c8?api-version=2018-08-01",
-      "EncodedRequestUri": "L3N1YnNjcmlwdGlvbnMvZDJhZDUxOTYtMjI5Mi00MDgwLWIyMDktY2U0Mzk5YjBhODA3L3Byb3ZpZGVycy9NaWNyb3NvZnQuTmV0d29yay9sb2NhdGlvbnMvd2VzdHVzL29wZXJhdGlvbnMvNWIxNWU1NDItOGJjNC00NWYwLWJhNTEtNmE0ZmIzN2M2OWM4P2FwaS12ZXJzaW9uPTIwMTgtMDgtMDE=",
-=======
       "RequestUri": "/subscriptions/947d47b4-7883-4bb9-9d85-c5e8e2f572ce/providers/Microsoft.Network/locations/westcentralus/operations/4d4b9b09-d727-4d5b-b612-65f048a78b65?api-version=2018-08-01",
       "EncodedRequestUri": "L3N1YnNjcmlwdGlvbnMvOTQ3ZDQ3YjQtNzg4My00YmI5LTlkODUtYzVlOGUyZjU3MmNlL3Byb3ZpZGVycy9NaWNyb3NvZnQuTmV0d29yay9sb2NhdGlvbnMvd2VzdGNlbnRyYWx1cy9vcGVyYXRpb25zLzRkNGI5YjA5LWQ3MjctNGQ1Yi1iNjEyLTY1ZjA0OGE3OGI2NT9hcGktdmVyc2lvbj0yMDE4LTA4LTAx",
->>>>>>> 96e32f42
-      "RequestMethod": "GET",
-      "RequestBody": "",
-      "RequestHeaders": {
-        "User-Agent": [
-          "FxVersion/4.7.3132.0",
-          "OSName/Windows10Enterprise",
-          "OSVersion/6.3.17134",
-          "Microsoft.Azure.Management.Network.NetworkManagementClient/19.3.0.0"
+      "RequestMethod": "GET",
+      "RequestBody": "",
+      "RequestHeaders": {
+        "User-Agent": [
+          "FxVersion/4.7.3132.0",
+          "OSName/Windows10Enterprise",
+          "OSVersion/6.3.17134",
+          "Microsoft.Azure.Management.Network.NetworkManagementClient/20.0.0.0"
         ]
       },
       "ResponseBody": "{\r\n  \"status\": \"Succeeded\"\r\n}",
@@ -780,17 +492,10 @@
           "no-cache"
         ],
         "x-ms-request-id": [
-<<<<<<< HEAD
-          "e9c645e7-93da-4c91-ab90-bb6d225e49bb"
-        ],
-        "x-ms-correlation-request-id": [
-          "0dcaceb7-ffa7-4022-8179-1a8c07b1bebf"
-=======
           "26eb1142-ec0c-49f2-aa41-20d900dd19a1"
         ],
         "x-ms-correlation-request-id": [
           "7e0a9dc7-11fd-4532-973d-33fc9937fb41"
->>>>>>> 96e32f42
         ],
         "Strict-Transport-Security": [
           "max-age=31536000; includeSubDomains"
@@ -803,47 +508,31 @@
           "Microsoft-HTTPAPI/2.0"
         ],
         "x-ms-ratelimit-remaining-subscription-reads": [
-<<<<<<< HEAD
-          "11950"
-        ],
-        "x-ms-routing-request-id": [
-          "BRAZILUS:20180908T123605Z:0dcaceb7-ffa7-4022-8179-1a8c07b1bebf"
-=======
           "11814"
         ],
         "x-ms-routing-request-id": [
           "BRAZILUS:20180907T093420Z:7e0a9dc7-11fd-4532-973d-33fc9937fb41"
->>>>>>> 96e32f42
-        ],
-        "X-Content-Type-Options": [
-          "nosniff"
-        ],
-        "Date": [
-<<<<<<< HEAD
-          "Sat, 08 Sep 2018 12:36:05 GMT"
-=======
+        ],
+        "X-Content-Type-Options": [
+          "nosniff"
+        ],
+        "Date": [
           "Fri, 07 Sep 2018 09:34:19 GMT"
->>>>>>> 96e32f42
         ]
       },
       "StatusCode": 200
     },
     {
-<<<<<<< HEAD
-      "RequestUri": "/subscriptions/d2ad5196-2292-4080-b209-ce4399b0a807/providers/Microsoft.Network/locations/westus/operationResults/5b15e542-8bc4-45f0-ba51-6a4fb37c69c8?api-version=2018-08-01",
-      "EncodedRequestUri": "L3N1YnNjcmlwdGlvbnMvZDJhZDUxOTYtMjI5Mi00MDgwLWIyMDktY2U0Mzk5YjBhODA3L3Byb3ZpZGVycy9NaWNyb3NvZnQuTmV0d29yay9sb2NhdGlvbnMvd2VzdHVzL29wZXJhdGlvblJlc3VsdHMvNWIxNWU1NDItOGJjNC00NWYwLWJhNTEtNmE0ZmIzN2M2OWM4P2FwaS12ZXJzaW9uPTIwMTgtMDgtMDE=",
-=======
       "RequestUri": "/subscriptions/947d47b4-7883-4bb9-9d85-c5e8e2f572ce/providers/Microsoft.Network/locations/westcentralus/operationResults/4d4b9b09-d727-4d5b-b612-65f048a78b65?api-version=2018-08-01",
       "EncodedRequestUri": "L3N1YnNjcmlwdGlvbnMvOTQ3ZDQ3YjQtNzg4My00YmI5LTlkODUtYzVlOGUyZjU3MmNlL3Byb3ZpZGVycy9NaWNyb3NvZnQuTmV0d29yay9sb2NhdGlvbnMvd2VzdGNlbnRyYWx1cy9vcGVyYXRpb25SZXN1bHRzLzRkNGI5YjA5LWQ3MjctNGQ1Yi1iNjEyLTY1ZjA0OGE3OGI2NT9hcGktdmVyc2lvbj0yMDE4LTA4LTAx",
->>>>>>> 96e32f42
-      "RequestMethod": "GET",
-      "RequestBody": "",
-      "RequestHeaders": {
-        "User-Agent": [
-          "FxVersion/4.7.3132.0",
-          "OSName/Windows10Enterprise",
-          "OSVersion/6.3.17134",
-          "Microsoft.Azure.Management.Network.NetworkManagementClient/19.3.0.0"
+      "RequestMethod": "GET",
+      "RequestBody": "",
+      "RequestHeaders": {
+        "User-Agent": [
+          "FxVersion/4.7.3132.0",
+          "OSName/Windows10Enterprise",
+          "OSVersion/6.3.17134",
+          "Microsoft.Azure.Management.Network.NetworkManagementClient/20.0.0.0"
         ]
       },
       "ResponseBody": "",
@@ -858,17 +547,10 @@
           "no-cache"
         ],
         "x-ms-request-id": [
-<<<<<<< HEAD
-          "5b15e542-8bc4-45f0-ba51-6a4fb37c69c8"
-        ],
-        "x-ms-correlation-request-id": [
-          "b24b0948-7fe1-4a64-aa6b-4e84e775013a"
-=======
           "4d4b9b09-d727-4d5b-b612-65f048a78b65"
         ],
         "x-ms-correlation-request-id": [
           "90358cd4-bb5e-4ead-986e-a1a470dbd77e"
->>>>>>> 96e32f42
         ],
         "Strict-Transport-Security": [
           "max-age=31536000; includeSubDomains"
@@ -881,48 +563,28 @@
           "Microsoft-HTTPAPI/2.0"
         ],
         "x-ms-ratelimit-remaining-subscription-reads": [
-<<<<<<< HEAD
-          "11949"
-        ],
-        "x-ms-routing-request-id": [
-          "BRAZILUS:20180908T123605Z:a2d2d26c-3cc4-45ae-9d2d-e84c8da800d8"
-=======
           "11813"
         ],
         "x-ms-routing-request-id": [
           "BRAZILUS:20180907T093420Z:60769875-d77f-4e06-a1b0-fdab2a842620"
->>>>>>> 96e32f42
-        ],
-        "X-Content-Type-Options": [
-          "nosniff"
-        ],
-        "Date": [
-<<<<<<< HEAD
-          "Sat, 08 Sep 2018 12:36:05 GMT"
-=======
+        ],
+        "X-Content-Type-Options": [
+          "nosniff"
+        ],
+        "Date": [
           "Fri, 07 Sep 2018 09:34:19 GMT"
->>>>>>> 96e32f42
         ]
       },
       "StatusCode": 204
     },
     {
-<<<<<<< HEAD
-      "RequestUri": "/subscriptions/d2ad5196-2292-4080-b209-ce4399b0a807/resourcegroups/ps9835?api-version=2016-09-01",
-      "EncodedRequestUri": "L3N1YnNjcmlwdGlvbnMvZDJhZDUxOTYtMjI5Mi00MDgwLWIyMDktY2U0Mzk5YjBhODA3L3Jlc291cmNlZ3JvdXBzL3BzOTgzNT9hcGktdmVyc2lvbj0yMDE2LTA5LTAx",
-=======
       "RequestUri": "/subscriptions/947d47b4-7883-4bb9-9d85-c5e8e2f572ce/resourcegroups/ps78?api-version=2016-09-01",
       "EncodedRequestUri": "L3N1YnNjcmlwdGlvbnMvOTQ3ZDQ3YjQtNzg4My00YmI5LTlkODUtYzVlOGUyZjU3MmNlL3Jlc291cmNlZ3JvdXBzL3BzNzg/YXBpLXZlcnNpb249MjAxNi0wOS0wMQ==",
->>>>>>> 96e32f42
       "RequestMethod": "DELETE",
       "RequestBody": "",
       "RequestHeaders": {
         "x-ms-client-request-id": [
-<<<<<<< HEAD
-          "1964c355-fa93-468d-a6b2-6adde62b9288"
-=======
           "8428744b-d98b-45a1-ab8b-e29ee74db667"
->>>>>>> 96e32f42
         ],
         "accept-language": [
           "en-US"
@@ -949,18 +611,6 @@
           "15"
         ],
         "x-ms-ratelimit-remaining-subscription-deletes": [
-<<<<<<< HEAD
-          "14995"
-        ],
-        "x-ms-request-id": [
-          "dea09691-db05-4830-908e-99083b93db2e"
-        ],
-        "x-ms-correlation-request-id": [
-          "dea09691-db05-4830-908e-99083b93db2e"
-        ],
-        "x-ms-routing-request-id": [
-          "BRAZILUS:20180908T123606Z:dea09691-db05-4830-908e-99083b93db2e"
-=======
           "14980"
         ],
         "x-ms-request-id": [
@@ -971,41 +621,28 @@
         ],
         "x-ms-routing-request-id": [
           "BRAZILUS:20180907T093420Z:bfd8cbbf-f40a-4f38-b14f-b1d1988db7a3"
->>>>>>> 96e32f42
-        ],
-        "Strict-Transport-Security": [
-          "max-age=31536000; includeSubDomains"
-        ],
-        "X-Content-Type-Options": [
-          "nosniff"
-        ],
-        "Cache-Control": [
-          "no-cache"
-        ],
-        "Date": [
-<<<<<<< HEAD
-          "Sat, 08 Sep 2018 12:36:06 GMT"
-        ],
-        "Location": [
-          "https://brazilus.management.azure.com/subscriptions/d2ad5196-2292-4080-b209-ce4399b0a807/operationresults/eyJqb2JJZCI6IlJFU09VUkNFR1JPVVBERUxFVElPTkpPQi1QUzk4MzUtV0VTVFVTIiwiam9iTG9jYXRpb24iOiJ3ZXN0dXMifQ?api-version=2016-09-01"
-=======
+        ],
+        "Strict-Transport-Security": [
+          "max-age=31536000; includeSubDomains"
+        ],
+        "X-Content-Type-Options": [
+          "nosniff"
+        ],
+        "Cache-Control": [
+          "no-cache"
+        ],
+        "Date": [
           "Fri, 07 Sep 2018 09:34:20 GMT"
         ],
         "Location": [
           "https://brazilus.management.azure.com/subscriptions/947d47b4-7883-4bb9-9d85-c5e8e2f572ce/operationresults/eyJqb2JJZCI6IlJFU09VUkNFR1JPVVBERUxFVElPTkpPQi1QUzc4LVdFU1RDRU5UUkFMVVMiLCJqb2JMb2NhdGlvbiI6Indlc3RjZW50cmFsdXMifQ?api-version=2016-09-01"
->>>>>>> 96e32f42
         ]
       },
       "StatusCode": 202
     },
     {
-<<<<<<< HEAD
-      "RequestUri": "/subscriptions/d2ad5196-2292-4080-b209-ce4399b0a807/operationresults/eyJqb2JJZCI6IlJFU09VUkNFR1JPVVBERUxFVElPTkpPQi1QUzk4MzUtV0VTVFVTIiwiam9iTG9jYXRpb24iOiJ3ZXN0dXMifQ?api-version=2016-09-01",
-      "EncodedRequestUri": "L3N1YnNjcmlwdGlvbnMvZDJhZDUxOTYtMjI5Mi00MDgwLWIyMDktY2U0Mzk5YjBhODA3L29wZXJhdGlvbnJlc3VsdHMvZXlKcWIySkpaQ0k2SWxKRlUwOVZVa05GUjFKUFZWQkVSVXhGVkVsUFRrcFBRaTFRVXprNE16VXRWMFZUVkZWVElpd2lhbTlpVEc5allYUnBiMjRpT2lKM1pYTjBkWE1pZlE/YXBpLXZlcnNpb249MjAxNi0wOS0wMQ==",
-=======
       "RequestUri": "/subscriptions/947d47b4-7883-4bb9-9d85-c5e8e2f572ce/operationresults/eyJqb2JJZCI6IlJFU09VUkNFR1JPVVBERUxFVElPTkpPQi1QUzc4LVdFU1RDRU5UUkFMVVMiLCJqb2JMb2NhdGlvbiI6Indlc3RjZW50cmFsdXMifQ?api-version=2016-09-01",
       "EncodedRequestUri": "L3N1YnNjcmlwdGlvbnMvOTQ3ZDQ3YjQtNzg4My00YmI5LTlkODUtYzVlOGUyZjU3MmNlL29wZXJhdGlvbnJlc3VsdHMvZXlKcWIySkpaQ0k2SWxKRlUwOVZVa05GUjFKUFZWQkVSVXhGVkVsUFRrcFBRaTFRVXpjNExWZEZVMVJEUlU1VVVrRk1WVk1pTENKcWIySk1iMk5oZEdsdmJpSTZJbmRsYzNSalpXNTBjbUZzZFhNaWZRP2FwaS12ZXJzaW9uPTIwMTYtMDktMDE=",
->>>>>>> 96e32f42
       "RequestMethod": "GET",
       "RequestBody": "",
       "RequestHeaders": {
@@ -1031,18 +668,6 @@
           "15"
         ],
         "x-ms-ratelimit-remaining-subscription-reads": [
-<<<<<<< HEAD
-          "11985"
-        ],
-        "x-ms-request-id": [
-          "2fb8560a-baec-42b9-bda7-b18c9b5e52db"
-        ],
-        "x-ms-correlation-request-id": [
-          "2fb8560a-baec-42b9-bda7-b18c9b5e52db"
-        ],
-        "x-ms-routing-request-id": [
-          "BRAZILUS:20180908T123621Z:2fb8560a-baec-42b9-bda7-b18c9b5e52db"
-=======
           "11841"
         ],
         "x-ms-request-id": [
@@ -1053,41 +678,28 @@
         ],
         "x-ms-routing-request-id": [
           "BRAZILUS:20180907T093436Z:59a62c62-3032-47a1-a362-39a1f7af54f9"
->>>>>>> 96e32f42
-        ],
-        "Strict-Transport-Security": [
-          "max-age=31536000; includeSubDomains"
-        ],
-        "X-Content-Type-Options": [
-          "nosniff"
-        ],
-        "Cache-Control": [
-          "no-cache"
-        ],
-        "Date": [
-<<<<<<< HEAD
-          "Sat, 08 Sep 2018 12:36:20 GMT"
-        ],
-        "Location": [
-          "https://brazilus.management.azure.com/subscriptions/d2ad5196-2292-4080-b209-ce4399b0a807/operationresults/eyJqb2JJZCI6IlJFU09VUkNFR1JPVVBERUxFVElPTkpPQi1QUzk4MzUtV0VTVFVTIiwiam9iTG9jYXRpb24iOiJ3ZXN0dXMifQ?api-version=2016-09-01"
-=======
+        ],
+        "Strict-Transport-Security": [
+          "max-age=31536000; includeSubDomains"
+        ],
+        "X-Content-Type-Options": [
+          "nosniff"
+        ],
+        "Cache-Control": [
+          "no-cache"
+        ],
+        "Date": [
           "Fri, 07 Sep 2018 09:34:35 GMT"
         ],
         "Location": [
           "https://brazilus.management.azure.com/subscriptions/947d47b4-7883-4bb9-9d85-c5e8e2f572ce/operationresults/eyJqb2JJZCI6IlJFU09VUkNFR1JPVVBERUxFVElPTkpPQi1QUzc4LVdFU1RDRU5UUkFMVVMiLCJqb2JMb2NhdGlvbiI6Indlc3RjZW50cmFsdXMifQ?api-version=2016-09-01"
->>>>>>> 96e32f42
         ]
       },
       "StatusCode": 202
     },
     {
-<<<<<<< HEAD
-      "RequestUri": "/subscriptions/d2ad5196-2292-4080-b209-ce4399b0a807/operationresults/eyJqb2JJZCI6IlJFU09VUkNFR1JPVVBERUxFVElPTkpPQi1QUzk4MzUtV0VTVFVTIiwiam9iTG9jYXRpb24iOiJ3ZXN0dXMifQ?api-version=2016-09-01",
-      "EncodedRequestUri": "L3N1YnNjcmlwdGlvbnMvZDJhZDUxOTYtMjI5Mi00MDgwLWIyMDktY2U0Mzk5YjBhODA3L29wZXJhdGlvbnJlc3VsdHMvZXlKcWIySkpaQ0k2SWxKRlUwOVZVa05GUjFKUFZWQkVSVXhGVkVsUFRrcFBRaTFRVXprNE16VXRWMFZUVkZWVElpd2lhbTlpVEc5allYUnBiMjRpT2lKM1pYTjBkWE1pZlE/YXBpLXZlcnNpb249MjAxNi0wOS0wMQ==",
-=======
       "RequestUri": "/subscriptions/947d47b4-7883-4bb9-9d85-c5e8e2f572ce/operationresults/eyJqb2JJZCI6IlJFU09VUkNFR1JPVVBERUxFVElPTkpPQi1QUzc4LVdFU1RDRU5UUkFMVVMiLCJqb2JMb2NhdGlvbiI6Indlc3RjZW50cmFsdXMifQ?api-version=2016-09-01",
       "EncodedRequestUri": "L3N1YnNjcmlwdGlvbnMvOTQ3ZDQ3YjQtNzg4My00YmI5LTlkODUtYzVlOGUyZjU3MmNlL29wZXJhdGlvbnJlc3VsdHMvZXlKcWIySkpaQ0k2SWxKRlUwOVZVa05GUjFKUFZWQkVSVXhGVkVsUFRrcFBRaTFRVXpjNExWZEZVMVJEUlU1VVVrRk1WVk1pTENKcWIySk1iMk5oZEdsdmJpSTZJbmRsYzNSalpXNTBjbUZzZFhNaWZRP2FwaS12ZXJzaW9uPTIwMTYtMDktMDE=",
->>>>>>> 96e32f42
       "RequestMethod": "GET",
       "RequestBody": "",
       "RequestHeaders": {
@@ -1113,18 +725,6 @@
           "15"
         ],
         "x-ms-ratelimit-remaining-subscription-reads": [
-<<<<<<< HEAD
-          "11984"
-        ],
-        "x-ms-request-id": [
-          "1bf033c9-9655-48ca-b923-26f4ccd3a456"
-        ],
-        "x-ms-correlation-request-id": [
-          "1bf033c9-9655-48ca-b923-26f4ccd3a456"
-        ],
-        "x-ms-routing-request-id": [
-          "BRAZILUS:20180908T123636Z:1bf033c9-9655-48ca-b923-26f4ccd3a456"
-=======
           "11840"
         ],
         "x-ms-request-id": [
@@ -1135,41 +735,28 @@
         ],
         "x-ms-routing-request-id": [
           "BRAZILUS:20180907T093451Z:8e8c8b99-4e0d-4fbb-bcb1-a3005a71d1f0"
->>>>>>> 96e32f42
-        ],
-        "Strict-Transport-Security": [
-          "max-age=31536000; includeSubDomains"
-        ],
-        "X-Content-Type-Options": [
-          "nosniff"
-        ],
-        "Cache-Control": [
-          "no-cache"
-        ],
-        "Date": [
-<<<<<<< HEAD
-          "Sat, 08 Sep 2018 12:36:36 GMT"
-        ],
-        "Location": [
-          "https://brazilus.management.azure.com/subscriptions/d2ad5196-2292-4080-b209-ce4399b0a807/operationresults/eyJqb2JJZCI6IlJFU09VUkNFR1JPVVBERUxFVElPTkpPQi1QUzk4MzUtV0VTVFVTIiwiam9iTG9jYXRpb24iOiJ3ZXN0dXMifQ?api-version=2016-09-01"
-=======
+        ],
+        "Strict-Transport-Security": [
+          "max-age=31536000; includeSubDomains"
+        ],
+        "X-Content-Type-Options": [
+          "nosniff"
+        ],
+        "Cache-Control": [
+          "no-cache"
+        ],
+        "Date": [
           "Fri, 07 Sep 2018 09:34:50 GMT"
         ],
         "Location": [
           "https://brazilus.management.azure.com/subscriptions/947d47b4-7883-4bb9-9d85-c5e8e2f572ce/operationresults/eyJqb2JJZCI6IlJFU09VUkNFR1JPVVBERUxFVElPTkpPQi1QUzc4LVdFU1RDRU5UUkFMVVMiLCJqb2JMb2NhdGlvbiI6Indlc3RjZW50cmFsdXMifQ?api-version=2016-09-01"
->>>>>>> 96e32f42
         ]
       },
       "StatusCode": 202
     },
     {
-<<<<<<< HEAD
-      "RequestUri": "/subscriptions/d2ad5196-2292-4080-b209-ce4399b0a807/operationresults/eyJqb2JJZCI6IlJFU09VUkNFR1JPVVBERUxFVElPTkpPQi1QUzk4MzUtV0VTVFVTIiwiam9iTG9jYXRpb24iOiJ3ZXN0dXMifQ?api-version=2016-09-01",
-      "EncodedRequestUri": "L3N1YnNjcmlwdGlvbnMvZDJhZDUxOTYtMjI5Mi00MDgwLWIyMDktY2U0Mzk5YjBhODA3L29wZXJhdGlvbnJlc3VsdHMvZXlKcWIySkpaQ0k2SWxKRlUwOVZVa05GUjFKUFZWQkVSVXhGVkVsUFRrcFBRaTFRVXprNE16VXRWMFZUVkZWVElpd2lhbTlpVEc5allYUnBiMjRpT2lKM1pYTjBkWE1pZlE/YXBpLXZlcnNpb249MjAxNi0wOS0wMQ==",
-=======
       "RequestUri": "/subscriptions/947d47b4-7883-4bb9-9d85-c5e8e2f572ce/operationresults/eyJqb2JJZCI6IlJFU09VUkNFR1JPVVBERUxFVElPTkpPQi1QUzc4LVdFU1RDRU5UUkFMVVMiLCJqb2JMb2NhdGlvbiI6Indlc3RjZW50cmFsdXMifQ?api-version=2016-09-01",
       "EncodedRequestUri": "L3N1YnNjcmlwdGlvbnMvOTQ3ZDQ3YjQtNzg4My00YmI5LTlkODUtYzVlOGUyZjU3MmNlL29wZXJhdGlvbnJlc3VsdHMvZXlKcWIySkpaQ0k2SWxKRlUwOVZVa05GUjFKUFZWQkVSVXhGVkVsUFRrcFBRaTFRVXpjNExWZEZVMVJEUlU1VVVrRk1WVk1pTENKcWIySk1iMk5oZEdsdmJpSTZJbmRsYzNSalpXNTBjbUZzZFhNaWZRP2FwaS12ZXJzaW9uPTIwMTYtMDktMDE=",
->>>>>>> 96e32f42
       "RequestMethod": "GET",
       "RequestBody": "",
       "RequestHeaders": {
@@ -1192,18 +779,6 @@
           "no-cache"
         ],
         "x-ms-ratelimit-remaining-subscription-reads": [
-<<<<<<< HEAD
-          "11983"
-        ],
-        "x-ms-request-id": [
-          "6ffe619e-137e-4038-8b4f-771f427585aa"
-        ],
-        "x-ms-correlation-request-id": [
-          "6ffe619e-137e-4038-8b4f-771f427585aa"
-        ],
-        "x-ms-routing-request-id": [
-          "BRAZILUS:20180908T123651Z:6ffe619e-137e-4038-8b4f-771f427585aa"
-=======
           "11869"
         ],
         "x-ms-request-id": [
@@ -1214,35 +789,25 @@
         ],
         "x-ms-routing-request-id": [
           "BRAZILUS:20180907T093506Z:b3826619-6012-48ae-8f23-7b3ab5ef6133"
->>>>>>> 96e32f42
-        ],
-        "Strict-Transport-Security": [
-          "max-age=31536000; includeSubDomains"
-        ],
-        "X-Content-Type-Options": [
-          "nosniff"
-        ],
-        "Cache-Control": [
-          "no-cache"
-        ],
-        "Date": [
-<<<<<<< HEAD
-          "Sat, 08 Sep 2018 12:36:51 GMT"
-=======
+        ],
+        "Strict-Transport-Security": [
+          "max-age=31536000; includeSubDomains"
+        ],
+        "X-Content-Type-Options": [
+          "nosniff"
+        ],
+        "Cache-Control": [
+          "no-cache"
+        ],
+        "Date": [
           "Fri, 07 Sep 2018 09:35:06 GMT"
->>>>>>> 96e32f42
         ]
       },
       "StatusCode": 200
     },
     {
-<<<<<<< HEAD
-      "RequestUri": "/subscriptions/d2ad5196-2292-4080-b209-ce4399b0a807/operationresults/eyJqb2JJZCI6IlJFU09VUkNFR1JPVVBERUxFVElPTkpPQi1QUzk4MzUtV0VTVFVTIiwiam9iTG9jYXRpb24iOiJ3ZXN0dXMifQ?api-version=2016-09-01",
-      "EncodedRequestUri": "L3N1YnNjcmlwdGlvbnMvZDJhZDUxOTYtMjI5Mi00MDgwLWIyMDktY2U0Mzk5YjBhODA3L29wZXJhdGlvbnJlc3VsdHMvZXlKcWIySkpaQ0k2SWxKRlUwOVZVa05GUjFKUFZWQkVSVXhGVkVsUFRrcFBRaTFRVXprNE16VXRWMFZUVkZWVElpd2lhbTlpVEc5allYUnBiMjRpT2lKM1pYTjBkWE1pZlE/YXBpLXZlcnNpb249MjAxNi0wOS0wMQ==",
-=======
       "RequestUri": "/subscriptions/947d47b4-7883-4bb9-9d85-c5e8e2f572ce/operationresults/eyJqb2JJZCI6IlJFU09VUkNFR1JPVVBERUxFVElPTkpPQi1QUzc4LVdFU1RDRU5UUkFMVVMiLCJqb2JMb2NhdGlvbiI6Indlc3RjZW50cmFsdXMifQ?api-version=2016-09-01",
       "EncodedRequestUri": "L3N1YnNjcmlwdGlvbnMvOTQ3ZDQ3YjQtNzg4My00YmI5LTlkODUtYzVlOGUyZjU3MmNlL29wZXJhdGlvbnJlc3VsdHMvZXlKcWIySkpaQ0k2SWxKRlUwOVZVa05GUjFKUFZWQkVSVXhGVkVsUFRrcFBRaTFRVXpjNExWZEZVMVJEUlU1VVVrRk1WVk1pTENKcWIySk1iMk5oZEdsdmJpSTZJbmRsYzNSalpXNTBjbUZzZFhNaWZRP2FwaS12ZXJzaW9uPTIwMTYtMDktMDE=",
->>>>>>> 96e32f42
       "RequestMethod": "GET",
       "RequestBody": "",
       "RequestHeaders": {
@@ -1265,18 +830,6 @@
           "no-cache"
         ],
         "x-ms-ratelimit-remaining-subscription-reads": [
-<<<<<<< HEAD
-          "11982"
-        ],
-        "x-ms-request-id": [
-          "aa1b589e-1855-46ea-80dc-a9312cce31c5"
-        ],
-        "x-ms-correlation-request-id": [
-          "aa1b589e-1855-46ea-80dc-a9312cce31c5"
-        ],
-        "x-ms-routing-request-id": [
-          "BRAZILUS:20180908T123651Z:aa1b589e-1855-46ea-80dc-a9312cce31c5"
-=======
           "11868"
         ],
         "x-ms-request-id": [
@@ -1287,23 +840,18 @@
         ],
         "x-ms-routing-request-id": [
           "BRAZILUS:20180907T093506Z:3ab66f1f-61bb-4050-b6e5-4d78dede610d"
->>>>>>> 96e32f42
-        ],
-        "Strict-Transport-Security": [
-          "max-age=31536000; includeSubDomains"
-        ],
-        "X-Content-Type-Options": [
-          "nosniff"
-        ],
-        "Cache-Control": [
-          "no-cache"
-        ],
-        "Date": [
-<<<<<<< HEAD
-          "Sat, 08 Sep 2018 12:36:51 GMT"
-=======
+        ],
+        "Strict-Transport-Security": [
+          "max-age=31536000; includeSubDomains"
+        ],
+        "X-Content-Type-Options": [
+          "nosniff"
+        ],
+        "Cache-Control": [
+          "no-cache"
+        ],
+        "Date": [
           "Fri, 07 Sep 2018 09:35:06 GMT"
->>>>>>> 96e32f42
         ]
       },
       "StatusCode": 200
@@ -1311,16 +859,11 @@
   ],
   "Names": {
     "Test-DdosProtectionPlanCRUD": [
-<<<<<<< HEAD
-      "ps9835",
-      "ps2791"
-=======
       "ps78",
       "ps7372"
->>>>>>> 96e32f42
     ]
   },
   "Variables": {
-    "SubscriptionId": "d2ad5196-2292-4080-b209-ce4399b0a807"
+    "SubscriptionId": "947d47b4-7883-4bb9-9d85-c5e8e2f572ce"
   }
 }