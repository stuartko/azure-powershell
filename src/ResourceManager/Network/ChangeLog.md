<!--
    Please leave this section at the top of the change log.

    Changes for the current release should go under the section titled "Current Release", and should adhere to the following format:

    ## Current Release
    * Overview of change #1
        - Additional information about change #1
    * Overview of change #2
        - Additional information about change #2
        - Additional information about change #2
    * Overview of change #3
    * Overview of change #4
        - Additional information about change #4

    ## YYYY.MM.DD - Version X.Y.Z (Previous Release)
    * Overview of change #1
        - Additional information about change #1
--->

## Current Release

<<<<<<< HEAD
## Version 6.1.0
* Bump up Network SDK version from 18.0.0-preview to 19.0.0-preview
=======
## Version 6.2.0
* Enable Traffic Analytics parameters on Network Watcher cmdlets

## Version 6.1.1
* Removed Default sku setting from New-AzureRmVirtualNetworkGateway cmdlet

## Version 6.1.0
* Bump up Network SDK version from 18.0.0-preview to 19.0.0-preview
* Updated below commands for feature: Point to Site IPsec custom policy set/remove on Brooklyn Gateway.
    - Updated New-AzureRmVirtualNetworkGateway: Added optional parameter -VpnClientIpsecPolicy   [Pass the value from output of newly added command:- New-AzureRmVpnClientIpsecPolicy]
    - Updated Set-AzureRmVirtualNetworkGateway: Added optional parameter -VpnClientIPsecParameter [Pass the value from output of newly added command:- New-AzureRmVpnClientIpsecPolicy]
* Added new commands for feature: Point to Site IPsec custom policy set/remove on Brooklyn Gateway.
    - New-AzureRmVpnClientIpsecPolicy : Added for passing output from this command to existing commands: New-AzureRmVirtualNetworkGateway & Set-AzureRmVirtualNetworkGateway to set Vpn IPSec policy
    - New-AzureRmVpnClientIpsecParameter
	- Set-AzureRmVpnClientIpsecParameter
	- Get-AzureRmVpnClientIpsecParameter
	- Remove-AzureRmVpnClientIpsecParameter
* Added a warning note for existing command: Set-AzureRmVirtualNetworkGatewayVpnClientConfig to let users know of its plan of removal in next release.
>>>>>>> c53de442
* Added cmdlet to create protocol configuration
    - New-AzureRmNetworkWatcherProtocolConfiguration
* Added cmdlet to add a new circuit connection to an existing express route circuit.
    - Add-AzureRmExpressRouteCircuitConnectionConfig
* Added cmdlet to remove a circuit connection from an existing express route circuit.
    - Remove-AzureRmExpressRouteCircuitConnectionConfig
* Added cmdlet to retrieve a circuit connection
    - Get-AzureRmExpressRouteCircuitConnectionConfig

## Version 6.0.0
* Bump up network sdk version from 17.0.0.preview to 18.0.0.preview
* Set minimum dependency of module to PowerShell 5.0
* Add support for DDoS protection plan resource
* Introduced multiple breaking changes
    - Please refer to the migration guide for more information

## Version 5.4.2
* Fix error message with Network cmdlets
* Updated to the latest version of the Azure ClientRuntime

## Version 5.4.1
* Fix issue with Default Resource Group in CloudShell

## Version 5.4.0
* Updating model types for compatibility with DNS cmdlets.

## Version 5.3.0
* Fixed issue with importing aliases
* Fix bug to serialize and display IPTags

## Version 5.2.0
* Added cmdlet to create a new connection monitor
    - New-AzureRmNetworkWatcherConnectionMonitor
* Added cmdlet to update a connection monitor
    - Set-AzureRmNetworkWatcherConnectionMonitor
* Added cmdlet to get connection monitor or connection monitor list
    - Get-AzureRmNetworkWatcherConnectionMonitor
* Added cmdlet to query connection monitor
    - Get-AzureRmNetworkWatcherConnectionMonitorReport
* Added cmdlet to start connection monitor
    - Start-AzureRmNetworkWatcherConnectionMonitor
* Added cmdlet to stop connection monitor
    - Stop-AzureRmNetworkWatcherConnectionMonitor
* Added cmdlet to remove connection monitor
    - Remove-AzureRmNetworkWatcherConnectionMonitor
* Updated Set-AzureRmApplicationGatewayBackendAddressPool documentation to remove deprecated example
* Fix to support 32 bit AS Numbers in the Powershell API for Public and Private Expressroute Peerings
* Added EnableHttp2 flag to Application Gateway
    - Updated New-AzureRmApplicationGateway: Added optional parameter -EnableHttp2
* Add IpTags to PublicIpAddress
    - Updated New-AzureRmPublicIpAddress: Added IpTags
    - New-AzureRmPublicIpTag to add Iptag
* Add DisableBgpRoutePropagation property in RouteTable and effectiveRoute.

## Version 5.1.1
* Fix overwrite message 'Are you sure you want to overwriteresource'

## Version 5.1.0
* Added -AsJob support for long-running Network cmdlets. Allows selected cmdlets to run in the background and return a job to track and control progress.
* Added Location Completer to -Location parameters allowing tab completion through valid Locations
* Added ResourceGroup Completer to -ResourceGroup parameters allowing tab completion through resource groups in current subscription

## Version 5.0.0
* NOTE: This is a breaking change release. Please see the migration guide (https://aka.ms/azps-migration-guide) for a full list of breaking changes introduced.
* Added cmdlet to list available internet service providers for a specified Azure region
    - Get-AzureRmNetworkWatcherReachabilityProvidersList
* Added cmdlet to get the relative latency score for internet service providers from a specified location to Azure regions
    - Get-AzureRmNetworkWatcherReachabilityReport
* Add support for online help
    - Run Get-Help with the -Online parameter to open the online help in your default Internet browser
    
## Version 4.4.1

## Version 4.4.0
* Added support for endpoint services to Virtual Network Subnets
    - Updated Add-AzureRmVirtualSubnetConfig: Added optional parameter -ServiceEndpoint
    - Updated New-AzureRmVirtualSubnetConfig: Added optional parameter -ServiceEndpoint
    - Updated Set-AzureRmVirtualSubnetConfig: Added optional parameter -ServiceEndpoint
* Added cmdlet to list endpoint services available in the location
    - Get-AzureRmVirtualNetworkAvailableEndpointService
* Added the ability to configure external radius based P2S authentication to the following commandlets
    - New-AzureVirtualNetworkGateway
    - Set-AzureVirtualNetworkGateway
    - Set-AzureRmVirtualNetworkGatewayVpnClientConfig
* Added cmdlet to allow generation of VpnProfiles for external radius based P2S
    - New-AzureRmVpnClientConfiguration
	  - Get-AzureRmVpnClientConfiguration
* Added support for SKU parameter to Public IP Addresses and Load Balancers
    - Updated New-AzureRMLoadBalancer: Added optional parameter -Sku
    - Updated New-AzureRMPublicIpAddress: Added optional parameter -Sku
* Added support for DisableOutboundSNAT to Load Balancer Rules
    - Updated New-AzureRMLoadBalancerRuleConfig: Added optional parameter DisableOutboundSNAT
    - Updated Add-AzureRMLoadBalancerRuleConfig: Added optional parameter DisableOutboundSNAT
    - Updated Set-AzureRMLoadBalancerRuleConfig: Added optional parameter DisableOutboundSNAT
* Added support for IkeV2 P2S
    - Updated New-AzureRmVirtualNetworkGateway: Added optional parameter -VpnClientProtocol, defaults to [ "SSTP", "IkeV2" ]
    - Updated Set-AzureRmVirtualNetworkGateway: Added optional parameter -VpnClientProtocol
* Added new commands for VpnDeviceConfiguration Scripts
    - Get-AzureRmVirtualNetworkGatewaySupportedVpnDevices
    - Get-AzureRmVirtualNetworkGatewayConnectionVpnDeviceConfigScript
* Added support for MultiValued rules in Network Security Rules and Effective Network Security Rules
    - Updated Add-AzureRmNetworkSecurityRuleConfig: Updated SourcePortRange, DestinationPortRange, SourceAddressPrefix parameters to accept a list of strings
    - Updated New-AzureRmNetworkSecurityRuleConfig: Updated SourcePortRange, DestinationPortRange, SourceAddressPrefix  parameter to accept a list of strings
    - Updated Set-AzureRmNetworkSecurityRuleConfig: Updated SourcePortRange, DestinationPortRange, SourceAddressPrefix parameter to accept a list of strings
    - Updated Add-AzureRmNetworkSecurityRuleConfig: Updated SourcePortRange, DestinationPortRange, SourceAddressPrefix parameter to accept a list of strings
    - Updated New-AzureRmNetworkSecurityGroup : Updated SecurityRules parameter to accept SourcePortRange, DestinationPortRange, SourceAddressPrefix parameters which are list of strings in PSSecurityRule object
    - Updated Get-AzureRmEffectiveNetworkSecurityGroup: Added parameter TagMap
    - Updated Get-AzureRmEffectiveNetworkSecurityGroup: Updated returned PSEffectiveSecurityRule object with SourcePortRange, DestinationPortRange, SourceAddressPrefix parameters which are list of strings.
* Added support for DDoS protection for virtual networks
    - Updated New-AzureRmVirtualNetwork: Added switch parameters EnableDDoSProtection and EnableVmProtection
    - Added properties EnableDDoSProtection and EnableVmProtection in PSVirtualNetwork object
* Added support for Highly Available Internal Load Balancer
    - Updated Add-AzureRmLoadBalancerRuleConfig: Added All as an acceptable value for Protocol parameter
    - Updated New-AzureRmLoadBalancerRuleConfig: Added All as an acceptable value for Protocol parameter
    - Updated Set-AzureRmLoadBalancerRuleConfig: Added All as an acceptable value for Protocol parameter
* Added support for Application Security Groups
    - Added New-AzureRmApplicationSecurityGroup
    - Added Get-AzureRmApplicationSecurityGroup
    - Added Remove-AzureRmApplicationSecurityGroup
    - Updated New-AzureRmNetworkInterface: Added optional parameters ApplicationSecurityGroup and ApplicationSecurityGroupId
    - Updated New-AzureRmNetworkInterfaceIpConfig: Added optional parameters ApplicationSecurityGroup and ApplicationSecurityGroupId
    - Updated Add-AzureRmNetworkInterfaceIpConfig: Added optional parameters ApplicationSecurityGroup and ApplicationSecurityGroupId
    - Updated Set-AzureRmNetworkInterfaceIpConfig: Added optional parameters ApplicationSecurityGroup and ApplicationSecurityGroupId
    - Updated New-AzureRmNetworkSecurityRuleConfig: Added optional parameters SourceApplicationSecurityGroup, SourceApplicationSecurityGroupId, DestinationApplicationSecurityGroup, and DestinationApplicationSecurityGroupId
    - Updated Add-AzureRmNetworkSecurityRuleConfig: Added optional parameters SourceApplicationSecurityGroup, SourceApplicationSecurityGroupId, DestinationApplicationSecurityGroup, and DestinationApplicationSecurityGroupId
    - Updated Set-AzureRmNetworkSecurityRuleConfig: Added optional parameters SourceApplicationSecurityGroup, SourceApplicationSecurityGroupId, DestinationApplicationSecurityGroup, and DestinationApplicationSecurityGroupId
	
## Version 4.3.1

## Version 4.3.0
* New-AzureRmExpressRouteCircuitPeeringConfig: Added IPv6 support. New optional parameter added
	- PeerAddressType
* Set-AzureRmExpressRouteCircuitPeeringConfig: Added IPv6 support. New optional parameter added
	- PeerAddressType
* Remove-AzureRmExpressRouteCircuitPeeringConfig: Added IPv6 support. New optional parameter added
	- PeerAddressType
* Marked parameter -ProbeEnabled as obsolete
    - Add-AzureRmApplicationGatewayBackendHttpSettings
    - New-AzureRmApplicationGatewayBackendHttpSettings
    - Set-AzureRmApplicationGatewayBackendHttpSettings 

## Version 4.2.1

## Version 4.2.0
* New-AzureRmIpsecPolicy: SALifeTimeSeconds and SADataSizeKilobytes are no longer mandatory parameters
    - SALifeTimeSeconds defaults to 27000 seconds
    - SADataSizeKilobytes defaults to 102400000 KB
* Added support for custom cipher suite configuration using ssl policy and listing all ssl options api in Application Gateway
    - Added optional parameter -PolicyType, -PolicyName, -MinProtocolVersion, -Ciphersuite
        - Add-AzureRmApplicationGatewaySslPolicy
        - New-AzureRmApplicationGatewaySslPolicy
        - Set-AzureRmApplicationGatewaySslPolicy
    - Added Get-AzureRmApplicationGatewayAvailableSslOptions (Alias: List-AzureRmApplicationGatewayAvailableSslOptions)
    - Added Get-AzureRmApplicationGatewaySslPredefinedPolicy (Alias: List-AzureRmApplicationGatewaySslPredefinedPolicy)
* Added redirect support in Application Gateway
    - Added Add-AzureRmApplicationGatewayRedirectConfiguration
    - Added Get-AzureRmApplicationGatewayRedirectConfiguration
    - Added New-AzureRmApplicationGatewayRedirectConfiguration
    - Added Remove-AzureRmApplicationGatewayRedirectConfiguration
    - Added Set-AzureRmApplicationGatewayRedirectConfiguration
    - Added optional parameter -RedirectConfiguration
        - Add-AzureRmApplicationGatewayRequestRoutingRule
        - New-AzureRmApplicationGatewayRequestRoutingRule
        - Set-AzureRmApplicationGatewayRequestRoutingRule
    - Added optional parameter -DefaultRedirectConfiguration
        - Add-AzureRmApplicationGatewayUrlPathMapConfig
        - New-AzureRmApplicationGatewayUrlPathMapConfig
        - Set-AzureRmApplicationGatewayUrlPathMapConfig
    - Added optional parameter -RedirectConfiguration
        - Add-AzureRmApplicationGatewayPathRuleConfig
        - New-AzureRmApplicationGatewayPathRuleConfig
        - Set-AzureRmApplicationGatewayPathRuleConfig
    - Added optional parameter -RedirectConfigurations
        - New-AzureRmApplicationGateway 
        - Set-AzureRmApplicationGateway
* Added support for azure websites in Application Gateway
    - Added New-AzureRmApplicationGatewayProbeHealthResponseMatch
    - Added optional parameters -PickHostNameFromBackendHttpSettings, -MinServers, -Match
        - Add-AzureRmApplicationGatewayProbeConfig 
        - New-AzureRmApplicationGatewayProbeConfig
        - Set-AzureRmApplicationGatewayProbeConfig
    - Added optional parameters -PickHostNameFromBackendAddress, -AffinityCookieName, -ProbeEnabled, -Path
        - Add-AzureRmApplicationGatewayBackendHttpSettings
        - New-AzureRmApplicationGatewayBackendHttpSettings
        - Set-AzureRmApplicationGatewayBackendHttpSettings
* Update Get-AzureRmPublicIPaddress to retrieve publicipaddress resources created via VM Scale Set
* Added cmdlet to get virtual network current usage
    - Get-AzureRmVirtualNetworkUsageList

## Version 4.1.0
* Get-AzureRmNetworkUsage: New cmdlet to show network usage and capacity details
* Added new GatewaySku options for VirtualNetworkGateways
    - VpnGw1, VpnGw2, VpnGw3 are the new Skus added for Vpn gateways
* Set-AzureRmNetworkWatcherConfigFlowLog
  * Fixed  help examples
 
## Version 4.0.1

## Version 4.0.0
* Added Test-AzureRmNetworkWatcherConnectivity cmdlet
    - Returns connectivity information for a specified source VM and a destination
    - If connectivity between the source and destination cannot be established, the cmdlet returns details about the issue

## Version 3.7.0
* Added support for new web application firewall features to Application Gateways
    - Added New-AzureRmApplicationGatewayFirewallDisabledRuleGroupConfig
    - Added Get-AzureRmApplicationGatewayAvailableWafRuleSets (Alias: List-AzureRmApplicationGatewayAvailableWafRuleSets)
    - Updated New-AzureRmApplicationGatewayWebApplicationFirewallConfiguration: Added parameter -RuleSetType -RuleSetVersion and -DisabledRuleGroups
    - Updated Set-AzureRmApplicationGatewayWebApplicationFirewallConfiguration: Added parameter -RuleSetType -RuleSetVersion and -DisabledRuleGroups

* Added support for IPSec policies to Virtual Network Gateway Connections
	- Added New-AzureRmIpsecPolicy
	- Updated New-AzureRmVirtualNetworkGatewayConnection: Added parameter -IpsecPolicies and -UsePolicyBasedTrafficSelectors

## Version 3.6.0
* Added support for connection draining to Application Gateways
    - Added Get-AzureRmApplicationGatewayConnectionDraining 
    - Added New-AzureRmApplicationGatewayConnectionDraining
    - Added Remove-AzureRmApplicationGatewayConnectionDraining 
    - Added Set-AzureRmApplicationGatewayConnectionDraining
    - Updated Add-AzureRmApplicationGatewayBackendHttpSettings: Added optional parameter -ConnectionDraining
    - Updated New-AzureRmApplicationGatewayBackendHttpSettings: Added optional parameter -ConnectionDraining
    - Updated Set-AzureRmApplicationGatewayBackendHttpSettings: Added optional parameter -ConnectionDraining

* Remapped unused 'Name' parameter in ExpressRoute cmdlets to 'ExpressRouteCircuitName'
    - Get-AzureRmExpressRouteCircuitARPTable
    - Get-AzureRmExpressRouteCircuitRouteTable
    - Get-AzureRmExpressRouteCircuitRouteTableSummary
    - Get-AzureRmExpressRouteCircuitStats

## Version 3.5.0
* Added support for network Watcher APIs
    - New-AzureRmNetworkWatcher
    - Get-AzureRmNetworkWatcher
    - Remove-AzureRmNetworkWatcher
    - New-AzureRmPacketCaptureFilterConfig
    - New-AzureRmNetworkWatcherPacketCapture
    - Get-AzureRmNetworkWatcherPacketCapture
    - Stop-AzureRmNetworkWatcherPacketCapture
    - Remove-AzureRmNetworkWatcherPacketCapture
    - Get-AzureRmNetworkWatcherFlowLogSatus
    - Get-AzureRmNetworkWatcherNextHop
    - Get-AzureRmNetworkWatcherSecurityGroupView
    - Get-AzureRmNetworkWatcherTopology
    - Get-AzureRmNetworkWatcherTroubleshootingResult
    - Set-AzureRmNetworkWatcherConfigFlowLog
    - Start-AzureRmNetworkWatcherResourceTroubleshooting
    - Test-AzureRmNetworkWatcherIPFlow
* Add-AzureRmExpressRouteCircuitPeeringConfig
    - Added new param :-RouteFilter to associate the BGP with route filter to filter out BGP communities via Microsoft peering. This parameter is set by resource
    - Added new param :-RouteFilterId to associate the BGP with route filter to filter out BGP communities via Microsoft peering. This parameter is set by resource id
* New-AzureRmExpressRouteCircuitPeeringConfig
    - Added new param :-RouteFilter to associate the BGP with route filter to filter out BGP communities via Microsoft peering. This parameter is set by resource
    - Added new param :-RouteFilterId to associate the BGP with route filter to filter out BGP communities via Microsoft peering. This parameter is set by resource id
* Set-AzureRmExpressRouteCircuitPeeringConfig
    - Added new param :-RouteFilter to associate the BGP with route filter to filter out BGP communities via Microsoft peering. This parameter is set by resource
    - Added new param :-RouteFilterId to associate the BGP with route filter to filter out BGP communities via Microsoft peering. This parameter is set by resource id
* New cmdlets for selective service feature 
    - Get-AzureRmRouteFilter
    - New-AzureRmRouteFilter
    - Set-AzureRmRouteFilter
    - Remove-AzureRmRouteFilter
    - Add-AzureRmRouteFilterRuleConfig
    - Get-AzureRmRouteFilterRuleConfigobject
    - New-AzureRmRouteFilterRuleConfig
    - Set-AzureRmRouteFilterRuleConfig
    - Remove-AzureRmRouteFilterRuleConfig

## Version 3.4.0

## Version 3.3.0

## Version 3.2.0
* Get-AzureRmVirtualNetworkGatewayConnection
    - Added new param :- TunnelConnectionStatus in output Connection object to show per tunnel connection health status.
* Reset-AzureRmVirtualNetworkGateway
    - Added optional input param:- gatewayVip to pass gateway vip for ResetGateway API in case of Active-Active feature enabled gateways.
    - Gateway Vip can be retrieved from PublicIPs refered in VirtualNetworkGateway object. 

## Version 3.1.0
* Add-AzureRmVirtualNetworkPeering
    - Parameter AlloowGatewayTransit renamed to AllowGatewayTransit (an alias for the old parameter was created)
    - Fixed issue where UseRemoteGateway property was not being populated in the request to the server
* Get-AzureRmEffectiveNetworkSecurityGroup
    - Add warning if there is no response from GetEffectiveNSG
* Add Source property to EffectiveRoute <|MERGE_RESOLUTION|>--- conflicted
+++ resolved
@@ -20,10 +20,6 @@
 
 ## Current Release
 
-<<<<<<< HEAD
-## Version 6.1.0
-* Bump up Network SDK version from 18.0.0-preview to 19.0.0-preview
-=======
 ## Version 6.2.0
 * Enable Traffic Analytics parameters on Network Watcher cmdlets
 
@@ -42,7 +38,6 @@
 	- Get-AzureRmVpnClientIpsecParameter
 	- Remove-AzureRmVpnClientIpsecParameter
 * Added a warning note for existing command: Set-AzureRmVirtualNetworkGatewayVpnClientConfig to let users know of its plan of removal in next release.
->>>>>>> c53de442
 * Added cmdlet to create protocol configuration
     - New-AzureRmNetworkWatcherProtocolConfiguration
 * Added cmdlet to add a new circuit connection to an existing express route circuit.
