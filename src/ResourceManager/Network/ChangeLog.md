--- conflicted
+++ resolved
@@ -24,15 +24,13 @@
     - Updated Set-AzureRmVirtualSubnetConfig: Added optional parameter -ServiceEndpoint
 * Added cmdlet to list endpoint services available in the location
     - Get-AzureRmVirtualNetworkAvailableEndpointService
-<<<<<<< HEAD
 * Added the ability to configure external radius based P2S authentication to the following commandlets
     - New-AzureVirtualNetworkGateway
     - Set-AzureVirtualNetworkGateway
     - Set-AzureRmVirtualNetworkGatewayVpnClientConfig
 * Added cmdlet to allow generation of VpnProfiles for external radius based P2S
     - New-AzureRmVpnClientConfiguration
-	- Get-AzureRmVpnClientConfiguration
-=======
+	  - Get-AzureRmVpnClientConfiguration
 * Added support for SKU parameter to Public IP Addresses and Load Balancers
     - Updated New-AzureRMLoadBalancer: Added optional parameter -Sku
     - Updated New-AzureRMPublicIpAddress: Added optional parameter -Sku
@@ -40,7 +38,6 @@
     - Updated New-AzureRMLoadBalancerRuleConfig: Added optional parameter DisableOutboundSNAT
     - Updated Add-AzureRMLoadBalancerRuleConfig: Added optional parameter DisableOutboundSNAT
     - Updated Set-AzureRMLoadBalancerRuleConfig: Added optional parameter DisableOutboundSNAT
->>>>>>> d64ae946
 
 ## Version 4.3.1
 
