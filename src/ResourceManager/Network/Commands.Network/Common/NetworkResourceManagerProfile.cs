--- conflicted
+++ resolved
@@ -16,10 +16,7 @@
 {
     using AutoMapper;
     using System.Collections.Generic;
-<<<<<<< HEAD
-=======
     using System.Linq;
->>>>>>> 5db54d56
     using WindowsAzure.Commands.Common;
     using CNM = Microsoft.Azure.Commands.Network.Models;
     using MNM = Microsoft.Azure.Management.Network.Models;
