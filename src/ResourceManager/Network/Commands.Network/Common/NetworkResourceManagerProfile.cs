--- conflicted
+++ resolved
@@ -768,7 +768,6 @@
                 // MNM to CNM
                 cfg.CreateMap<MNM.ServiceEndpointPolicyDefinition, CNM.PSServiceEndpointPolicyDefinition>();
 
-<<<<<<< HEAD
                 // Network Profile
                 // MNM to CNM
                 cfg.CreateMap<MNM.ContainerNetworkInterfaceIpConfiguration, CNM.PSContainerNetworkInterfaceIPConfiguration>();
@@ -786,7 +785,6 @@
                 cfg.CreateMap<CNM.PSContainerNetworkInterfaceConfiguration, MNM.ContainerNetworkInterfaceConfiguration>();
                 cfg.CreateMap<CNM.PSIPConfigurationProfile, MNM.IPConfigurationProfile>();
 
-=======
                 //// SDWAN
                 cfg.CreateMap<CNM.PSVirtualHub, MNM.VirtualHub>();
                 cfg.CreateMap<CNM.PSVirtualWan, MNM.VirtualWAN>();
@@ -807,7 +805,7 @@
                 cfg.CreateMap<MNM.VpnConnection, CNM.PSVpnConnection>();
                 cfg.CreateMap<MNM.VpnSite, CNM.PSVpnSite>();
                 cfg.CreateMap<MNM.DeviceProperties, CNM.PSVpnSiteDeviceProperties>();
->>>>>>> 64ccdb8b
+
                 // Azure Firewalls
                 // CNM to MNM
                 cfg.CreateMap<CNM.PSAzureFirewall, MNM.AzureFirewall>();
