--- conflicted
+++ resolved
@@ -24,12 +24,6 @@
 ## EXAMPLES
 
 ### --------------------------  Example 1: Add a route filter rule to a route filter  --------------------------
-<<<<<<< HEAD
-@{paragraph=PS C:\\\>}
-
-
-=======
->>>>>>> 2643ead5
 ```
 PS C:\>$RouteFilter = Get-AzureRmRouteFilter -ResourceGroupName "ResourceGroup11" -Name "routefilter01"
 					  PS C:\> Add-AzureRmRouteFilterRuleConfig -Name "rule13" -Access Allow -RouteFilterRuleType Community -RouteFilter $RouteFilter
