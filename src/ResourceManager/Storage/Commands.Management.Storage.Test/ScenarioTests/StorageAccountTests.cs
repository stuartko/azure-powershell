--- conflicted
+++ resolved
@@ -131,7 +131,6 @@
 
         [Fact]
         [Trait(Category.AcceptanceType, Category.CheckIn)]
-<<<<<<< HEAD
         public void TestAzureStorageAccountManagementPolicy()
         {
             TestController.NewInstance.RunPsTest(_logger, "Test-AzureStorageAccountManagementPolicy");
@@ -163,14 +162,15 @@
         public void TestGetAzureStorageAccountGeoReplicationStats()
         {
             TestController.NewInstance.RunPsTest(_logger, "Test-GetAzureStorageAccountGeoReplicationStats");
-        }        
-=======
+        }
+
+        [Fact]
+        [Trait(Category.AcceptanceType, Category.CheckIn)]
         public void TestPipingNewUpdateAccount()
         {
             TestController.NewInstance.RunPsTest(_logger, "Test-PipingNewUpdateAccount");
         }
 
         
->>>>>>> f0cfffd7
     }
 }