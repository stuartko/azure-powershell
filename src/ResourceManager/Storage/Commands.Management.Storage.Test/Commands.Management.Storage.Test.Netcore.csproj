<Project Sdk="Microsoft.NET.Sdk">

  <PropertyGroup>
    <IncludeManagementStorage>false</IncludeManagementStorage>
  </PropertyGroup>

  <Import Project="$(ProjectDir)..\..\..\..\tools\Common.Netcore.Dependencies.Test.targets" />

  <PropertyGroup>
    <TargetFrameworks>netcoreapp2.1;netcoreapp2.0</TargetFrameworks>
    <AssemblyName>Microsoft.Azure.PowerShell.Cmdlets.Management.Storage.Test</AssemblyName>
    <RootNamespace>Microsoft.Azure.Commands.Management.Storage.Test</RootNamespace>
    <GenerateAssemblyInfo>false</GenerateAssemblyInfo>
    <TreatWarningsAsErrors>true</TreatWarningsAsErrors>
    <WarningsAsErrors />
    <IsPackable>false</IsPackable>
  </PropertyGroup>

  <PropertyGroup Condition="'$(Configuration)|$(Platform)'=='Debug|AnyCPU'">
    <DelaySign>false</DelaySign>
    <DefineConstants>TRACE;DEBUG;NETSTANDARD</DefineConstants>
  </PropertyGroup>

  <PropertyGroup Condition="'$(Configuration)|$(Platform)'=='Release|AnyCPU'">
    <SignAssembly>true</SignAssembly>
    <DelaySign>true</DelaySign>
    <AssemblyOriginatorKeyFile>MSSharedLibKey.snk</AssemblyOriginatorKeyFile>
    <DefineConstants>TRACE;RELEASE;NETSTANDARD;SIGN</DefineConstants>
  </PropertyGroup>

<<<<<<< HEAD
  <ItemGroup Condition="'$(TargetFramework)' != 'net472'">
=======
  <ItemGroup>
>>>>>>> 172b856a
    <PackageReference Include="Microsoft.Azure.Management.Storage" Version="9.1.0-preview" />
  </ItemGroup>

  <ItemGroup>
    <None Update="SessionRecords\**\*.json">
      <CopyToOutputDirectory>PreserveNewest</CopyToOutputDirectory>
    </None>
    <None Update="ScenarioTests\*.ps1">
      <CopyToOutputDirectory>PreserveNewest</CopyToOutputDirectory>
    </None>
  </ItemGroup>

</Project><|MERGE_RESOLUTION|>--- conflicted
+++ resolved
@@ -28,11 +28,7 @@
     <DefineConstants>TRACE;RELEASE;NETSTANDARD;SIGN</DefineConstants>
   </PropertyGroup>
 
-<<<<<<< HEAD
-  <ItemGroup Condition="'$(TargetFramework)' != 'net472'">
-=======
   <ItemGroup>
->>>>>>> 172b856a
     <PackageReference Include="Microsoft.Azure.Management.Storage" Version="9.1.0-preview" />
   </ItemGroup>
 
