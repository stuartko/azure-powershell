﻿// ----------------------------------------------------------------------------------
//
// Copyright Microsoft Corporation
// Licensed under the Apache License, Version 2.0 (the "License");
// you may not use this file except in compliance with the License.
// You may obtain a copy of the License at
// http://www.apache.org/licenses/LICENSE-2.0
// Unless required by applicable law or agreed to in writing, software
// distributed under the License is distributed on an "AS IS" BASIS,
// WITHOUT WARRANTIES OR CONDITIONS OF ANY KIND, either express or implied.
// See the License for the specific language governing permissions and
// limitations under the License.
// ----------------------------------------------------------------------------------


using Microsoft.Azure.Commands.WebApps.Utilities;
using Microsoft.Azure.Commands.WebApps.Validations;
using Microsoft.Azure.Management.WebSites.Models;
using System;
using System.Collections;
using System.Collections.Generic;
using System.Linq;
using System.Management.Automation;

namespace Microsoft.Azure.Commands.WebApps.Cmdlets.WebApps
{
    /// <summary>
    /// this commandlet will let you create a new Azure Web app using ARM APIs
    /// </summary>
    [Cmdlet(VerbsCommon.Set, "AzureRmWebApp")]
    public class SetAzureWebAppCmdlet : WebAppBaseCmdlet
    {
        [Parameter(ParameterSetName = ParameterSet1Name, Position = 2, Mandatory = false, HelpMessage = "The name of the app service plan eg: Default1.")]
        public string AppServicePlan { get; set; }

        [Parameter(ParameterSetName = ParameterSet1Name, Position = 3, Mandatory = false, HelpMessage = "Default documents for web app")]
        [ValidateNotNullOrEmpty]
        public string[] DefaultDocuments { get; set; }

        [Parameter(ParameterSetName = ParameterSet1Name, Position = 4, Mandatory = false, HelpMessage = ".NET Framework version")]
        [ValidateNotNullOrEmpty]
        public string NetFrameworkVersion { get; set; }

        [Parameter(ParameterSetName = ParameterSet1Name, Position = 5, Mandatory = false, HelpMessage = "PHP version")]
        [ValidateNotNullOrEmpty]
        public string PhpVersion { get; set; }

        [Parameter(ParameterSetName = ParameterSet1Name, Position = 6, Mandatory = false, HelpMessage = "Whether or not request tracing is enabled")]
        [ValidateNotNullOrEmpty]
        public bool RequestTracingEnabled { get; set; }

        [Parameter(ParameterSetName = ParameterSet1Name, Position = 7, Mandatory = false, HelpMessage = "Whether or not http logging is enabled")]
        [ValidateNotNullOrEmpty]
        public bool HttpLoggingEnabled { get; set; }

        [Parameter(ParameterSetName = ParameterSet1Name, Position = 8, Mandatory = false, HelpMessage = "Whether or not detailed error logging is enabled")]
        [ValidateNotNullOrEmpty]
        public bool DetailedErrorLoggingEnabled { get; set; }

        [Parameter(ParameterSetName = ParameterSet1Name, Position = 9, Mandatory = false, HelpMessage = "Web app settings. Example: -AppSettings @{\"setting1\" = \"ValueA\"}")]
        [ValidateNotNullOrEmpty]
        [ValidateStringDictionary]
        public Hashtable AppSettings { get; set; }

        [Parameter(ParameterSetName = ParameterSet1Name, Position = 10, Mandatory = false, HelpMessage = "Web app connection strings. Example: -ConnectionStrings @{ ConnectionString1 = @{ Type = \"MySql\"; Value = \"MySql Connection string\"}; ConnectionString2 = @{ Type = \"SQLAzure\"; Value = \"SqlAzure Connection string 2\"} }")]
        [ValidateNotNullOrEmpty]
        [ValidateConnectionStrings]
        public Hashtable ConnectionStrings { get; set; }

        [Parameter(ParameterSetName = ParameterSet1Name, Position = 11, Mandatory = false, HelpMessage = "Web app handler mappings")]
        [ValidateNotNullOrEmpty]
        public IList<HandlerMapping> HandlerMappings { get; set; }

        [Parameter(ParameterSetName = ParameterSet1Name, Position = 12, Mandatory = false, HelpMessage = "Web app managed pipeline mode. Allowed Values [Classic|Integrated]")]
        [ValidateSet("Classic", "Integrated")]
        public string ManagedPipelineMode { get; set; }

        [Parameter(ParameterSetName = ParameterSet1Name, Position = 13, Mandatory = false, HelpMessage = "Whether or not detailed error logging is enabled")]
        [ValidateNotNullOrEmpty]
        public bool WebSocketsEnabled { get; set; }

        [Parameter(Position = 14, Mandatory = false, HelpMessage = "Whether or not to use 32-bit worker process. By default worker process is 64-bit")]
        [ValidateNotNullOrEmpty]
        public bool Use32BitWorkerProcess { get; set; }

        [Parameter(Position = 15, Mandatory = false, HelpMessage = "Destination slot name for auto swap")]
        public string AutoSwapSlotName { get; set; }

        [Parameter(ParameterSetName = ParameterSet1Name, Mandatory = false, HelpMessage = "Custom hostnames associated with web app")]
        [ValidateNotNullOrEmpty]
        public string[] HostNames { get; set; }

        [Parameter(Mandatory = false, HelpMessage = "The number of workers to be allocated", ValueFromPipeline = true)]
        [ValidateNotNullOrEmpty]
        public int NumberOfWorkers { get; set; }

        [Parameter(Mandatory = false, HelpMessage = "Run cmdlet in the background")]
        public SwitchParameter AsJob { get; set; }
        
        [Parameter(ParameterSetName = ParameterSet1Name, Mandatory = false, HelpMessage = "Enable MSI on an existing azure webapp")]
<<<<<<< HEAD
        public SwitchParameter AssignIdentity { get; set; }

        [Parameter(ParameterSetName = ParameterSet1Name, Mandatory = false, HelpMessage = "Enable/disable redirecting all traffic to HTTPS on an existing azure webapp")]
        public SwitchParameter HttpsOnly { get; set; }
=======
        public bool AssignIdentity { get; set; }

        [Parameter(ParameterSetName = ParameterSet1Name, Mandatory = false, HelpMessage = "Enable/disable redirecting all traffic to HTTPS on an existing azure webapp")]
        public bool HttpsOnly { get; set; }
>>>>>>> 56b45109

        public override void ExecuteCmdlet()
        {
            base.ExecuteCmdlet();
            SiteConfig siteConfig = null;
            Site site = null;
            string location = null;
            switch (ParameterSetName)
            {
                case ParameterSet1Name:
                    WebApp = WebsitesClient.GetWebApp(ResourceGroupName, Name, null);
                    location = WebApp.Location;
                    var parameters = new HashSet<string>(MyInvocation.BoundParameters.Keys, StringComparer.OrdinalIgnoreCase);
                    if (parameters.Any(p => CmdletHelpers.SiteConfigParameters.Contains(p)))
                    {
                        siteConfig = new SiteConfig
                        {
                            DefaultDocuments = parameters.Contains("DefaultDocuments") ? DefaultDocuments : null,
                            NetFrameworkVersion = parameters.Contains("NetFrameworkVersion") ? NetFrameworkVersion : null,
                            PhpVersion = parameters.Contains("PhpVersion") ? PhpVersion : null,
                            RequestTracingEnabled =
                                parameters.Contains("RequestTracingEnabled") ? (bool?)RequestTracingEnabled : null,
                            HttpLoggingEnabled = parameters.Contains("HttpLoggingEnabled") ? (bool?)HttpLoggingEnabled : null,
                            DetailedErrorLoggingEnabled =
                                parameters.Contains("DetailedErrorLoggingEnabled") ? (bool?)DetailedErrorLoggingEnabled : null,
                            HandlerMappings = parameters.Contains("HandlerMappings") ? HandlerMappings : null,
                            ManagedPipelineMode =
                                parameters.Contains("ManagedPipelineMode")
                                    ? (ManagedPipelineMode?)Enum.Parse(typeof(ManagedPipelineMode), ManagedPipelineMode)
                                    : null,
                            WebSocketsEnabled = parameters.Contains("WebSocketsEnabled") ? (bool?)WebSocketsEnabled : null,
                            Use32BitWorkerProcess =
                                parameters.Contains("Use32BitWorkerProcess") ? (bool?)Use32BitWorkerProcess : null,
                            AutoSwapSlotName = parameters.Contains("AutoSwapSlotName") ? AutoSwapSlotName : null,
                            NumberOfWorkers = parameters.Contains("NumberOfWorkers") ? NumberOfWorkers : WebApp.SiteConfig.NumberOfWorkers
                        };
                    }

                    // Update web app configuration
                    WebsitesClient.UpdateWebAppConfiguration(ResourceGroupName, location, Name, null, siteConfig, AppSettings.ConvertToStringDictionary(), ConnectionStrings.ConvertToConnectionStringDictionary());

                    if (parameters.Any(p => CmdletHelpers.SiteParameters.Contains(p)))
                    {
<<<<<<< HEAD
=======

>>>>>>> 56b45109
                        site = new Site
                        {
                            Location = location,
                            ServerFarmId = WebApp.ServerFarmId,
<<<<<<< HEAD
                            Identity = AssignIdentity.IsPresent ? new ManagedServiceIdentity("SystemAssigned", null, null) : WebApp.Identity,
                            HttpsOnly = HttpsOnly.IsPresent
                        };

                        Dictionary<string, string> appSettings = WebApp.SiteConfig?.AppSettings?.ToDictionary(x => x.Name, x => x.Value);
                        if (AssignIdentity.IsPresent)
=======
                            Identity = parameters.Contains("AssignIdentity") && AssignIdentity ? new ManagedServiceIdentity("SystemAssigned", null, null) : WebApp.Identity,
                            HttpsOnly = parameters.Contains("HttpsOnly") ? HttpsOnly : WebApp.HttpsOnly
                        };

                        Dictionary<string, string> appSettings = WebApp.SiteConfig?.AppSettings?.ToDictionary(x => x.Name, x => x.Value);
                        if (parameters.Contains("AssignIdentity"))
>>>>>>> 56b45109
                        {

                            // Add or update the appsettings property
                            appSettings["WEBSITE_DISABLE_MSI"] = (!AssignIdentity).ToString();
<<<<<<< HEAD
                            WebsitesClient.UpdateWebAppConfiguration(ResourceGroupName, location, Name, null, WebApp.SiteConfig, appSettings, 
=======
                            WebsitesClient.UpdateWebAppConfiguration(ResourceGroupName, location, Name, null, WebApp.SiteConfig, appSettings,
>>>>>>> 56b45109
                                                                     WebApp.SiteConfig.ConnectionStrings.
                                                                        ToDictionary(nvp => nvp.Name,
                                                                        nvp => new ConnStringValueTypePair
                                                                        {
                                                                            Type = nvp.Type.Value,
                                                                            Value = nvp.ConnectionString
                                                                        },
                                                                        StringComparer.OrdinalIgnoreCase));
                        }
<<<<<<< HEAD
                        else
                        {
                            // disabling the identity property updates the siteconfig only
                            appSettings["WEBSITE_DISABLE_MSI"] = (!AssignIdentity.IsPresent).ToString();
                        }
                        
=======
>>>>>>> 56b45109
                        WebsitesClient.UpdateWebApp(ResourceGroupName, location, Name, null, WebApp.ServerFarmId, site);
                    }

                    if (parameters.Contains("AppServicePlan"))
                    {
                        WebsitesClient.UpdateWebApp(ResourceGroupName, location, Name, null, AppServicePlan);
                    }

                    if (parameters.Contains("HostNames"))
                    {
                        WebsitesClient.AddCustomHostNames(ResourceGroupName, location, Name, HostNames);
                    }

                    break;
                case ParameterSet2Name:
                    // Web app is direct or pipeline input
                    string servicePlanName;
                    string rg;
                    location = WebApp.Location;
                    siteConfig = WebApp.SiteConfig;

                    // Update web app configuration
                    WebsitesClient.UpdateWebAppConfiguration(
                        ResourceGroupName, 
                        location, 
                        Name, 
                        null, 
                        siteConfig, 
                        WebApp.SiteConfig == null ? null : WebApp.SiteConfig
                                                    .AppSettings
                                                    .ToDictionary(
                                                        nvp => nvp.Name, 
                                                        nvp => nvp.Value, 
                                                        StringComparer.OrdinalIgnoreCase), 
                        WebApp.SiteConfig == null ? null : WebApp.SiteConfig
                                                    .ConnectionStrings
                                                    .ToDictionary(
                                                        nvp => nvp.Name, 
                                                        nvp => new ConnStringValueTypePair
                                                        {
                                                            Type = nvp.Type.Value,
                                                            Value = nvp.ConnectionString
                                                        }, 
                                                        StringComparer.OrdinalIgnoreCase));

                    CmdletHelpers.TryParseAppServicePlanMetadataFromResourceId(WebApp.ServerFarmId, out rg, out servicePlanName);
                    WebsitesClient.UpdateWebApp(ResourceGroupName, location, Name, null, servicePlanName);
                    WebsitesClient.AddCustomHostNames(ResourceGroupName, location, Name, WebApp.HostNames.ToArray());
                    break;
            }

            WriteObject(WebsitesClient.GetWebApp(ResourceGroupName, Name, null));
        }
    }
}<|MERGE_RESOLUTION|>--- conflicted
+++ resolved
@@ -98,17 +98,10 @@
         public SwitchParameter AsJob { get; set; }
         
         [Parameter(ParameterSetName = ParameterSet1Name, Mandatory = false, HelpMessage = "Enable MSI on an existing azure webapp")]
-<<<<<<< HEAD
-        public SwitchParameter AssignIdentity { get; set; }
-
-        [Parameter(ParameterSetName = ParameterSet1Name, Mandatory = false, HelpMessage = "Enable/disable redirecting all traffic to HTTPS on an existing azure webapp")]
-        public SwitchParameter HttpsOnly { get; set; }
-=======
         public bool AssignIdentity { get; set; }
 
         [Parameter(ParameterSetName = ParameterSet1Name, Mandatory = false, HelpMessage = "Enable/disable redirecting all traffic to HTTPS on an existing azure webapp")]
         public bool HttpsOnly { get; set; }
->>>>>>> 56b45109
 
         public override void ExecuteCmdlet()
         {
@@ -152,38 +145,22 @@
 
                     if (parameters.Any(p => CmdletHelpers.SiteParameters.Contains(p)))
                     {
-<<<<<<< HEAD
-=======
-
->>>>>>> 56b45109
+
                         site = new Site
                         {
                             Location = location,
                             ServerFarmId = WebApp.ServerFarmId,
-<<<<<<< HEAD
-                            Identity = AssignIdentity.IsPresent ? new ManagedServiceIdentity("SystemAssigned", null, null) : WebApp.Identity,
-                            HttpsOnly = HttpsOnly.IsPresent
-                        };
-
-                        Dictionary<string, string> appSettings = WebApp.SiteConfig?.AppSettings?.ToDictionary(x => x.Name, x => x.Value);
-                        if (AssignIdentity.IsPresent)
-=======
                             Identity = parameters.Contains("AssignIdentity") && AssignIdentity ? new ManagedServiceIdentity("SystemAssigned", null, null) : WebApp.Identity,
                             HttpsOnly = parameters.Contains("HttpsOnly") ? HttpsOnly : WebApp.HttpsOnly
                         };
 
                         Dictionary<string, string> appSettings = WebApp.SiteConfig?.AppSettings?.ToDictionary(x => x.Name, x => x.Value);
                         if (parameters.Contains("AssignIdentity"))
->>>>>>> 56b45109
                         {
 
                             // Add or update the appsettings property
                             appSettings["WEBSITE_DISABLE_MSI"] = (!AssignIdentity).ToString();
-<<<<<<< HEAD
-                            WebsitesClient.UpdateWebAppConfiguration(ResourceGroupName, location, Name, null, WebApp.SiteConfig, appSettings, 
-=======
                             WebsitesClient.UpdateWebAppConfiguration(ResourceGroupName, location, Name, null, WebApp.SiteConfig, appSettings,
->>>>>>> 56b45109
                                                                      WebApp.SiteConfig.ConnectionStrings.
                                                                         ToDictionary(nvp => nvp.Name,
                                                                         nvp => new ConnStringValueTypePair
@@ -193,15 +170,6 @@
                                                                         },
                                                                         StringComparer.OrdinalIgnoreCase));
                         }
-<<<<<<< HEAD
-                        else
-                        {
-                            // disabling the identity property updates the siteconfig only
-                            appSettings["WEBSITE_DISABLE_MSI"] = (!AssignIdentity.IsPresent).ToString();
-                        }
-                        
-=======
->>>>>>> 56b45109
                         WebsitesClient.UpdateWebApp(ResourceGroupName, location, Name, null, WebApp.ServerFarmId, site);
                     }
 
