--- conflicted
+++ resolved
@@ -18,12 +18,9 @@
         - Additional information about change #1
 -->
 ## Current Release
-<<<<<<< HEAD
 * Fixed formatting of OutputType in help files
-=======
 
 ## Version 5.0.3
->>>>>>> b3048d7a
 * `Set-AzureRmWebApp` is updated to not overwrite the AppSettings when using -AssignIdentity
 * `New-AzureRmWebAppSlot` is updated to honor AppServicePlan as an optional parameter
 
