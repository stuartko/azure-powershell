﻿// ----------------------------------------------------------------------------------
//
// Copyright Microsoft Corporation
// Licensed under the Apache License, Version 2.0 (the "License");
// you may not use this file except in compliance with the License.
// You may obtain a copy of the License at
// http://www.apache.org/licenses/LICENSE-2.0
// Unless required by applicable law or agreed to in writing, software
// distributed under the License is distributed on an "AS IS" BASIS,
// WITHOUT WARRANTIES OR CONDITIONS OF ANY KIND, either express or implied.
// See the License for the specific language governing permissions and
// limitations under the License.
// ----------------------------------------------------------------------------------

using Microsoft.Azure.Commands.Management.Search.Test.ScenarioTests;
using Microsoft.WindowsAzure.Commands.ScenarioTest;
using Microsoft.Azure.ServiceManagement.Common.Models;
using Xunit;
using Microsoft.Azure.Commands.ScenarioTest;

namespace Microsoft.Azure.Commands.Kusto.Test.ScenarioTests
{
    public class KustoClusterTests : KustoTestsBase
    {
<<<<<<< HEAD
        private readonly XunitTracingInterceptor _logger;
=======
        public XunitTracingInterceptor _logger;
>>>>>>> 9a7913f5

        public KustoClusterTests(Xunit.Abstractions.ITestOutputHelper output)
        {
            _logger = new XunitTracingInterceptor(output);
            XunitTracingInterceptor.AddToContext(_logger);
            TestExecutionHelpers.SetUpSessionAndProfile();
        }

        [Fact]
        [Trait(Category.AcceptanceType, Category.CheckIn)]
        public void TestKustoClusterLifecycle()
        {
            NewInstance.RunPsTest(_logger, "Test-KustoClusterLifecycle");
        }

        [Fact]
        [Trait(Category.AcceptanceType, Category.CheckIn)]
        public void TestKustoClusterName()
        {
            NewInstance.RunPsTest(_logger, "Test-KustoClusterName");
        }

        [Fact]
        [Trait(Category.AcceptanceType, Category.CheckIn)]
        public void TestKustoClusterUpdate()
        {
            NewInstance.RunPsTest(_logger, "Test-KustoClusterUpdate");
        }

        [Fact]
        [Trait(Category.AcceptanceType, Category.CheckIn)]
        public void TestKustoClusterSuspendResume()
        {
            NewInstance.RunPsTest(_logger, "Test-KustoClusterSuspendResume");
        }

        [Fact]
        [Trait(Category.AcceptanceType, Category.CheckIn)]
        public void TestKustoClusterRemove()
        {
            NewInstance.RunPsTest(_logger, "Test-KustoClusterRemove");
        }

    }
}<|MERGE_RESOLUTION|>--- conflicted
+++ resolved
@@ -22,11 +22,7 @@
 {
     public class KustoClusterTests : KustoTestsBase
     {
-<<<<<<< HEAD
         private readonly XunitTracingInterceptor _logger;
-=======
-        public XunitTracingInterceptor _logger;
->>>>>>> 9a7913f5
 
         public KustoClusterTests(Xunit.Abstractions.ITestOutputHelper output)
         {
