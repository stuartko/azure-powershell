// ----------------------------------------------------------------------------------
//
// Copyright Microsoft Corporation
// Licensed under the Apache License, Version 2.0 (the "License");
// you may not use this file except in compliance with the License.
// You may obtain a copy of the License at
// http://www.apache.org/licenses/LICENSE-2.0
// Unless required by applicable law or agreed to in writing, software
// distributed under the License is distributed on an "AS IS" BASIS,
// WITHOUT WARRANTIES OR CONDITIONS OF ANY KIND, either express or implied.
// See the License for the specific language governing permissions and
// limitations under the License.
// ----------------------------------------------------------------------------------

using Microsoft.Azure.Commands.Common.Authentication.Abstractions;
using Microsoft.Azure.Commands.Common.Authentication.Models;
using Microsoft.Azure.Commands.ResourceManager.Common.ArgumentCompleters;
using Microsoft.Azure.Commands.Sql.Backup.Services;
using Microsoft.Azure.Commands.Sql.Common;
using Microsoft.Azure.Commands.Sql.Database.Model;
using Microsoft.Azure.Commands.Sql.Database.Services;
using System;
using System.Management.Automation;

namespace Microsoft.Azure.Commands.Sql.Backup.Cmdlet
{
    [Cmdlet(VerbsData.Restore, "AzureRmSqlDatabase",
        ConfirmImpact = ConfirmImpact.None)]
    public class RestoreAzureRmSqlDatabase
        : AzureSqlCmdletBase<Database.Model.AzureSqlDatabaseModel, AzureSqlDatabaseBackupAdapter>
    {
        private const string FromPointInTimeBackupSetName = "FromPointInTimeBackup";
        private const string FromDeletedDatabaseBackupSetName = "FromDeletedDatabaseBackup";
        private const string FromGeoBackupSetName = "FromGeoBackup";
        private const string FromLongTermRetentionBackupSetName = "FromLongTermRetentionBackup";

        private const string FromPointInTimeBackupWithVcoreSetName = "FromPointInTimeBackupWithVcore";
        private const string FromDeletedDatabaseBackupWithVcoreSetName = "FromDeletedDatabaseBackupWithVcore";
        private const string FromGeoBackupWithVcoreSetName = "FromGeoBackupWithVcore";
        private const string FromLongTermRetentionBackupWithVcoreSetName = "FromLongTermRetentionBackupWithVcore";

        /// <summary>
        /// Gets or sets flag indicating a restore from a point-in-time backup.
        /// </summary>
        [Parameter(
            ParameterSetName = FromPointInTimeBackupSetName,
            Mandatory = true,
            HelpMessage = "Restore from a point-in-time backup.")]
        [Parameter(
            ParameterSetName = FromPointInTimeBackupWithVcoreSetName,
            Mandatory = true,
            HelpMessage = "Restore from a point-in-time backup.")]
        public SwitchParameter FromPointInTimeBackup { get; set; }

        /// <summary>
        /// Gets or sets flag indicating a restore of a deleted database.
        /// </summary>
        [Parameter(
            ParameterSetName = FromDeletedDatabaseBackupSetName,
            Mandatory = true,
            HelpMessage = "Restore a deleted database.")]
        [Parameter(
            ParameterSetName = FromDeletedDatabaseBackupWithVcoreSetName,
            Mandatory = true,
            HelpMessage = "Restore a deleted database.")]
        public SwitchParameter FromDeletedDatabaseBackup { get; set; }

        /// <summary>
        /// Gets or sets flag indicating a geo-restore (recover) request
        /// </summary>
        [Parameter(
            ParameterSetName = FromGeoBackupSetName,
            Mandatory = true,
            HelpMessage = "Restore from a geo backup.")]
        [Parameter(
            ParameterSetName = FromGeoBackupWithVcoreSetName,
            Mandatory = true,
            HelpMessage = "Restore from a geo backup.")]
        public SwitchParameter FromGeoBackup { get; set; }

        /// <summary>
        /// Gets or sets flag indicating a restore from a long term retention backup
        /// </summary>
        [Parameter(
            ParameterSetName = FromLongTermRetentionBackupSetName,
            Mandatory = true,
            HelpMessage = "Restore from a long term retention backup backup.")]
        [Parameter(
            ParameterSetName = FromLongTermRetentionBackupWithVcoreSetName,
            Mandatory = true,
            HelpMessage = "Restore from a long term retention backup backup.")]
        public SwitchParameter FromLongTermRetentionBackup { get; set; }

        /// <summary>
        /// Gets or sets the point in time to restore the database to
        /// </summary>
        [Parameter(
            ParameterSetName = FromPointInTimeBackupSetName,
            Mandatory = true,
            HelpMessage = "The point in time to restore the database to.")]
        [Parameter(
            ParameterSetName = FromPointInTimeBackupWithVcoreSetName,
            Mandatory = true,
            HelpMessage = "The point in time to restore the database to.")]
        [Parameter(
            ParameterSetName = FromDeletedDatabaseBackupSetName,
            Mandatory = false,
            HelpMessage = "The point in time to restore the database to.")]
        [Parameter(
            ParameterSetName = FromDeletedDatabaseBackupWithVcoreSetName,
            Mandatory = false,
            HelpMessage = "The point in time to restore the database to.")]
        public DateTime PointInTime { get; set; }

        /// <summary>
        /// Gets or sets the deletion DateTime of the deleted database to restore.
        /// </summary>
        [Parameter(
            ParameterSetName = FromDeletedDatabaseBackupSetName,
            Mandatory = true,
            ValueFromPipelineByPropertyName = true,
            HelpMessage = "The deletion DateTime of the deleted database to restore.")]
        [Parameter(
            ParameterSetName = FromDeletedDatabaseBackupWithVcoreSetName,
            Mandatory = true,
            ValueFromPipelineByPropertyName = true,
            HelpMessage = "The deletion DateTime of the deleted database to restore.")]
        public DateTime DeletionDate { get; set; }

        /// <summary>
        /// The resource ID of the database to restore (deleted DB, geo backup DB, live DB, long term retention backup, etc.)
        /// </summary>
        [Alias("Id")]
        [Parameter(Mandatory = true,
                    ValueFromPipelineByPropertyName = true,
                    HelpMessage = "The resource ID of the database to restore.")]
        public string ResourceId { get; set; }

<<<<<<< HEAD
        /// <summary> 
        /// Gets or sets the name of the database server to use. 
        /// </summary> 
=======
        /// <summary>
        /// Gets or sets the name of the database server to use.
        /// </summary>
>>>>>>> c53de442
        [Parameter(Mandatory = true,
            ValueFromPipelineByPropertyName = true,
            HelpMessage = "The name of the Azure SQL Server to restore the database to.")]
        [ValidateNotNullOrEmpty]
        public string ServerName { get; set; }

        /// <summary>
        /// Gets or sets the name of the target database to restore to
        /// </summary>
        [Parameter(Mandatory = true,
                    HelpMessage = "The name of the target database to restore to.")]
        public string TargetDatabaseName { get; set; }

        /// <summary>
        /// Gets or sets the target edition of the database to restore
        /// </summary>
        [Parameter(ParameterSetName = FromPointInTimeBackupSetName, Mandatory = false,
<<<<<<< HEAD
            HelpMessage = "The database edition to use for the restored database.")]
        [Parameter(ParameterSetName = FromDeletedDatabaseBackupSetName, Mandatory = false,
            HelpMessage = "The database edition to use for the restored database.")]
=======
            HelpMessage = "The database edition to use for the restored database.")]
        [Parameter(ParameterSetName = FromDeletedDatabaseBackupSetName, Mandatory = false,
            HelpMessage = "The database edition to use for the restored database.")]
>>>>>>> c53de442
        [Parameter(ParameterSetName = FromGeoBackupSetName, Mandatory = false,
            HelpMessage = "The database edition to use for the restored database.")]
        [Parameter(ParameterSetName = FromLongTermRetentionBackupSetName, Mandatory = false,
            HelpMessage = "The database edition to use for the restored database.")]
        [Parameter(ParameterSetName = FromPointInTimeBackupWithVcoreSetName, Mandatory = true,
            HelpMessage = "The database edition to use for the restored database.")]
        [Parameter(ParameterSetName = FromDeletedDatabaseBackupWithVcoreSetName, Mandatory = true,
            HelpMessage = "The database edition to use for the restored database.")]
        [Parameter(ParameterSetName = FromGeoBackupWithVcoreSetName, Mandatory = true,
            HelpMessage = "The database edition to use for the restored database.")]
        [Parameter(ParameterSetName = FromLongTermRetentionBackupWithVcoreSetName, Mandatory = true,
            HelpMessage = "The database edition to use for the restored database.")]
        [PSArgumentCompleter("None",
            Management.Sql.Models.DatabaseEdition.Basic,
            Management.Sql.Models.DatabaseEdition.Standard,
            Management.Sql.Models.DatabaseEdition.Premium,
            Management.Sql.Models.DatabaseEdition.DataWarehouse,
            Management.Sql.Models.DatabaseEdition.Free,
            Management.Sql.Models.DatabaseEdition.Stretch,
            "GeneralPurpose", "BusinessCritical")]
        public string Edition { get; set; }

        /// <summary>
        /// Gets or sets the SLO of the database to restore
        /// </summary>
        [Parameter(Mandatory = false,
            ParameterSetName = FromPointInTimeBackupSetName,
<<<<<<< HEAD
=======
            ValueFromPipelineByPropertyName = true,
            HelpMessage = "The service level objective to use for the restored database." +
            "Refer Get-AzureRmSqlCapability cmdlet to see what ServiceObjectiveNames are valid")]
        [Parameter(Mandatory = false,
            ParameterSetName = FromDeletedDatabaseBackupSetName,
            ValueFromPipelineByPropertyName = true,
            HelpMessage = "The service level objective to use for the restored database." +
            "Refer Get-AzureRmSqlCapability cmdlet to see what ServiceObjectiveNames are valid")]
        [Parameter(Mandatory = false,
            ParameterSetName = FromGeoBackupSetName,
>>>>>>> c53de442
            ValueFromPipelineByPropertyName = true,
            HelpMessage = "The service level objective to use for the restored database." +
            "Refer Get-AzureRmSqlCapability cmdlet to see what ServiceObjectiveNames are valid")]
        [Parameter(Mandatory = false,
<<<<<<< HEAD
            ParameterSetName = FromDeletedDatabaseBackupSetName,
            ValueFromPipelineByPropertyName = true,
            HelpMessage = "The service level objective to use for the restored database." +
            "Refer Get-AzureRmSqlCapability cmdlet to see what ServiceObjectiveNames are valid")]
        [Parameter(Mandatory = false,
            ParameterSetName = FromGeoBackupSetName,
            ValueFromPipelineByPropertyName = true,
            HelpMessage = "The service level objective to use for the restored database." +
            "Refer Get-AzureRmSqlCapability cmdlet to see what ServiceObjectiveNames are valid")]
        [Parameter(Mandatory = false,
=======
>>>>>>> c53de442
            ParameterSetName = FromLongTermRetentionBackupSetName,
            ValueFromPipelineByPropertyName = true,
            HelpMessage = "The service level objective to use for the restored database." +
            "Refer Get-AzureRmSqlCapability cmdlet to see what ServiceObjectiveNames are valid")]
        public string ServiceObjectiveName { get; set; }

        /// <summary>
        /// Gets or sets the target elastic pool name
        /// </summary>
        [Parameter(Mandatory = false,
                    ParameterSetName = FromPointInTimeBackupSetName,
                    ValueFromPipelineByPropertyName = true,
                    HelpMessage = "The name of the elastic pool into which the database should be restored.")]
        [Parameter(Mandatory = false,
                    ParameterSetName = FromDeletedDatabaseBackupSetName,
                    ValueFromPipelineByPropertyName = true,
                    HelpMessage = "The name of the elastic pool into which the database should be restored.")]
        [Parameter(Mandatory = false,
                    ParameterSetName = FromGeoBackupSetName,
                    ValueFromPipelineByPropertyName = true,
                    HelpMessage = "The name of the elastic pool into which the database should be restored.")]
        [Parameter(Mandatory = false,
                    ParameterSetName = FromLongTermRetentionBackupSetName,
                    ValueFromPipelineByPropertyName = true,
                    HelpMessage = "The name of the elastic pool into which the database should be restored.")]
        public string ElasticPoolName { get; set; }

        /// <summary>
        /// Gets or sets whether or not to run this cmdlet in the background as a job
        /// </summary>
        [Parameter(Mandatory = false, HelpMessage = "Run cmdlet in the background")]
        public SwitchParameter AsJob { get; set; }

        /// <summary>
        /// Gets or sets the compute generation of the database copy
        /// </summary>
        [Parameter(ParameterSetName = FromPointInTimeBackupWithVcoreSetName, Mandatory = true,
            HelpMessage = "The compute generation of the restored Azure Sql Database.")]
        [Parameter(ParameterSetName = FromDeletedDatabaseBackupWithVcoreSetName, Mandatory = true,
            HelpMessage = "The compute generation of the restored Azure Sql Database.")]
        [Parameter(ParameterSetName = FromGeoBackupWithVcoreSetName, Mandatory = true,
            HelpMessage = "The compute generation of the restored Azure Sql Database.")]
        [Parameter(ParameterSetName = FromLongTermRetentionBackupWithVcoreSetName, Mandatory = true,
            HelpMessage = "The compute generation of the restored Azure Sql Database.")]
        [Alias("Family")]
        [PSArgumentCompleter("Gen4", "Gen5")]
        [ValidateNotNullOrEmpty]
        public string ComputeGeneration { get; set; }

        /// <summary>
        /// Gets or sets the Vcore numbers of the database copy
        /// </summary>
        [Parameter(ParameterSetName = FromPointInTimeBackupWithVcoreSetName, Mandatory = true,
            HelpMessage = "The Vcore numbers of the restored Azure Sql Database.")]
        [Parameter(ParameterSetName = FromDeletedDatabaseBackupWithVcoreSetName, Mandatory = true,
            HelpMessage = "The Vcore numbers of the restored Azure Sql Database.")]
        [Parameter(ParameterSetName = FromGeoBackupWithVcoreSetName, Mandatory = true,
            HelpMessage = "The Vcore numbers of the restored Azure Sql Database.")]
        [Parameter(ParameterSetName = FromLongTermRetentionBackupWithVcoreSetName, Mandatory = true,
            HelpMessage = "The Vcore numbers of the restored Azure Sql Database.")]
        [Alias("Capacity")]
        [ValidateNotNullOrEmpty]
        public int VCore { get; set; }

        /// <summary>
<<<<<<< HEAD
=======
        /// Gets or sets the license type for the Azure Sql database
        /// </summary>
        [Parameter(Mandatory = false,
            HelpMessage = "The license type for the Azure Sql database.")]
        [PSArgumentCompleter(
            Management.Sql.Models.DatabaseLicenseType.LicenseIncluded,
            Management.Sql.Models.DatabaseLicenseType.BasePrice)]
        public string LicenseType { get; set; }

        /// <summary>
>>>>>>> c53de442
        /// The start of the cmdlet.
        /// </summary>
        public override void ExecuteCmdlet()
        {
            base.ExecuteCmdlet();
        }

        /// <summary>
        /// Initializes the adapter
        /// </summary>
        /// <param name="subscription">The subscription ID to operate on</param>
        /// <returns></returns>
        protected override AzureSqlDatabaseBackupAdapter InitModelAdapter(IAzureSubscription subscription)
        {
            return new AzureSqlDatabaseBackupAdapter(DefaultProfile.DefaultContext);
        }

        /// <summary>
        /// Send the restore request
        /// </summary>
        /// <returns>The list of entities</returns>
        protected override AzureSqlDatabaseModel GetEntity()
        {
            AzureSqlDatabaseModel model;
            DateTime restorePointInTime = DateTime.MinValue;
            string createMode;
            string location = ModelAdapter.GetServerLocation(ResourceGroupName, ServerName);
            switch (ParameterSetName)
            {
                case FromPointInTimeBackupSetName:
                case FromPointInTimeBackupWithVcoreSetName:
                    createMode = "PointInTimeRestore";
                    restorePointInTime = PointInTime;
                    break;
                case FromDeletedDatabaseBackupSetName:
                case FromDeletedDatabaseBackupWithVcoreSetName:
                    createMode = "Restore";
                    restorePointInTime = PointInTime == DateTime.MinValue ? DeletionDate : PointInTime;
                    break;
                case FromGeoBackupSetName:
                case FromGeoBackupWithVcoreSetName:
                    createMode = "Recovery";
                    break;
                case FromLongTermRetentionBackupSetName:
                case FromLongTermRetentionBackupWithVcoreSetName:
                    createMode = "RestoreLongTermRetentionBackup";
                    break;
                default:
                    throw new ArgumentException("No ParameterSet name");
            }

            model = new AzureSqlDatabaseModel()
            {
                Location = location,
                ResourceGroupName = ResourceGroupName,
                ServerName = ServerName,
                DatabaseName = TargetDatabaseName,
                ElasticPoolName = ElasticPoolName,
                RequestedServiceObjectiveName = ServiceObjectiveName,
                Edition = Edition,
<<<<<<< HEAD
                CreateMode = createMode
=======
                CreateMode = createMode,
                LicenseType = LicenseType
>>>>>>> c53de442
            };

            if (ParameterSetName == FromPointInTimeBackupWithVcoreSetName || ParameterSetName == FromDeletedDatabaseBackupWithVcoreSetName ||
                ParameterSetName == FromGeoBackupWithVcoreSetName || ParameterSetName == FromLongTermRetentionBackupWithVcoreSetName)
            {
                string skuName = AzureSqlDatabaseAdapter.GetDatabaseSkuName(Edition);
                model.SkuName = skuName;
                model.Edition = Edition;
                model.Capacity = VCore;
                model.Family = ComputeGeneration;
            }
            else
            {
                model.SkuName = string.IsNullOrWhiteSpace(ServiceObjectiveName) ? AzureSqlDatabaseAdapter.GetDatabaseSkuName(Edition) : ServiceObjectiveName;
                model.Edition = Edition;
            }

            return ModelAdapter.RestoreDatabase(this.ResourceGroupName, restorePointInTime, ResourceId, model);
        }
    }
}<|MERGE_RESOLUTION|>--- conflicted
+++ resolved
@@ -136,15 +136,9 @@
                     HelpMessage = "The resource ID of the database to restore.")]
         public string ResourceId { get; set; }
 
-<<<<<<< HEAD
-        /// <summary> 
-        /// Gets or sets the name of the database server to use. 
-        /// </summary> 
-=======
         /// <summary>
         /// Gets or sets the name of the database server to use.
         /// </summary>
->>>>>>> c53de442
         [Parameter(Mandatory = true,
             ValueFromPipelineByPropertyName = true,
             HelpMessage = "The name of the Azure SQL Server to restore the database to.")]
@@ -162,15 +156,9 @@
         /// Gets or sets the target edition of the database to restore
         /// </summary>
         [Parameter(ParameterSetName = FromPointInTimeBackupSetName, Mandatory = false,
-<<<<<<< HEAD
             HelpMessage = "The database edition to use for the restored database.")]
         [Parameter(ParameterSetName = FromDeletedDatabaseBackupSetName, Mandatory = false,
             HelpMessage = "The database edition to use for the restored database.")]
-=======
-            HelpMessage = "The database edition to use for the restored database.")]
-        [Parameter(ParameterSetName = FromDeletedDatabaseBackupSetName, Mandatory = false,
-            HelpMessage = "The database edition to use for the restored database.")]
->>>>>>> c53de442
         [Parameter(ParameterSetName = FromGeoBackupSetName, Mandatory = false,
             HelpMessage = "The database edition to use for the restored database.")]
         [Parameter(ParameterSetName = FromLongTermRetentionBackupSetName, Mandatory = false,
@@ -198,8 +186,6 @@
         /// </summary>
         [Parameter(Mandatory = false,
             ParameterSetName = FromPointInTimeBackupSetName,
-<<<<<<< HEAD
-=======
             ValueFromPipelineByPropertyName = true,
             HelpMessage = "The service level objective to use for the restored database." +
             "Refer Get-AzureRmSqlCapability cmdlet to see what ServiceObjectiveNames are valid")]
@@ -210,24 +196,10 @@
             "Refer Get-AzureRmSqlCapability cmdlet to see what ServiceObjectiveNames are valid")]
         [Parameter(Mandatory = false,
             ParameterSetName = FromGeoBackupSetName,
->>>>>>> c53de442
             ValueFromPipelineByPropertyName = true,
             HelpMessage = "The service level objective to use for the restored database." +
             "Refer Get-AzureRmSqlCapability cmdlet to see what ServiceObjectiveNames are valid")]
         [Parameter(Mandatory = false,
-<<<<<<< HEAD
-            ParameterSetName = FromDeletedDatabaseBackupSetName,
-            ValueFromPipelineByPropertyName = true,
-            HelpMessage = "The service level objective to use for the restored database." +
-            "Refer Get-AzureRmSqlCapability cmdlet to see what ServiceObjectiveNames are valid")]
-        [Parameter(Mandatory = false,
-            ParameterSetName = FromGeoBackupSetName,
-            ValueFromPipelineByPropertyName = true,
-            HelpMessage = "The service level objective to use for the restored database." +
-            "Refer Get-AzureRmSqlCapability cmdlet to see what ServiceObjectiveNames are valid")]
-        [Parameter(Mandatory = false,
-=======
->>>>>>> c53de442
             ParameterSetName = FromLongTermRetentionBackupSetName,
             ValueFromPipelineByPropertyName = true,
             HelpMessage = "The service level objective to use for the restored database." +
@@ -293,8 +265,6 @@
         public int VCore { get; set; }
 
         /// <summary>
-<<<<<<< HEAD
-=======
         /// Gets or sets the license type for the Azure Sql database
         /// </summary>
         [Parameter(Mandatory = false,
@@ -305,7 +275,6 @@
         public string LicenseType { get; set; }
 
         /// <summary>
->>>>>>> c53de442
         /// The start of the cmdlet.
         /// </summary>
         public override void ExecuteCmdlet()
@@ -366,12 +335,8 @@
                 ElasticPoolName = ElasticPoolName,
                 RequestedServiceObjectiveName = ServiceObjectiveName,
                 Edition = Edition,
-<<<<<<< HEAD
-                CreateMode = createMode
-=======
                 CreateMode = createMode,
                 LicenseType = LicenseType
->>>>>>> c53de442
             };
 
             if (ParameterSetName == FromPointInTimeBackupWithVcoreSetName || ParameterSetName == FromDeletedDatabaseBackupWithVcoreSetName ||
