// ----------------------------------------------------------------------------------
//
// Copyright Microsoft Corporation
// Licensed under the Apache License, Version 2.0 (the "License");
// you may not use this file except in compliance with the License.
// You may obtain a copy of the License at
// http://www.apache.org/licenses/LICENSE-2.0
// Unless required by applicable law or agreed to in writing, software
// distributed under the License is distributed on an "AS IS" BASIS,
// WITHOUT WARRANTIES OR CONDITIONS OF ANY KIND, either express or implied.
// See the License for the specific language governing permissions and
// limitations under the License.
// ----------------------------------------------------------------------------------

using Microsoft.Azure.Commands.Common.Authentication;
using Microsoft.Azure.Commands.Common.Authentication.Abstractions;
using Microsoft.Azure.Commands.Common.Authentication.Models;
using Microsoft.Azure.Commands.Sql.Common;
using Microsoft.Azure.Management.Internal.Resources;
using Microsoft.Azure.Management.Sql;
using Microsoft.Azure.Management.Sql.LegacySdk;
using Microsoft.Azure.Management.Sql.LegacySdk.Models;
using Microsoft.WindowsAzure.Management.Storage;
using System;
using System.Collections.Generic;
using Microsoft.Azure.Commands.Sql.Database.Model;
using Microsoft.Azure.Management.Sql.Models;
using Microsoft.Azure.Management.Internal.Resources.Models;

namespace Microsoft.Azure.Commands.Sql.Backup.Services
{
    /// <summary>
    /// This class is responsible for all the REST communication with the database backup REST endpoints.
    /// </summary>
    public class AzureSqlDatabaseBackupCommunicator
    {
        /// <summary>
        /// The Sql client to be used by this end points communicator
        /// </summary>
        private static Management.Sql.LegacySdk.SqlManagementClient LegacyClient { get; set; }
        /// <summary>
        /// The Sql client to be used by this end points communicator
        /// </summary>
        private static Management.Sql.SqlManagementClient SqlClient { get; set; }

        /// <summary>
        /// The resources management client used by this communicator
        /// </summary>
        private static ResourceManagementClient ResourcesClient { get; set; }

        /// <summary>
        /// The Sql client to be used by this end points communicator
        /// </summary>
        private static Management.Sql.SqlManagementClient SqlArmClient { get; set; }

        /// <summary>
        /// Gets or set the Azure subscription
        /// </summary>
        private static IAzureSubscription Subscription { get; set; }

        /// <summary>
        /// Gets or sets the Azure profile
        /// </summary>
        public IAzureContext Context { get; set; }

        /// <summary>
        /// Creates a communicator for Azure Sql Database backup REST endpoints.
        /// </summary>
        /// <param name="profile">Azure profile</param>
        /// <param name="subscription">Associated subscription</param>
        public AzureSqlDatabaseBackupCommunicator(IAzureContext context)
        {
            Context = context;
            if (context.Subscription != Subscription)
            {
                Subscription = context.Subscription;
                LegacyClient = null;
            }
        }

        /// <summary>
        /// Lists the restore points for a given Sql Azure Database.
        /// </summary>
        /// <param name="resourceGroup">The name of the resource group</param>
        /// <param name="serverName">The name of the Azure SQL Server</param>
        /// <param name="databaseName">The name of the Azure SQL database</param>
        /// <returns>List of restore points</returns>
        public IEnumerable<Management.Sql.Models.RestorePoint> ListRestorePoints(string resourceGroupName, string serverName, string databaseName)
        {
            return GetCurrentArmSqlClient().RestorePoints.ListByDatabaseWithHttpMessagesAsync(resourceGroupName, serverName, databaseName).Result.Body;
        }

        /// <summary>
        /// Creates a new restore point for a given Sql Azure Database.
        /// </summary>
        /// <param name="resourceGroup">The name of the resource group</param>
        /// <param name="serverName">The name of the Azure SQL Server</param>
        /// <param name="databaseName">The name of the Azure SQL database</param>
        /// <returns>A restore point</returns>
        public Management.Sql.Models.RestorePoint NewRestorePoint(string resourceGroupName, string serverName, string databaseName, Management.Sql.Models.CreateDatabaseRestorePointDefinition restoreDefinition)
        {
<<<<<<< HEAD
            return GetCurrentArmSqlClient().RestorePoints.CreateWithHttpMessagesAsync(resourceGroupName, serverName, databaseName, restoreDefinition).Result.Body;
        }

        /// <summary>
        /// Removes a given restore point for a given Sql Azure Database.
        /// </summary>
        /// <param name="resourceGroup">The name of the resource group</param>
        /// <param name="serverName">The name of the Azure SQL Server</param>
        /// <param name="databaseName">The name of the Azure SQL database</param>
        /// <param name="restorePointCreationDate">The name of the restore point</param>
        /// <returns>void</returns>
        public void RemoveRestorePoint(string resourceGroupName, string serverName, string databaseName, string restorePointCreationDate)
        {
            GetCurrentArmSqlClient().RestorePoints.DeleteWithHttpMessagesAsync(resourceGroupName, serverName, databaseName, restorePointCreationDate);
=======
            return GetLegacySqlClient().DatabaseBackup.ListRestorePoints(resourceGroupName, serverName, databaseName).RestorePoints;
>>>>>>> 2e454388
        }

        /// <summary>
        /// Lists the geo backups for a given Sql Azure Server
        /// </summary>
        /// <param name="resourceGroup">The name of the resource group</param>
        /// <param name="serverName">The name of the Azure SQL Server</param>
        /// <returns>List of restore points</returns>
        public IList<Management.Sql.LegacySdk.Models.GeoBackup> ListGeoBackups(string resourceGroupName, string serverName)
        {
            return GetLegacySqlClient().DatabaseBackup.ListGeoBackups(resourceGroupName, serverName).GeoBackups;
        }

        /// <summary>
        /// Lists the restorable deleted databases for a given Sql Azure Server
        /// </summary>
        /// <param name="resourceGroup">The name of the resource group</param>
        /// <param name="serverName">The name of the Azure SQL Server</param>
        /// <returns>List of restore points</returns>
        public IList<Management.Sql.LegacySdk.Models.DeletedDatabaseBackup> ListDeletedDatabaseBackups(string resourceGroupName, string serverName)
        {
            return GetLegacySqlClient().DatabaseBackup.ListDeletedDatabaseBackups(resourceGroupName, serverName).DeletedDatabaseBackups;
        }

        /// <summary>
        /// Get a geo backup for a given Sql Azure Database
        /// </summary>
        /// <param name="resourceGroup">The name of the resource group</param>
        /// <param name="serverName">The name of the Azure SQL Server</param>
        /// <param name="databaseName">The name of the Azure SQL database</param>
        /// <returns>List of restore points</returns>
        public Management.Sql.LegacySdk.Models.GeoBackup GetGeoBackup(string resourceGroupName, string serverName, string databaseName)
        {
            return GetLegacySqlClient().DatabaseBackup.GetGeoBackup(resourceGroupName, serverName, databaseName).GeoBackup;
        }

        /// <summary>
        /// Get a restorable deleted database for a given Sql Azure Database
        /// </summary>
        /// <param name="resourceGroup">The name of the resource group</param>
        /// <param name="serverName">The name of the Azure SQL Server</param>
        /// <param name="databaseName">The name of the Azure SQL database</param>
        /// <returns>List of restore points</returns>
        public Management.Sql.LegacySdk.Models.DeletedDatabaseBackup GetDeletedDatabaseBackup(string resourceGroupName, string serverName, string databaseName)
        {
            return GetLegacySqlClient().DatabaseBackup.GetDeletedDatabaseBackup(resourceGroupName, serverName, databaseName).DeletedDatabaseBackup;
        }

        /// <summary>
        /// Get a backup LongTermRetention vault for a given Azure SQL Server
        /// </summary>
        /// <param name="resourceGroup">The name of the resource group</param>
        /// <param name="serverName">The name of the Azure SQL Server</param>
        /// <returns>A backup vault</returns>
        public Management.Sql.LegacySdk.Models.BackupLongTermRetentionVault GetBackupLongTermRetentionVault(
            string resourceGroupName, 
            string serverName, 
            string baVaultName)
        {
            return GetLegacySqlClient().DatabaseBackup.GetBackupLongTermRetentionVault(
                resourceGroupName, 
                serverName, 
                baVaultName).BackupLongTermRetentionVault;
        }

        /// <summary>
        /// Get a backup LongTermRetention policy for a Azure SQL Database
        /// </summary>
        /// <param name="resourceGroup">The name of the resource group</param>
        /// <param name="serverName">The name of the Azure SQL Server</param>
        /// <param name="databaseName">The name of the Azure SQL Database</param>
        /// <returns>A backup LongTermRetention policy</returns>
        public Management.Sql.LegacySdk.Models.DatabaseBackupLongTermRetentionPolicy GetDatabaseBackupLongTermRetentionPolicy(
            string resourceGroupName, 
            string serverName, 
            string databaseName, 
            string baPolicyName)
        {
            return GetLegacySqlClient().DatabaseBackup.GetDatabaseBackupLongTermRetentionPolicy(
                resourceGroupName, 
                serverName, 
                databaseName, 
                baPolicyName).DatabaseBackupLongTermRetentionPolicy;
        }

        /// <summary>
        /// Creates or updates a backup LongTermRetention vault
        /// </summary>
        public Management.Sql.LegacySdk.Models.BackupLongTermRetentionVault SetBackupLongTermRetentionVault(
            string resourceGroupName, 
            string serverName, 
            string baVaultName, 
            BackupLongTermRetentionVaultCreateOrUpdateParameters parameters)
        {
            return GetLegacySqlClient().DatabaseBackup.CreateOrUpdateBackupLongTermRetentionVault(
                resourceGroupName, 
                serverName, 
                baVaultName, 
                parameters).BackupLongTermRetentionVault;
        }

        /// <summary>
        /// Creates or updates a backup LongTermRetention policy
        /// </summary>
        public Management.Sql.LegacySdk.Models.DatabaseBackupLongTermRetentionPolicy SetDatabaseBackupLongTermRetentionPolicy(
            string resourceGroupName, 
            string serverName, 
            string databaseName, 
            string baPolicyName, 
            DatabaseBackupLongTermRetentionPolicyCreateOrUpdateParameters parameters)
        {
            return GetLegacySqlClient().DatabaseBackup.CreateOrUpdateDatabaseBackupLongTermRetentionPolicy(
                resourceGroupName, 
                serverName, 
                databaseName, 
                baPolicyName, 
                parameters).DatabaseBackupLongTermRetentionPolicy;
        }

        /// <summary>
        /// Gets a database's Long Term Retention policy.
        /// </summary>
        /// <param name="resourceGroup">The resource group name.</param>
        /// <param name="serverName">The server name.</param>
        /// <param name="databaseName">The database name.</param>
        public Management.Sql.Models.BackupLongTermRetentionPolicy GetDatabaseLongTermRetentionPolicy(
            string resourceGroup,
            string serverName,
            string databaseName)
        {
            return GetCurrentSqlClient().BackupLongTermRetentionPolicies.Get(resourceGroup, serverName, databaseName);
        }

        /// <summary>
        /// Sets a database's Long Term Retention policy.
        /// </summary>
        /// <param name="resourceGroup">The resource group name.</param>
        /// <param name="serverName">The server name.</param>
        /// <param name="databaseName">The database name.</param>
        /// <param name="policy">The Long Term Retention policy to apply.</param>
        public Management.Sql.Models.BackupLongTermRetentionPolicy SetDatabaseLongTermRetentionPolicy(
            string resourceGroup,
            string serverName,
            string databaseName,
            Management.Sql.Models.BackupLongTermRetentionPolicy policy)
        {
            return GetCurrentSqlClient().BackupLongTermRetentionPolicies.CreateOrUpdate(resourceGroup, serverName, databaseName, policy);
        }

        /// <summary>
        /// Gets the Long Term Retention backup.
        /// </summary>
        /// <param name="locationName">The location name.</param>
        /// <param name="serverName">The server name.</param>
        /// <param name="databaseName">The database name.</param>
        /// <param name="backupName">The backup name.</param>
        public Management.Sql.Models.LongTermRetentionBackup GetDatabaseLongTermRetentionBackup(
            string locationName,
            string serverName,
            string databaseName,
            string backupName)
        {
            return GetCurrentSqlClient().LongTermRetentionBackups.Get(locationName, serverName, databaseName, backupName);
        }

        /// <summary>
        /// Gets the Long Term Retention backups.
        /// </summary>
        /// <param name="locationName">The location name.</param>
        /// <param name="serverName">The server name.</param>
        /// <param name="databaseName">The database name.</param>
        /// <param name="onlyLatestPerDatabase">Whether or not to only get the latest backup per database.</param>
        /// <param name="databaseState">The state of databases to get backups for: All, Live, Deleted.</param>
        public Rest.Azure.IPage<Management.Sql.Models.LongTermRetentionBackup> GetDatabaseLongTermRetentionBackups(
            string locationName,
            string serverName,
            string databaseName,
            bool? onlyLatestPerDatabase,
            string databaseState)
        {
            if (!string.IsNullOrWhiteSpace(databaseName))
            {
                return GetCurrentSqlClient().LongTermRetentionBackups.ListByDatabase(locationName, serverName, databaseName, onlyLatestPerDatabase, databaseState);
            }
            else if (!string.IsNullOrWhiteSpace(serverName))
            {
                return GetCurrentSqlClient().LongTermRetentionBackups.ListByServer(locationName, serverName, onlyLatestPerDatabase, databaseState);
            }
            else
            {
                return GetCurrentSqlClient().LongTermRetentionBackups.ListByLocation(locationName, onlyLatestPerDatabase, databaseState);
            }
        }

        /// <summary>
        /// Removes a Long Term Retention backup.
        /// </summary>
        /// <param name="locationName">The location name.</param>
        /// <param name="serverName">The server name.</param>
        /// <param name="databaseName">The database name.</param>
        /// <param name="backupName">The backup name.</param>
        public void RemoveDatabaseLongTermRetentionBackup(
            string locationName,
            string serverName,
            string databaseName,
            string backupName)
        {
            GetCurrentSqlClient().LongTermRetentionBackups.Delete(locationName, serverName, databaseName, backupName);
        }

        /// <summary>
        /// Get a geo backup policy for a Azure SQL Database
        /// </summary>
        /// <param name="resourceGroup">The name of the resource group</param>
        /// <param name="serverName">The name of the Azure SQL Server</param>
        /// <param name="databaseName">The name of the Azure SQL Database</param>
        /// <returns>A geo backup policy</returns>
        public Management.Sql.LegacySdk.Models.GeoBackupPolicy GetDatabaseGeoBackupPolicy(
            string resourceGroupName,
            string serverName,
            string databaseName,
            string policyName)
        {
            return GetLegacySqlClient().DatabaseBackup.GetGeoBackupPolicy(
                resourceGroupName,
                serverName,
                databaseName,
                policyName).GeoBackupPolicy;
        }

        /// <summary>
        /// Creates or updates a geo backup policy
        /// </summary>
        public Management.Sql.LegacySdk.Models.GeoBackupPolicy SetDatabaseGeoBackupPolicy(
            string resourceGroupName,
            string serverName,
            string databaseName,
            string policyName,
            GeoBackupPolicyCreateOrUpdateParameters parameters)
        {
            return GetLegacySqlClient().DatabaseBackup.CreateOrUpdateGeoBackupPolicy(
                resourceGroupName,
                serverName,
                databaseName,
                policyName,
                parameters).GeoBackupPolicy;
        }

        /// <summary>
        /// Restore a given Sql Azure Database
        /// </summary>
        /// <param name="resourceGroup">The name of the resource group</param>
        /// <param name="serverName">The name of the Azure SQL Server</param>
        /// <param name="databaseName">The name of the Azure SQL database</param>
        /// <param name="parameters">Parameters describing the database restore request</param>
        /// <returns>Restored database object</returns>
        public Management.Sql.LegacySdk.Models.Database LegacyRestoreDatabase(string resourceGroupName, string serverName, string databaseName, DatabaseCreateOrUpdateParameters parameters)
        {
            return GetLegacySqlClient().Databases.CreateOrUpdate(resourceGroupName, serverName, databaseName, parameters).Database;
        }

        /// <summary>
        /// Restore a given Sql Azure Database
        /// </summary>
        /// <param name="resourceGroup">The name of the resource group</param>
        /// <param name="serverName">The name of the Azure SQL Server</param>
        /// <param name="databaseName">The name of the Azure SQL database</param>
        /// <param name="parameters">Parameters describing the database restore request</param>
        /// <returns>Restored database object</returns>
        public Management.Sql.Models.Database RestoreDatabase(string resourceGroupName, string serverName, string databaseName, string resourceId, AzureSqlDatabaseModel model)
        {
            GenericResource resource = new GenericResource
            {
                Location = model.Location,
                Properties = new Dictionary<string, object>
                {
                    { "LongTermRetentionBackupResourceId", resourceId },
                    { "CreateMode", model.CreateMode },
                    { "ElasticPoolName", model.ElasticPoolName },
                }
            };

            Sku sku = new Sku();
            if (!string.IsNullOrWhiteSpace(model.RequestedServiceObjectiveName))
            {
                sku.Name = model.RequestedServiceObjectiveName;
            }

            if (model.Edition != Database.Model.DatabaseEdition.None)
            {
                sku.Tier = model.Edition.ToString();
                if (string.IsNullOrWhiteSpace(model.RequestedServiceObjectiveName))
                {
                    // If the customer only provided Edition, map to the default SLO.
                    //
                    switch (model.Edition)
                    {
                        case Database.Model.DatabaseEdition.Free:
                            sku.Name = "Free";
                            break;
                        case Database.Model.DatabaseEdition.Basic:
                            sku.Name = "Basic";
                            break;
                        case Database.Model.DatabaseEdition.Standard:
                            sku.Name = "S0";
                            break;
                        case Database.Model.DatabaseEdition.Premium:
                            sku.Name = "P1";
                            break;
                        case Database.Model.DatabaseEdition.PremiumRS:
                            sku.Name = "PRS1";
                            break;
                        case Database.Model.DatabaseEdition.DataWarehouse:
                            sku.Name = "DW100";
                            break;
                        case Database.Model.DatabaseEdition.Stretch:
                            sku.Name = "DS100";
                            break;
                    }
                }
            }

            if (!string.IsNullOrWhiteSpace(sku.Name) || !string.IsNullOrWhiteSpace(sku.Tier))
            {
                resource.Sku = sku;
            }

            GenericResource database = GetCurrentResourcesClient().Resources.CreateOrUpdate(resourceGroupName, "Microsoft.Sql", string.Format("servers/{0}", serverName), "databases", databaseName, "2017-03-01-preview", resource);

            if (database != null)
            {
                return GetCurrentSqlClient().Databases.Get(resourceGroupName, serverName, databaseName);
            }
            else
            {
                return null;
            }
        }

        /// <summary>
        /// Retrieve the SQL Management client for the currently selected subscription, adding the session and request
        /// id tracing headers for the current cmdlet invocation.
        /// </summary>
        /// <returns>The SQL Management client for the currently selected subscription.</returns>
        private Management.Sql.LegacySdk.SqlManagementClient GetLegacySqlClient()
        {
            // Get the SQL management client for the current subscription
            if (LegacyClient == null)
            {
                LegacyClient = AzureSession.Instance.ClientFactory.CreateClient<Management.Sql.LegacySdk.SqlManagementClient>(Context, AzureEnvironment.Endpoint.ResourceManager);
            }
            return LegacyClient;
        }

        /// <summary>
        /// Retrieve the SQL Management client for the currently selected subscription, adding the session and request
        /// id tracing headers for the current cmdlet invocation.
        /// </summary>
        /// <returns>The SQL Management client for the currently selected subscription.</returns>
        private Management.Sql.SqlManagementClient GetCurrentSqlClient()
        {
            // Get the SQL management client for the current subscription
            if (SqlClient == null)
            {
                SqlClient = AzureSession.Instance.ClientFactory.CreateArmClient<Management.Sql.SqlManagementClient>(Context, AzureEnvironment.Endpoint.ResourceManager);
            }
            return SqlClient;
        }

        /// <summary>
<<<<<<< HEAD
        /// Retrieve the SQL Management client for the currently selected subscription, adding the session and request
        /// id tracing headers for the current cmdlet invocation.
        /// </summary>
        /// <returns>The SQL Management client for the currently selected subscription.</returns>
        private Management.Sql.SqlManagementClient GetCurrentArmSqlClient()
        {
            // Get the SQL management client for the current subscription
            if (SqlArmClient == null)
            {
                SqlArmClient = AzureSession.Instance.ClientFactory.CreateArmClient<Management.Sql.SqlManagementClient>(Context, AzureEnvironment.Endpoint.ResourceManager);
            }
            return SqlArmClient;
=======
        /// Lazy creation of a single instance of a resoures client
        /// </summary>
        private ResourceManagementClient GetCurrentResourcesClient()
        {
            if (ResourcesClient == null)
            {
                ResourcesClient = AzureSession.Instance.ClientFactory.CreateArmClient<ResourceManagementClient>(Context, AzureEnvironment.Endpoint.ResourceManager);
            }
            return ResourcesClient;
>>>>>>> 2e454388
        }
    }
}<|MERGE_RESOLUTION|>--- conflicted
+++ resolved
@@ -99,7 +99,6 @@
         /// <returns>A restore point</returns>
         public Management.Sql.Models.RestorePoint NewRestorePoint(string resourceGroupName, string serverName, string databaseName, Management.Sql.Models.CreateDatabaseRestorePointDefinition restoreDefinition)
         {
-<<<<<<< HEAD
             return GetCurrentArmSqlClient().RestorePoints.CreateWithHttpMessagesAsync(resourceGroupName, serverName, databaseName, restoreDefinition).Result.Body;
         }
 
@@ -114,9 +113,6 @@
         public void RemoveRestorePoint(string resourceGroupName, string serverName, string databaseName, string restorePointCreationDate)
         {
             GetCurrentArmSqlClient().RestorePoints.DeleteWithHttpMessagesAsync(resourceGroupName, serverName, databaseName, restorePointCreationDate);
-=======
-            return GetLegacySqlClient().DatabaseBackup.ListRestorePoints(resourceGroupName, serverName, databaseName).RestorePoints;
->>>>>>> 2e454388
         }
 
         /// <summary>
@@ -487,7 +483,6 @@
         }
 
         /// <summary>
-<<<<<<< HEAD
         /// Retrieve the SQL Management client for the currently selected subscription, adding the session and request
         /// id tracing headers for the current cmdlet invocation.
         /// </summary>
@@ -500,7 +495,9 @@
                 SqlArmClient = AzureSession.Instance.ClientFactory.CreateArmClient<Management.Sql.SqlManagementClient>(Context, AzureEnvironment.Endpoint.ResourceManager);
             }
             return SqlArmClient;
-=======
+        }
+
+        /// <summary>
         /// Lazy creation of a single instance of a resoures client
         /// </summary>
         private ResourceManagementClient GetCurrentResourcesClient()
@@ -510,7 +507,6 @@
                 ResourcesClient = AzureSession.Instance.ClientFactory.CreateArmClient<ResourceManagementClient>(Context, AzureEnvironment.Endpoint.ResourceManager);
             }
             return ResourcesClient;
->>>>>>> 2e454388
         }
     }
 }