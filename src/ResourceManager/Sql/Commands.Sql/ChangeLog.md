<!--
    Please leave this section at the top of the change log.

    Changes for the current release should go under the section titled "Current Release", and should adhere to the following format:

    ## Current Release
    * Overview of change #1
        - Additional information about change #1
    * Overview of change #2
        - Additional information about change #4
        - Additional information about change #2
    * Overview of change #3
    * Overview of change #4
        - Additional information about change #4

    ## YYYY.MM.DD - Version X.Y.Z (Previous Release)
    * Overview of change #1
        - Additional information about change #1
-->
## Current Release
<<<<<<< HEAD
* Fixed formatting of OutputType in help files
=======
* Updated documentation of -ComputeGeneration parameter in several cmdlets
>>>>>>> 85a5d88a

## Version 4.6.1
* Updated example in the help file for Get-AzureRmSqlDatabaseExpanded
* Updated Set-AzureRmSqlServerAuditing and Set-AzureRmSqlDatabaseAuditing Cmdlets
    - Added a new parameter called StorageAccountSubscriptionId.
	- Added a new example for each modified cmdlet.

## Version 4.6.0
* Updated the following cmdlets with optional LicenseType parameter
	- New-AzureRmSqlDatabase; Set-AzureRmSqlDatabase
	- New-AzureRmSqlElasticPool; Set-AzureRmSqlElasticPool
	- New-AzureRmSqlDatabaseCopy
	- New-AzureRmSqlDatabaseSecondary
	- Restore-AzureRmSqlDatabase

## Version 4.5.0
* Updated Auditing cmdlets to allow removing AuditActions or AuditActionGroups
* Fixed issue with Set-AzureRmSqlDatabaseBackupLongTermRetentionPolicy when setting a new flexible retention policy where the command would fail with 'Configure long term retention policy with azure recovery service vault and policy is no longer supported. Please submit request with the new flexible retention policy'.
* Update all Azure Sql Database/ElasticPool Creation/Update related cmdlets to use the new Database API, which support Sku property for scale and tier-related properties.
* The updated cmdlets including: 
	- New-AzureRmSqlDatabase; Set-AzureRmSqlDatabase
	- New-AzureRmSqlElasticPool; Set-AzureRmSqlElasticPool
	- New-AzureRmSqlDatabaseCopy
	- New-AzureRmSqlDatabaseSecondary
	- Restore-AzureRmSqlDatabase

## Version 4.4.1
* Set minimum dependency of module to PowerShell 5.0

## Version 4.4.0
* Add new cmdlet 'Stop-AzureRmSqlElasticPoolActivity' to support canceling the asynchronous operations on elastic pool
* Update the response for cmdlets Get-AzureRmSqlDatabaseActivity and Get-AzureRmSqlElasticPoolActivity to reflect more information in the response
* Updated to the latest version of the Azure ClientRuntime

## Version 4.3.1
* Fix issue with Default Resource Group in CloudShell
* Fixed issue with cleaning up scripts in build

## Version 4.3.0
* Fixed issue with importing aliases
* Get-AzureRmSqlServer, New-AzureRmSqlServer, and Remove-AzureRmSqlServer response now includes FullyQualifiedDomainName property.
* Added Get-AzureRmSqlDatabaseLongTermRetentionBackup and Remove-AzureRmSqlDatabaseLongTermRetentionBackup
* Updated Get-AzureRmSqlDatabaseBackupLongTermRetentionPolicy and Set-AzureRmSqlDatabaseBackupLongTermRetentionPolicy to work with Long Term Retention V2
* Updated Restore-AzureRmSqlDatabase to work with Long Term Retention V2 resource IDs

## Version 4.2.0
* Update the Auditing commands parameters description
* Added Location Completer to -Location parameters allowing tab completion through valid Locations
* Added ResourceGroup Completer to -ResourceGroup parameters allowing tab completion through resource groups in current subscription
* Added -AsJob parameter to long running cmdlets
* Obsoleted -DatabaseName parameter from Get-AzureRmSqlServiceObjective
* Adding New-AzureRmSqlDatabaseRestorePoint, Remove-AzureRmSqlDatabaseRestorePoint and output model of Get-AzureRmSqlDatabaseRestorePoints will have one more field

## Version 4.1.1
* Added ability to rename database using Set-AzureRmSqlDatabase
* Fixed issue https://github.com/Azure/azure-powershell/issues/4974
	- Providing invalid AUDIT_CHANGED_GROUP value for auditing cmdlets no longer throws an error and will be removed in an upcoming release.
* Fixed issue https://github.com/Azure/azure-powershell/issues/5046
	- AuditAction parameter in auditing cmdlets is no longer being ignored
* Fixed an issue in Auditing cmdlets when 'Secondary' StorageKeyType is provided
	- When setting blob auditing, the primary storage account key was used instead of the secondary key when providing 'Secondary' value for StorageKeyType parameter.
* Changing the wording for confirmation message from Set-AzureRmSqlServerTransparentDataEncryptionProtector

## Version 4.0.1
* Fixed assembly loading issue that caused some cmdlets to fail when executing

## Version 4.0.0
* Adding support for list and cancel the asynchronous updateslo operation on the database
	- update existing cmdlet Get-AzureRmSqlDatabaseActivity to return DB updateslo operation status.
	- add new cmdlet Stop-AzureRmSqlDatabaseActivity for cancel the asynchronous updateslo operation on the database.
* Adding support for Zone Redundancy for databases and elastic pools
	- Adding ZoneRedundant switch parameter to New-AzureRmSqlDatabase
	- Adding ZoneRedundant switch parameter to Set-AzureRmSqlDatabase
	- Adding ZoneRedundant switch parameter to New-AzureRmSqlElasticPool
	- Adding ZoneRedundant switch parameter to Set-AzureRmSqlElasticPool
* Adding support for Server DNS Aliases
	- Adding Get-AzureRmSqlServerDnsAlias cmdlet which gets server dns aliases by server and alias name or a list of server dns aliases for an azure Sql Server.
	- Adding New-AzureRmSqlServerDnsAlias cmdlet which creates new server dns alias for a given Azure Sql server
	- Adding Set-AzurermSqlServerDnsAlias cmlet which allows updating a Azure Sql Server to which server dns alias is pointing
	- Adding Remove-AzureRmSqlServerDnsAlias cmdlet which removes a server dns alias for a Azure Sql Server
* Add support for online help
    - Run Get-Help with the -Online parameter to open the online help in your default Internet browser

## Version 3.4.1

## Version 3.4.0
* Adding support for Virtual Network Rules
	- Adding Get-AzureRmSqlServerVirtualNetworkRule cmdlet which gets the virtual network rules by a specific rule name or a list of virtual network rules in an Azure Sql server.
	- Adding Set-AzureRmSqlServerVirtualNetworkRule cmdlet which changes the virtual network that the rule points to.
	- Adding Remove-AzureRmSqlServerVirtualNetworkRule cmdlet which removes a virtual network rule for an Azure Sql server.
	- Adding New-AzureRmSqlServerVirtualNetworkRule cmdlet which creates a new virtual network rule for an Azure Sql server.

## Version 3.3.1

## Version 3.3.0
* Updating Set-AzureRmSqlServerTransparentDataEncryptionProtector to display a warning and require confirmation if the Encryption Protector Type is being set to AzureKeyVault
* Adding new updated cmdlets for Auditing settings
	- Adding Get-AzureRmSqlDatabaseAuditing cmdlet which gets the auditing settings of an Azure SQL database.
	- Adding Get-AzureRmSqlServerAuditing cmdlet which gets the auditing settings of an Azure SQL server.
	- Adding Set-AzureRmSqlDatabaseAuditing cmdlet which changes the auditing settings for an Azure SQL database.
	- Adding Set-AzureRmSqlServerAuditing cmdlet which changes the auditing settings of an Azure SQL server.
* Deprecating the existing Auditing policy cmdlets
	- Deprecating Get-AzureRmSqlDatabaseAuditingPolicy
	- Deprecating Get-AzureRmSqlServerAuditingPolicy
	- Deprecating Set-AzureRmSqlDatabaseAuditingPolicy
	- Deprecating Set-AzureRmSqlServerAuditingPolicy
	- Deprecating Use-AzureRmSqlServerAuditingPolicy
	- Deprecating Remove-AzureRmSqlDatabaseAuditing
	- Deprecating Remove-AzureRmSqlServerAuditing
* Schema file parsing for Update-AzureRmSqlSyncGroup is now case insensitive.

## Version 3.2.1

## Version 3.2.0
* Add Data Sync PowerShell Cmdlets to AzureRM.Sql
* Updated AzureRmSqlServer cmdlets to use new REST API version that avoids timeouts when creating server.
* Deprecated server upgrade cmdlets because the old server version (2.0) no longer exists.
* Add new optional switch paramter "AssignIdentity" to New-AzureRmSqlServer and Set-AzureRmSqlServer cmdlets to support provisioning of a resource identity for the SQL server resource
* The parameter ResourceGroupName is now optional for Get-AzureRmSqlServer
	- More information can be found in the following issue: https://github.com/Azure/azure-powershell/issues/635

## Version 3.1.0
* Restore-AzureRmSqlDatabase: Update documentation examples

## Version 3.0.1

## Version 3.0.0
* Added -SampleName parameter to New-AzureRmSqlDatabase
* Updates to Failover Group cmdlets
	- Remove 'Tag' parameters
	- Remove 'PartnerResourceGroupName' and 'PartnerServerName' parameters from Remove-AzureRmSqlDatabaseFailoverGroup cmdlet
	- Add 'GracePeriodWithDataLossHours' parameter to New- and Set- cmdlets, which shall eventually replace 'GracePeriodWithDataLossHour'
	- Documentation has been fleshed out and updated
	- Change formatting of returned objects and fix some bugs where fields were not always populated
	- Add 'DatabaseNames' and 'PartnerLocation' properties to Failover Group object
	- Fix bug causing Switch- cmdlet to return immediately rather than waiting for operation to complete
	- Fix integer overflow bug when high grace period values are used
	- Adjust grace period to a minimum of 1 hour if a lower one is provided
* Remove "Usage_Anomaly" from the accepted values for "ExcludedDetectionType" parameter of Set-AzureRmSqlDatabaseThreatDetectionPolicy cmdlet and Set-AzureRmSqlServerThreatDetectionPolicy cmdlet.

## Version 2.8.0
* Bug fixes on Azure Failover Group Cmdlets
	- Fix for operation polling
	- Fix GracePeriodWithDataLossHour value when setting FailoverPolicy to Manual
	- Adding obsolete warnings to upcoming parameter changes.

## Version 2.7.0
* Bug fix - Auditing and Threat Detection cmdlets now return a meangfull error instead of null refernce error.
* Updating Transparent Data Encryption (TDE) with Bring Your Own Key (BYOK) support cmdlets for updated API.

## Version 2.6.0
* Adding new cmdlets for support for Azure SQL feature Transparent Data Encryption (TDE) with Bring Your Own Key (BYOK) Support
	- TDE with BYOK support is a new feature in Azure SQL, which allows users to encrypt their database with a key from Azure Key Vault. This feature is currently in private preview.
	- Get-AzureRmSqlServerKeyVaultKey : This cmdlet returns a list of Azure Key Vault keys added to a Sql Server.
	- Add-AzureRmSqlServerKeyVaultKey : This cmdlet adds an Azure Key Vault key to a Sql Server.
	- Remove-AzureRmSqlServerKeyVaultKey : This cmdlet removes an Azure Key Vault key from a Sql Server.
	- Get-AzureRmSqlServerTransparentDataEncryptionProtector : This cmdlet returns the current encryption protector for a Sql Server.
	- Set-AzureRmSqlServerTransparentDataEncryptionProtector : This cmdlet sets the encryption protector for a Sql Server. The encryption protector can be set to a key from Azure Key Vault or a key that is managed by Azure Sql.
* New feature: Set--AzureRmSqlDatabaseAuditing  and Set-AzureRmSqlDatabaseServerAuditingPolicy supports setting secondary storage key for AuditType Blob
* Bug fix: Remove-AzureRmSqlDatabaseAuditing should set the UseServerDefault value to disabled
* Bug fix: Fixing an issue of selecting classic storage account when creating / updating Auditing or Threat Detection policies
* Bug fix: Set-AzureRmSqlDatabaseAuditing and Set-AzureRmSqlDatabaseServerAuditingPolicy commands use the AuditType value that was previously defined in case it has not been configured by the user.
* Bug fix: In case Blob Auditing is defined, Remove-AzureRmSqlDatabaseAuditing and Remove-AzureRmSqlDatabaseServerAuditingPolicy commands disable the Auditing settings.
* Adding new cmdlets for support for Azure SQL feature AutoDR:
	-This is a new feature in Azure SQL that supports failover of multiple Azure Sql Databases to the partner server at the same time during disaster and allows automatic failover
	- Add-AzureRmSqlDatabaseToFailoverGroup add Azure Sql Databases into a Failover Group
	- Get-AzureRmSqlDatabaseFailoverGroup get the Failover Group entity
	- New-AzureRmSqlDatabaseFailoverGroup creates a new Failover Group
	- Remove-AzureRmSqlDatabaseFromFailoverGroup removes Azure Sql Databases from a Failover Group
	- Remove-AzureRmSqlDatabaseFailoverGroup Failover Group deletes the Failover Group
	- Set-AzureRmSqlDatabaseFailoverGroup set Azure Sql Database Failover Policy and Grace Period entities of the Failover Group
	- Switch-AzureRmSqlDatabaseFailoverGroup issues the failover operation with data loss or without data loss

## Version 2.5.0
* Added new return parameter "AuditType" to Get-AzureRmSqlDatabaseAuditingPolicy and Get-AzureRmSqlServerAuditingPolicy returned object
    - This parameter value indicates the returned auditing policy type - Table or Blob.

## Version 2.4.0
* Added storage properties to cmdlets for Azure SQL threat detection policy management at database and server level
    - StorageAccountName
    - RetentionInDays
* Removed the unsupported param "AuditAction" from Set-AzureSqlDatabaseServerAuditingPolicy
* Added new param "AuditAction" to Set-AzureSqlDatabaseAuditingPolicy
* Fix for showing on GET and persisting Tags on SET (if not given) for Database, Server and Elastic Pool
    - If Tags is used in command it will save tags, if not it will not wipe out tags on resource.
* Fix for showing on GET and persisting Tags on SET (if not given) for Database, Server and Elastic Pool
    - If Tags is used in command it will save tags, if not it will not wipe out tags on resource.
* Changes for "New-AzureRmSqlDatabase", "Set-AzureRmSqlDatabase" and "Get-AzureRmSqlDatabase" cmdlets
    - Adding a new parameter called "ReadScale" for the 3 cmdlets above.
    - The "ReadScale" parameter has 2 possibl values: "Enabled" or "Disabled" to indicate whether the ReadScale option is turned on for the database.
* Functionality of ReadScale Feature.
    - ReadScale is a new feature in SQL Database, which allows the user to enabled/disable routing read-only requests to Geo-secondary Premium databases.
    - This feature allows the customer to scale up/down their read-only workload flexibly, and unlocked more DTUs for the premium database.
    - To configure ReadScale, user simply specify "ReadScale" paramter with "Enabled/Disabled" at database creation with New-AzureRmSqlDatabase cmdlet,

## Version 2.3.0
<|MERGE_RESOLUTION|>--- conflicted
+++ resolved
@@ -18,11 +18,8 @@
         - Additional information about change #1
 -->
 ## Current Release
-<<<<<<< HEAD
 * Fixed formatting of OutputType in help files
-=======
 * Updated documentation of -ComputeGeneration parameter in several cmdlets
->>>>>>> 85a5d88a
 
 ## Version 4.6.1
 * Updated example in the help file for Get-AzureRmSqlDatabaseExpanded
