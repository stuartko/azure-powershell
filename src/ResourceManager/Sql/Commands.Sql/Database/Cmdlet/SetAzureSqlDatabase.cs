// ----------------------------------------------------------------------------------
//
// Copyright Microsoft Corporation
// Licensed under the Apache License, Version 2.0 (the "License");
// you may not use this file except in compliance with the License.
// You may obtain a copy of the License at
// http://www.apache.org/licenses/LICENSE-2.0
// Unless required by applicable law or agreed to in writing, software
// distributed under the License is distributed on an "AS IS" BASIS,
// WITHOUT WARRANTIES OR CONDITIONS OF ANY KIND, either express or implied.
// See the License for the specific language governing permissions and
// limitations under the License.
// ----------------------------------------------------------------------------------

using System;
using Microsoft.Azure.Commands.ResourceManager.Common.ArgumentCompleters;
using Microsoft.Azure.Commands.ResourceManager.Common.Tags;
using Microsoft.Azure.Commands.Sql.Database.Model;
using Microsoft.Azure.Commands.Sql.Database.Services;
using System.Collections;
using System.Collections.Generic;
using System.Linq;
using System.Management.Automation;

namespace Microsoft.Azure.Commands.Sql.Database.Cmdlet
{
    /// <summary>
    /// Cmdlet to create a new Azure Sql Database
    /// </summary>
    [Cmdlet(VerbsCommon.Set, "AzureRmSqlDatabase", SupportsShouldProcess = true,
        ConfirmImpact = ConfirmImpact.Medium, DefaultParameterSetName = UpdateParameterSetName)]
    public class SetAzureSqlDatabase : AzureSqlDatabaseCmdletBase<IEnumerable<AzureSqlDatabaseModel>>
    {
        private const string UpdateParameterSetName = "Update";
        private const string RenameParameterSetName = "Rename";

        /// <summary>
        /// Gets or sets the name of the Azure SQL Database
        /// </summary>
        [Parameter(Mandatory = true,
            ValueFromPipelineByPropertyName = true,
            Position = 2,
            HelpMessage = "The name of the Azure SQL Database.")]
        [Alias("Name")]
        [ValidateNotNullOrEmpty]
        public string DatabaseName { get; set; }

        /// <summary>
        /// Gets or sets the maximum size of the Azure SQL Database in bytes
        /// </summary>
        [Parameter(Mandatory = false,
            HelpMessage = "The maximum size of the Azure SQL Database in bytes.",
            ParameterSetName = UpdateParameterSetName)]
        [Parameter(Mandatory = false,
            HelpMessage = "The maximum size of the Azure SQL Database in bytes.",
            ParameterSetName = VcoreDatabaseParameterSet)]
        [ValidateNotNullOrEmpty]
        public long MaxSizeBytes { get; set; }

        /// <summary>
        /// Gets or sets the edition to assign to the Azure SQL Database
        /// </summary>
        [Parameter(Mandatory = false,
            HelpMessage = "The edition to assign to the Azure SQL Database.",
            ParameterSetName = UpdateParameterSetName)]
        [Parameter(Mandatory = false,
            HelpMessage = "The edition to assign to the Azure SQL Database.",
            ParameterSetName = VcoreDatabaseParameterSet)]
        [PSArgumentCompleter("None",
            Management.Sql.Models.DatabaseEdition.Basic,
            Management.Sql.Models.DatabaseEdition.Standard,
            Management.Sql.Models.DatabaseEdition.Premium,
            Management.Sql.Models.DatabaseEdition.DataWarehouse,
            Management.Sql.Models.DatabaseEdition.Free,
            Management.Sql.Models.DatabaseEdition.Stretch,
            "GeneralPurpose", "BusinessCritical")]
        [ValidateNotNullOrEmpty]
        public string Edition { get; set; }

        /// <summary>
        /// Gets or sets the name of the service objective to assign to the Azure SQL Database
        /// </summary>
        [Parameter(Mandatory = false,
            HelpMessage = "The name of the service objective to assign to the Azure SQL Database.",
            ParameterSetName = UpdateParameterSetName)]
        [ValidateNotNullOrEmpty]
        public string RequestedServiceObjectiveName { get; set; }

        /// <summary>
        /// Gets or sets the name of the Elastic Pool to put the database in
        /// </summary>
        [Parameter(Mandatory = false,
            HelpMessage = "The name of the Elastic Pool to put the database in.",
            ParameterSetName = UpdateParameterSetName)]
        [ValidateNotNullOrEmpty]
        public string ElasticPoolName { get; set; }

        /// <summary>
        /// Gets or sets the read scale option to assign to the Azure SQL Database
        /// </summary>
        [Parameter(Mandatory = false,
            HelpMessage = "The read scale option to assign to the Azure SQL Database.(Enabled/Disabled)",
            ParameterSetName = UpdateParameterSetName)]
        [Parameter(Mandatory = false,
            HelpMessage = "The read scale option to assign to the Azure SQL Database.(Enabled/Disabled)",
            ParameterSetName = VcoreDatabaseParameterSet)]
        [ValidateNotNullOrEmpty]
        public DatabaseReadScale ReadScale { get; set; }

        /// <summary>
        /// Gets or sets the tags associated with the Azure Sql Database
        /// </summary>
        [Parameter(Mandatory = false,
            HelpMessage = "The tags to associate with the Azure Sql Database",
            ParameterSetName = UpdateParameterSetName)]
        [Parameter(Mandatory = false,
            HelpMessage = "The tags to associate with the Azure Sql Database",
            ParameterSetName = VcoreDatabaseParameterSet)]
        [Alias("Tag")]
        public Hashtable Tags { get; set; }

        /// <summary>
        /// Gets or sets the zone redundant option to assign to the Azure SQL Database
        /// </summary>
        [Parameter(Mandatory = false,
            HelpMessage = "The zone redundancy to associate with the Azure Sql Database",
            ParameterSetName = UpdateParameterSetName)]
        [Parameter(Mandatory = false,
            HelpMessage = "The zone redundancy to associate with the Azure Sql Database",
            ParameterSetName = VcoreDatabaseParameterSet)]
        public SwitchParameter ZoneRedundant { get; set; }

        /// <summary>
        /// Gets or sets the new name.
        /// </summary>
        [Parameter(Mandatory = true,
            HelpMessage = "The new name to rename the database to.",
            ParameterSetName = RenameParameterSetName)]
        public string NewName { get; set; }

        /// <summary>
        /// Gets or sets whether or not to run this cmdlet in the background as a job
        /// </summary>
        [Parameter(Mandatory = false, HelpMessage = "Run cmdlet in the background")]
        public SwitchParameter AsJob { get; set; }

        /// <summary>
        /// Gets or sets the Vcore number for the Azure Sql database
        /// </summary>
        [Parameter(ParameterSetName = VcoreDatabaseParameterSet, Mandatory = false,
            HelpMessage = "The Vcore number for the Azure Sql database")]
        [Alias("Capacity")]
        public int VCore { get; set; }

        /// <summary>
        /// Gets or sets the ComputeGeneration for the Azure Sql database.
        /// </summary>
<<<<<<< HEAD
        [Parameter(ParameterSetName = VcoreDatabaseParameterSet, Mandatory = false, 
=======
        [Parameter(ParameterSetName = VcoreDatabaseParameterSet, Mandatory = false,
>>>>>>> c53de442
            HelpMessage = "The Compute generation for the Azure Sql database.")]
        [Alias("Family")]
        [PSArgumentCompleter("Gen4", "Gen5")]
        public string ComputeGeneration { get; set; }

        /// <summary>
<<<<<<< HEAD
=======
        /// Gets or sets the license type for the Azure Sql database
        /// </summary>
        [Parameter(Mandatory = false,
            HelpMessage = "The license type for the Azure Sql database.",
            ParameterSetName = UpdateParameterSetName)]
        [Parameter(Mandatory = false,
            HelpMessage = "The license type for the Azure Sql database.",
            ParameterSetName = VcoreDatabaseParameterSet)]
        [PSArgumentCompleter(
            Management.Sql.Models.DatabaseLicenseType.LicenseIncluded,
            Management.Sql.Models.DatabaseLicenseType.BasePrice)]
        public string LicenseType { get; set; }

        /// <summary>
>>>>>>> c53de442
        /// Overriding to add warning message
        /// </summary>
        public override void ExecuteCmdlet()
        {
            base.ExecuteCmdlet();
        }

        /// <summary>
        /// Get the entities from the service
        /// </summary>
        /// <returns>The list of entities</returns>
        protected override IEnumerable<AzureSqlDatabaseModel> GetEntity()
        {
            return new List<AzureSqlDatabaseModel>() {
                ModelAdapter.GetDatabase(this.ResourceGroupName, this.ServerName, this.DatabaseName)
            };
        }

        /// <summary>
        /// Create the model from user input
        /// </summary>
        /// <param name="model">Model retrieved from service</param>
        /// <returns>The model that was passed in</returns>
        protected override IEnumerable<AzureSqlDatabaseModel> ApplyUserInputToModel(IEnumerable<AzureSqlDatabaseModel> model)
        {
            List<Model.AzureSqlDatabaseModel> newEntity = new List<AzureSqlDatabaseModel>();
            AzureSqlDatabaseModel newDbModel = new AzureSqlDatabaseModel()
            {
                ResourceGroupName = ResourceGroupName,
                ServerName = ServerName,
                DatabaseName = DatabaseName,
                MaxSizeBytes = MaxSizeBytes,
                Tags = TagsConversionHelper.ReadOrFetchTags(this, model.FirstOrDefault().Tags),
                ElasticPoolName = ElasticPoolName,
                Location = model.FirstOrDefault().Location,
                ReadScale = ReadScale,
                ZoneRedundant =
                       ZoneRedundant != null
                           ? (bool?)ZoneRedundant.ToBool()
<<<<<<< HEAD
                           : null
=======
                           : null,
                LicenseType = LicenseType ?? model.FirstOrDefault().LicenseType // set to original license type
>>>>>>> c53de442
            };

            var database = ModelAdapter.GetDatabase(ResourceGroupName, ServerName, DatabaseName);
            Management.Sql.Models.Sku databaseCurrentSku = new Management.Sql.Models.Sku()
            {
                Name = database.SkuName,
                Tier = database.Edition,
                Family = database.Family,
                Capacity = database.Capacity
            };

            if (this.ParameterSetName == UpdateParameterSetName)
            {
                newDbModel.SkuName = string.IsNullOrWhiteSpace(RequestedServiceObjectiveName) ? AzureSqlDatabaseAdapter.GetDatabaseSkuName(Edition) : RequestedServiceObjectiveName;
                newDbModel.Edition = Edition;

                newEntity.Add(newDbModel);
            }
            else if(this.ParameterSetName == VcoreDatabaseParameterSet)
            {
                if(!string.IsNullOrWhiteSpace(Edition) ||
                    !string.IsNullOrWhiteSpace(ComputeGeneration) ||
                    MyInvocation.BoundParameters.ContainsKey("VCore"))
                {
                    string skuTier = string.IsNullOrWhiteSpace(Edition) ? databaseCurrentSku.Tier : Edition;
                    newDbModel.SkuName = AzureSqlDatabaseAdapter.GetDatabaseSkuName(skuTier);
                    newDbModel.Edition = skuTier;
                    newDbModel.Family = string.IsNullOrWhiteSpace(ComputeGeneration) ? databaseCurrentSku.Family : ComputeGeneration;
                    newDbModel.Capacity = MyInvocation.BoundParameters.ContainsKey("VCore") ? VCore : databaseCurrentSku.Capacity;
                }

                newEntity.Add(newDbModel);
            }

            return newEntity;
        }

        /// <summary>
        /// Update the database
        /// </summary>
        /// <param name="entity">The output of apply user input to model</param>
        /// <returns>The input entity</returns>
        protected override IEnumerable<AzureSqlDatabaseModel> PersistChanges(IEnumerable<AzureSqlDatabaseModel> entity)
        {
            switch (this.ParameterSetName)
            {
                case UpdateParameterSetName:
                case VcoreDatabaseParameterSet:
                    return new List<AzureSqlDatabaseModel>
                    {
                        ModelAdapter.UpsertDatabaseWithNewSdk(
                            this.ResourceGroupName,
                            this.ServerName,
                            new AzureSqlDatabaseCreateOrUpdateModel
                            {
                                Database = entity.First()
                            })
                    };

                case RenameParameterSetName:
                    ModelAdapter.RenameDatabase(
                        this.ResourceGroupName,
                        this.ServerName,
                        this.DatabaseName,
                        this.NewName);

                    return new List<AzureSqlDatabaseModel>
                    {
                        ModelAdapter.GetDatabase(
                            this.ResourceGroupName,
                            this.ServerName,
                            this.NewName)
                    };

                default:
                    throw new ArgumentException(this.ParameterSetName);
            }
        }
    }
}<|MERGE_RESOLUTION|>--- conflicted
+++ resolved
@@ -155,19 +155,13 @@
         /// <summary>
         /// Gets or sets the ComputeGeneration for the Azure Sql database.
         /// </summary>
-<<<<<<< HEAD
-        [Parameter(ParameterSetName = VcoreDatabaseParameterSet, Mandatory = false, 
-=======
         [Parameter(ParameterSetName = VcoreDatabaseParameterSet, Mandatory = false,
->>>>>>> c53de442
             HelpMessage = "The Compute generation for the Azure Sql database.")]
         [Alias("Family")]
         [PSArgumentCompleter("Gen4", "Gen5")]
         public string ComputeGeneration { get; set; }
 
         /// <summary>
-<<<<<<< HEAD
-=======
         /// Gets or sets the license type for the Azure Sql database
         /// </summary>
         [Parameter(Mandatory = false,
@@ -182,7 +176,6 @@
         public string LicenseType { get; set; }
 
         /// <summary>
->>>>>>> c53de442
         /// Overriding to add warning message
         /// </summary>
         public override void ExecuteCmdlet()
@@ -222,12 +215,8 @@
                 ZoneRedundant =
                        ZoneRedundant != null
                            ? (bool?)ZoneRedundant.ToBool()
-<<<<<<< HEAD
-                           : null
-=======
                            : null,
                 LicenseType = LicenseType ?? model.FirstOrDefault().LicenseType // set to original license type
->>>>>>> c53de442
             };
 
             var database = ModelAdapter.GetDatabase(ResourceGroupName, ServerName, DatabaseName);
