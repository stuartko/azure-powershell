﻿<!--
    Please leave this section at the top of the change log.

    Changes for the current release should go under the section titled "Current Release", and should adhere to the following format:

    ## Current Release
    * Overview of change #1
        - Additional information about change #1
        - Added ServiceBus NameSpace, Queue, Topic and Subscription cmdlets #1
    * Overview of change #2
        - Additional information about change #2
        - Additional information about change #2
    * Overview of change #3
    * Overview of change #4
        - Additional information about change #4

    ## YYYY.MM.DD - Version X.Y.Z (Previous Release)
    * Overview of change #1
        - Additional information about change #1
-->
## Current Release
<<<<<<< HEAD
* Added below new commandlets for Geo Disaster Recovery operations. 
	-Creating a new Alias(Disaster Recovery configuration): 
		- New-AzureRmServiceBusDRConfigurations [-ResourceGroupName] <String> [-Namespace] <String> [-Name] <String> [-PartnerNamespace] <String> [-WhatIf] [-Confirm]
	-Retrieve Alias(Disaster Recovery configuration) : 
		- Get-AzureRmServiceBusDRConfigurations [-ResourceGroupName] <String> [-Namespace] <String> [[-Name] <String>]
	-Disabling the Disaster Recovery and stops replicating changes from primary to secondary namespaces
		- Set-AzureRmServiceBusDRConfigurationsBreakPairing [-ResourceGroupName] <String> [-Namespace] <String> [-Name] <String>
	-Invoking Disaster Recovery failover and reconfigure the alias to point to the secondary namespace
		- Set-AzureRmServiceBusDRConfigurationsFailOver [-ResourceGroupName] <String> [-Namespace] <String> [-Name] <String>
	-Deleting an Alias(Disaster Recovery configuration)
		- Remove-AzureRmServiceBusDRConfigurations [-ResourceGroupName] <String> [-Namespace] <String> [-Name] <String> [-WhatIf] [-Confirm]
		
=======
* Added Location Completer to -Location parameters allowing tab completion through valid Locations
* Added ResourceGroup Completer to -ResourceGroup parameters allowing tab completion through resource groups in current subscription

## Version 0.5.0
* NOTE: This is a breaking change release. Please see the migration guide (https://aka.ms/azps-migration-guide) for a full list of breaking changes introduced.
* Add support for online help
    - Run Get-Help with the -Online parameter to open the online help in your default Internet browser

>>>>>>> 94164f3a
## Version 0.4.7

## Version 0.4.6

## Version 0.4.4

## Version 0.4.3
* Added below new commandlets for AuthorizationRules for NameSpace, Queue and Topic. according to parameter set the authorization rule orperations are perfomed. 
 - New-AzureRmServiceBusAuthorizationRule
   - Adds a new AuthorizationRule to the existing ServiceBus NameSpace/Queue/Topic.
 - Get-AzureRmServiceBusAuthorizationRule
   - Gets AuthorizationRule / List of AuthorizationRules for the existing ServiceBus NameSpace/Queue/Topic.
 - Set-AzureRmServiceBusAuthorizationRule
   - Updates properties of existing AuthorizationRule of Servicebus NameSpace/Queue/Topic.
 - New-AzureRmServiceBusKey
   - Generates a new Primary/Secondary Key for AuthorizationRule of existing ServiceBus NameSpace/Queue/Topic.
 - Get-AzureRmServiceBusKey
   - Gets Primary/Secondary Key for AuthorizationRule of existing ServiceBus NameSpace/Queue/Topic.   
 - Remove-AzureRmServiceBusNamespaceAuthorizationRule
   - Deletes the existing AuthorizationRule of ServiceBus NameSpace/Queue/Topic.   
* Added Resource Group property to NamespceAttributes

## Version 0.4.2

## Version 0.4.1

## Version 0.4.0

## Version 0.3.1

## Version 0.3.0

* Bug Fix: ServiceBus Queue object property values were set to null, the object is used as input parameter in Set-AzureRmServiceBusQueue cmdlet to update Queue. 
  - Properties affected are LockDuration, EntityAvailabilityStatus, DuplicateDetectionHistoryTimeWindow, MaxDeliveryCount and MessageCount 

## Version 0.2.0

## Version 0.1.0

## Version 0.0.3

## Version 0.0.2
* Add SkuCapacity parameter to Set-AzureRmServiceBusNamespace
    - User will be able to update the SkuCapacity(Messaging units in case of a premium namespace) of the SeriveBus NameSpace

* Future Breaking Change Notification: We've added a warning about removing property 'ResourceGroupName' from the returned NamespceAttributes from cmdlets New-AzureRmServiceBusNamespace, Get-AzureRmServiceBusNamespace and Set-AzureRmServiceBusNamespace
    -The call remains the same, but the returned values NameSpace object will not have the ResourceGroupName property  

## Version 0.0.1

* Adds commandlets for the Azure ServiceBus
 - New-AzureRmServiceBusNamespace
   - Adds a New ServiceBus NameSpace in the existing Resource Group.

 - Get-AzureRmServiceBusNamespace
   - Gets NameSpace/list of NameSpaces of existing Resource Group.

 - Set-AzureRmServiceBusNamespace
   - Updates properties of existing Servicebus NameSpace.

 - Remove-AzureRmServiceBusNamespace
   - Deletes the existing ServiceBus NameSpace.

 - New-AzureRmServiceBusNamespaceAuthorizationRule
   - Adds a new AuthorizationRule to the existing ServiceBus NameSpace.

 - Get-AzureRmServiceBusNamespaceAuthorizationRule
   - Gets AuthorizationRule / List of AuthorizationRules for the existing ServiceBus NameSpace.

 - Set-AzureRmServiceBusNamespaceAuthorizationRule
   - Updates properties of existing AuthorizationRule of Servicebus NameSpace.

 - New-AzureRmServiceBusNamespaceKey
   - Generates a new Primary/Secondary Key for AuthorizationRule of existing ServiceBus NameSpace.

 - Get-AzureRmServiceBusNamespaceKey
   - Gets Primary/Secondary Key for AuthorizationRule of existing ServiceBus NameSpace.
   
 - Remove-AzureRmServiceBusNamespaceAuthorizationRule
   - Deletes the existing AuthorizationRule of ServiceBus NameSpace.

 - New-AzureRmServiceBusQueue
   - Adds a new Queue to the existing ServiceBus NameSpace.

 - Get-AzureRmServiceBusQueue
   - Gets existing Queue/ List of Queues of the existing ServiceBus NameSpace.

 - Set-AzureRmServiceBusQueue
   - Updates properties of existing Queue of ServiceBus NameSpace.

 - Remove-AzureRmServiceBusQueue
   - Deletes existing Queue of ServiceBus NameSpace.

 - New-AzureRmServiceBusQueueAuthorizationRule
   - Adds a new AuthorizationRule to the existing Queue of ServiceBus NameSpace.

 - Get-AzureRmServiceBusQueueAuthorizationRule
   - Gets the AuthorizationRule / List of AuthorizationRules of the Queue 
   
 - Set-AzureRmServiceBusQueueAuthorizationRule
   - Updates the AuthorizationRule of the Queue.

 - New-AzureRmServiceBusQueueKey
   - Generates a new Primary/Secondary Key for AuthorizationRule of existing ServiceBus Queue.

 - Get-AzureRmServiceBusQueueKey
   - Gets Primary/Secondary Key for AuthorizationRule of existing ServiceBus Queue.

 - Remove-AzureRmServiceBusQueueAuthorizationRule
   - Deletes the existing AuthorizationRule of ServiceBus Queue.

 - New-AzureRmServiceBusTopic
   - Adds a new Topic to the existing ServiceBus NameSpace.

 - Get-AzureRmServiceBusTopic
   - Gets existing Topic/ List of Topics of the existing ServiceBus NameSpace.

 - Set-AzureRmServiceBusTopic
   - Updates properties of existing Topic of ServiceBus NameSpace.

 - Remove-AzureRmServiceBusTopic
   - Deletes existing Topic of ServiceBus NameSpace.

 - New-AzureRmServiceBusTopicAuthorizationRule
   - Adds a new AuthorizationRule to the existing Topic of ServiceBus NameSpace.

 - Get-AzureRmServiceBusTopicAuthorizationRule
   - Gets the AuthorizationRule / List of AuthorizationRules of the Topic.
   
 - Set-AzureRmServiceBusTopicAuthorizationRule
   - Updates the AuthorizationRule of the Topic.

 - New-AzureRmServiceBusTopicKey
   - Generates a new Primary/Secondary Key for AuthorizationRule of existing ServiceBus Topic.

 - Get-AzureRmServiceBusTopicKey
   - Gets Primary/Secondary Key for AuthorizationRule of existing ServiceBus Topic.

 - Remove-AzureRmServiceBusTopicAuthorizationRule
   - Deletes the existing AuthorizationRule of ServiceBus Topic.
   
 - New-AzureRmServiceBusSubscription
   - Adds a new Subscription to the existing ServiceBus Topic.

 - Get-AzureRmServiceBusSubscription
   - Gets existing Subscription/ List of Subscriptions of the existing ServiceBus Topic.

 - Set-AzureRmServiceBusSubscription
   - Updates properties of existing Subscription of ServiceBus Topic.

 - Remove-AzureRmServiceBusSubscription
   - Deletes existing Subscription of ServiceBus Topic.<|MERGE_RESOLUTION|>--- conflicted
+++ resolved
@@ -19,7 +19,6 @@
         - Additional information about change #1
 -->
 ## Current Release
-<<<<<<< HEAD
 * Added below new commandlets for Geo Disaster Recovery operations. 
 	-Creating a new Alias(Disaster Recovery configuration): 
 		- New-AzureRmServiceBusDRConfigurations [-ResourceGroupName] <String> [-Namespace] <String> [-Name] <String> [-PartnerNamespace] <String> [-WhatIf] [-Confirm]
@@ -31,17 +30,12 @@
 		- Set-AzureRmServiceBusDRConfigurationsFailOver [-ResourceGroupName] <String> [-Namespace] <String> [-Name] <String>
 	-Deleting an Alias(Disaster Recovery configuration)
 		- Remove-AzureRmServiceBusDRConfigurations [-ResourceGroupName] <String> [-Namespace] <String> [-Name] <String> [-WhatIf] [-Confirm]
-		
-=======
-* Added Location Completer to -Location parameters allowing tab completion through valid Locations
-* Added ResourceGroup Completer to -ResourceGroup parameters allowing tab completion through resource groups in current subscription
 
 ## Version 0.5.0
 * NOTE: This is a breaking change release. Please see the migration guide (https://aka.ms/azps-migration-guide) for a full list of breaking changes introduced.
 * Add support for online help
     - Run Get-Help with the -Online parameter to open the online help in your default Internet browser
-
->>>>>>> 94164f3a
+	
 ## Version 0.4.7
 
 ## Version 0.4.6
