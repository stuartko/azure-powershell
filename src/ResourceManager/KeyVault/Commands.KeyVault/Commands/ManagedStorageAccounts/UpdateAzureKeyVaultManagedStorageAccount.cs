--- conflicted
+++ resolved
@@ -21,11 +21,7 @@
 {
     [Cmdlet( VerbsData.Update, CmdletNoun.AzureKeyVaultManagedStorageAccount,
         SupportsShouldProcess = true)]
-<<<<<<< HEAD
-    [OutputType( typeof( ManagedStorageAccount ) )]
-=======
     [OutputType( typeof( PSKeyVaultManagedStorageAccount ) )]
->>>>>>> da7db389
     public class UpdateAzureKeyVaultManagedStorageAccount : KeyVaultCmdletBase
     {
         #region Input Parameter Definitions
