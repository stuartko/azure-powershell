--- conflicted
+++ resolved
@@ -18,14 +18,11 @@
         - Additional information about change #1
 -->
 ## Current Release
-<<<<<<< HEAD
 * `Get-AzureRmVmDiskEncryptionStatus` fixes an issue observed for VMs with no data disks 
-=======
 * Update Compute client library version to fix following cmdlets
     - Grant-AzureRmDiskAccess
     - Grant-AzureRmSnapshotAccess
     - Save-AzureRmVMImage
->>>>>>> 98667afc
 
 ## Version 5.1.0
 * VMSS VM Update feature
