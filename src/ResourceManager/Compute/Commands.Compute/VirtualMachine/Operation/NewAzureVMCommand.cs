--- conflicted
+++ resolved
@@ -21,11 +21,8 @@
 using Microsoft.Azure.Commands.Compute.StorageServices;
 using Microsoft.Azure.Commands.Compute.Strategies;
 using Microsoft.Azure.Commands.Compute.Strategies.Compute;
-<<<<<<< HEAD
 using Microsoft.Azure.Commands.Compute.Strategies.Network;
 using Microsoft.Azure.Commands.Compute.Strategies.ResourceManager;
-=======
->>>>>>> a26044ab
 using Microsoft.Azure.Commands.ResourceManager.Common.ArgumentCompleters;
 using Microsoft.Azure.Management.Compute;
 using Microsoft.Azure.Management.Compute.Models;
@@ -253,16 +250,12 @@
             var networkInterface = resourceGroup.CreateNetworkInterfaceConfig(
                 Name, subnet, publicIpAddress, networkSecurityGroup);
 
-<<<<<<< HEAD
-            if (DiskFile == null)
-=======
             var availabilitySet = AvailabilitySetName == null 
                 ? null
                 : resourceGroup.CreateAvailabilitySetConfig(name: Name);
 
             ResourceConfig<VirtualMachine> virtualMachine = null;
-            if (image != null)
->>>>>>> a26044ab
+            if (DiskFile == null)
             {
                 virtualMachine = resourceGroup.CreateVirtualMachineConfig(
                     name: Name,
@@ -270,13 +263,8 @@
                     getImageAndOsType: () => imageAndOsType,
                     adminUsername: Credential.UserName,
                     adminPassword: new NetworkCredential(string.Empty, Credential.Password).Password,
-<<<<<<< HEAD
-                    size: Size);
-=======
-                    image: image,
                     size: Size,
                     availabilitySet: availabilitySet);
->>>>>>> a26044ab
             }
             else
             {
