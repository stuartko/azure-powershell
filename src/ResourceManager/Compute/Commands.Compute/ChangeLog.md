<!--
    Please leave this section at the top of the change log.

    Changes for the current release should go under the section titled "Current Release", and should adhere to the following format:

    ## Current Release
    * Overview of change #1
        - Additional information about change #1
    * Overview of change #2
        - Additional information about change #2
        - Additional information about change #2
    * Overview of change #3
    * Overview of change #4
        - Additional information about change #4

    ## YYYY.MM.DD - Version X.Y.Z (Previous Release)
    * Overview of change #1
        - Additional information about change #1
-->
## Current Release
<<<<<<< HEAD
* Update New-AzureRmVmss simple parameter set to fail creating the vmss when a user specified LB already exists.
=======
* Update example for New-AzureRmDisk
>>>>>>> d5cdd6f4
* Add example for `New-AzureRmVM`
* Updated help files to include full parameter types.

## Version 5.3.0
* Add -Tag parameter to Update/New-AzureRmAvailabilitySet
* Add example for `Add-AzureRmVmssExtension`
* Add examples for `Remove-AzureRmVmssExtension`
* Update help for `Set-AzureRmVMAccessExtension`
* Update SimpleParameterSet for New-AzureRmVmss to set SinglePlacementGroup to false by default and add switch parameter `SinglePlacementGroup` that enables the user to create the VMSS in a single placement group.
* Fixed Disable-AzureRmVmDiskEncryption to work for VMs encrypted without AAD parameters

## Version 5.2.0
* IP Tag feature for VMSS
    - `New-AzureRmVmssIpTagConfig` cmdlet is added
    - IpTag parameter is added to New-AzureRmVmssIpConfig
* Auto OS Rollback feature for VMSS
    - DisableAutoRollback parameters are added to New-AzureRmVmssConfig and Update-AzureRmVmss
* OS Upgrade History feature for Vmss
    - OSUpgradeHistory switch parameter is added to Get-AzureRmVmss
* Fixed formatting of OutputType in help files

## Version 5.1.1
* ResourceId tab completer applied to the cmdelts top level resource id parameters if any.
* `Get-AzureRmVmDiskEncryptionStatus` fixes an issue observed for VMs with no data disks
* Update Compute client library version to fix following cmdlets
    - Grant-AzureRmDiskAccess
    - Grant-AzureRmSnapshotAccess
    - Save-AzureRmVMImage
* Fixed following cmdlets to show `operation ID` and `operation status` correctly:
    - Start-AzureRmVM
    - Stop-AzureRmVM
    - Restart-AzureRmVM
    - Set-AzureRmVM
    - Remove-AzuerRmVM
    - Set-AzureRmVmss
    - Start-AzureRmVmssRollingOSUpgrade
    - Stop-AzureRmVmssRollingUpgrade
    - Start-AzureRmVmss
    - Restart-AzureRmVmss
    - Stop-AzureRmVmss
    - Remove-AzureRmVmss
    - ConvertTo-AzureRmVMManagedDisk
    - Revoke-AzureRmSnapshotAccess
    - Remove-AzureRmSnapshot
    - Revoke-AzureRmDiskAccess
    - Remove-AzureRmDisk
    - Remove-AzureRmContainerService
    - Remove-AzureRmAvailabilitySet


## Version 5.1.0
* VMSS VM Update feature
    - Added `Update-AzureRmVmssVM` and `New-AzureRmVMDataDisk` cmdlets
    - Add VirtualMachineScaleSetVM parameter to `Add-AzureRmVMDataDisk` cmdlet to support adding a data disk to Vmss VM.

## Version 5.0.0
* `New-AzureRmVm` and `New-AzureRmVmss` support verbose output of parameters
* `New-AzureRmVm` and `New-AzureRmVmss` (simple parameter set) support assigning user defined and(or) system defined identities to the VM(s).
* VMSS Redeploy and PerformMaintenance feature
    -  Add new switch parameter -Redeploy and -PerformMaintenance to `Set-AzureRmVmss` and `Set-AzureRmVmssVM`
* Add DisableVMAgent switch parameter to `Set-AzureRmVMOperatingSystem` cmdlet
* `New-AzureRmVm` and `New-AzureRmVmss` (simple parameter set) support a `Win10` image.
* `Repair-AzureRmVmssServiceFabricUpdateDomain` cmdlet is added.
* Set minimum dependency of module to PowerShell 5.0
* Introduce multiple breaking changes
    - Please refer to the migration guide for more details
* `Set-AzureRmVmDiskEncryptionExtension` makes AAD parameters optional

## Version 4.6.0
* `Get-AzureRmVmssDiskEncryptionStatus` supports encryption status at data disk level
* `Get-AzureRmVmssVmDiskEncryptionStatus` supports encryption status at data disk level
* Update for Zone Resilient
* `New-AzureRmVm` and `New-AzureRmVmss` (simple parameter set) support availability zones.
* Updated to the latest version of the Azure ClientRuntime

## Version 4.5.0
* `New-AzureRmVM` and `New-AzureRmVMSS` support data disks.
* `New-AzureRmVM` and `New-AzureRmVMSS` support custom image by name or by id.
* Log analytic feature
    - Added `Export-AzureRmLogAnalyticRequestRateByInterval` cmdlet
    - Added `Export-AzureRmLogAnalyticThrottledRequests` cmdlet
* Fix issue with Default Resource Group in CloudShell

## Version 4.4.0
* `New-AzureRmVMSS` prints connection strings in verbose mode.
* `New-AzureRmVmss` supports public IP address, load balancing rules, inbound NAT rules.
* WriteAccelerator feature
    - Added WriteAccelerator switch parameter to the following cmdlets:
          Set-AzureRmVMOSDisk
          Set-AzureRmVMDataDisk
          Add-AzureRmVMDataDisk
          Add-AzureRmVmssDataDisk
    - Added OsDiskWriteAccelerator switch parameter to the following cmdlet:
          Set-AzureRmVmssStorageProfile.
    - Added OsDiskWriteAccelerator Boolean parameter to the following cmdlets:
          Update-AzureRmVM
          Update-AzureRmVmss

## Version 4.3.2
* Fix ErrorAction issue for some of Get cmdlets.

## Version 4.3.1
* `New-AzureRmVm` and `New-AzureRmVmss` get information about an image from Azure.

## Version 4.3.0
* Added `FullyQualifiedDomainName` to `PSVirtualMachinScaleSet`.
* Added `AvailabilitySetName` parameter to the simplified parameterset of `New-AzureRmVm`.
* Corrected usage of `Login-AzureRmAccount` to use `Connect-AzureRmAccount`
* User assigned identity support for VM and VM scale set
- IdentityType and IdentityId parameters are added to New-AzureRmVMConfig, New-AzureRmVmssConfig, Update-AzureRmVM and Update-AzureRmVmss
* Added EnableIPForwarding parameter to Add-AzureRmVmssNetworkInterfaceConfig
* Added Priority parameter to New-AzureRmVmssConfig

## Version 4.2.0
* Added simplified parameter set to New-AzureRmVmss, which creates a Virtual Machine Scale Set and all required resources using smart defaults
* Added Location Completer to -Location parameters allowing tab completion through valid Locations
* Added ResourceGroup Completer to -ResourceGroup parameters allowing tab completion through resource groups in current subscription
* Obsoleted -Tags in favor of -Tag for New-AzureRmVm and Update-AzureRmVm
* Fixed Get-AzureRmComputeResourceSku cmdlet when Zone is included in restriction.
* Updated Diagnostics Agent configuration schema for Azure Monitor sink support.
* Fixed a non-existing resource group creation problem for New-AzureRmVM

## Version 4.1.1
* Get-AzureRmComputeResourceSku shows zone information.
* Update Disable-AzureRmVmssDiskEncryption to fix issue https://github.com/Azure/azure-powershell/issues/5038
* Added -AsJob support for long-running Compute cmdlets. Allows selected cmdlets to run in the background and return a job to track and control progress.
    - Affected cmdlets include: New-, Update-, Set-, Remove-, Start-, Restart-, Stop- cmdlets for Virtual Machines and Virtual Machine Scale Sets
* Added simplified parameter set to New-AzureRmVM, which creates a Virtual Machine and all required resources using smart defaults

## Version 4.0.1
* Fixed assembly loading issue that caused some cmdlets to fail when executing

## Version 4.0.0
* Azure Disk Encryption Extension Commands
    - New Parameter for 'Set-AzureRmVmDiskEncryptionExtension': '-EncryptFormatAll' encrypt formats data disks
    - New Parameters for 'Set-AzureRmVmDiskEncryptionExtension': '-ExtensionPublisherName' and '-ExtensionType' allow switching to other versions of the extension
    - New Parameters for 'Disable-AzureRmVmDiskEncryption': '-ExtensionPublisherName' and '-ExtensionType' allow switching to other versions of the extension
    - New Parameters for 'Get-AzureRmVmDiskEncryptionStatus': '-ExtensionPublisherName' and '-ExtensionType' allow switching to other versions of the extension
* Set-AzureRmVMAEMExtension: Add support for Dv3 and Ev3 series
* Add support for online help
    - Run Get-Help with the -Online parameter to open the online help in your default Internet browser

## Version 3.4.1

## Version 3.4.0
* Run Command feature:
    - New cmdlet: 'Invoke-AzureRmVMRunCommand' invokes a run command on a VM
    - New cmdlet: 'Get-AzureRmVMRunCommandDocument' shows available run command documents
* Add 'StorageAccountType' parameter to Set-AzureRmDataDisk
* Availability Zone support for virtual machine, VM scale set, and disk
    - New paramter: 'Zone' is added to New-AzureRmVM, New-AzureRmVMConfig, New-AzureRmVmssConfig, New-AzureRmDiskConfig
* VM scale set rolling upgrade feature:
    - New cmdlet: 'Start-AzureRmVmssRollingOSUpgrade' invokes OS rolling upgrade of VM scale set
    - New cmdlet: 'Set-AzureRmVmssRollingUpgradePolicy' sets upgrade policy for VM scale set rolling upgrade.
    - New cmdlet: 'Stop-AzureRmVmssRollingUpgrade' cancels rolling upgrade of VM scale set
    - New cmdlet: 'Get-AzureRmVmssRollingUpgrade' shows the status of VM scale set rolling upgrade.
* AssignIdentity switch parameter is introduced for system assigned identity.
    - New parameter: 'AssignIdentity' is added to New-AzureRmVMConfig, New-AzureRmVmssConfig and Update-AzureRmVM
* Vmss disk encryption feature:
    - New cmdlet: 'Set-AzureRmVmssDiskEncryptionExtension' enables disk encryption on VM scale set
    - New cmdlet: 'Disable-AzureRmVmssDiskEncryption' disables disk encryption on VM scale set
    - New cmdlet: 'Get-AzureRmVmssDiskEncryptionStatus' shows the disk encryption status of a VM scale set
    - New cmdelt: 'Get-AzureRmVmssVMDiskEncryptionStatus' shows the disk encryption status of VMs in a VM scale set

## Version 3.3.1
*
## Version 3.3.0
* Set-AzureRmVMAEMExtension: Add support for new Premium Disk sizes
* Set-AzureRmVMAEMExtension: Add support for M series
* Add ForceUpdateTag parameter to Add-AzureRmVmssExtension
* Add Primary parameter to New-AzureRmVmssIpConfig
* Add EnableAcceleratedNetworking parameter to Add-AzureRmVmssNetworkInterfaceConfig
* Add InstanceId to Set-AzureRmVmss
* Expose MaintenanceRedeployStatus to Get-AzureRmVM -Status output
* Expose Restriction and Capability to the table format of Get-AzureRmComputeResourceSku

## Version 3.2.1
- Fix issue with VM DIsk and VM Disk snapshot create and update cmdlets, (link)[https://github.com/azure/azure-powershell/issues/4309]
  - New-AzureRmDisk
  - New-AzureRmSnapshot
  - Update-AzureRmDisk
  - Update-AzureRmSnapshot

## Version 3.2.0
* Storage account type support for Image disk:
    - 'StorageAccountType' parameter is added to Set-AzureRmImageOsDisk and Add-AzureRmImageDataDisk
* PrivateIP and PublicIP feature in Vmss Ip Configuration:
    - 'PrivateIPAddressVersion', 'PublicIPAddressConfigurationName', 'PublicIPAddressConfigurationIdleTimeoutInMinutes', 'DnsSetting' names are added to New-AzureRmVmssIpConfig
    - 'PrivateIPAddressVersion' parameter for specifying IPv4 or IPv6 is added to New-AzureRmVmssIpConfig
* Performance Maintenance feature:
    - 'PerformMaintenance' switch parameter is added to Restart-AzureRmVM.
    - Get-AzureRmVM -Status shows the information of performance maintenance of the given VM
* Virtual Machine Identity feature:
    - 'IdentityType' parameter is added to New-AzureRmVMConfig and UpdateAzureRmVM
    - Get-AzureRmVM shows the information of the identity of the given VM
* Vmss Identity feature:
    - 'IdentityType' parameter is added to to New-AzureRmVmssConfig
    - Get-AzureRmVmss shows the information of the identity of the given Vmss
* Vmss Boot Diagnostics feature:
    - New cmdlet for setting boot diagnostics of Vmss object: Set-AzureRmVmssBootDiagnostics
    - 'BootDiagnostic' parameter is added to New-AzureRmVmssConfig
* Vmss LicenseType feature:
    - 'LicenseType' parameter is added to New-AzureRmVmssConfig
* RecoveryPolicyMode support:
    - 'RecoveryPolicyMode' paramter is added to New-AzureRmVmssConfig
* Compute Resource Sku feature:
    - New cmdlet 'Get-AzureRmComputeResourceSku' list all compute resource skus

## Version 3.1.0
* Fix Test-AzureRmVMAEMExtension for virtual machines with multiple managed disks
* Updated Set-AzureRmVMAEMExtension: Add caching information for Premium managed disks
* Add-AzureRmVhd: The size limit on vhd is increased to 4TB.
* Stop-AzureRmVM: Clarify documentation for STayProvisioned parameter
* New-AzureRmDiskUpdateConfig
  * Deprecated parameters CreateOption, StorageAccountId, ImageReference, SourceUri, SourceResourceId
* Set-AzureRmDiskUpdateImageReference: Deprecated cmdlet
* New-AzureRmSnapshotUpdateConfig
  * Deprecated parameters CreateOption, StorageAccountId, ImageReference, SourceUri, SourceResourceId
* Set-AzureRmSnapshotUpdateImageReference: Deprecated Cmdlet

## Version 3.0.1

## Version 3.0.0
* Updated Set-AzureRmVMAEMExtension and Test-AzureRmVMAEMExtension cmdlets to support Premium managed disks
* Backup encryption settings for IaaS VMs and restore on failure
* ChefServiceInterval option is renamed to ChefDaemonInterval now. Old one will continue to work however.
* Remove duplicated DataDiskNames and NetworkInterfaceIDs properties from PS VM object.
  - Make DataDiskNames and NetworkInterfaceIDs parameters optional in Remove-AzureRmVMDataDisk and Remove-AzureRmVMNetworkInterface, respectively.
* Fix the piping issue of Get cmdlets when the Get cmdlets return a list object.
* Cmdlets that conflicted with RDFE cmdlets have been renamed. See issue https://github.com/Azure/azure-powershell/issues/2917 for more details
    - `New-AzureVMSqlServerAutoBackupConfig` has been renamed to `New-AzureRmVMSqlServerAutoBackupConfig`
    - `New-AzureVMSqlServerAutoPatchingConfig` has been renamed to `New-AzureRmVMSqlServerAutoPatchingConfig`
    - `New-AzureVMSqlServerKeyVaultCredentialConfig` has been renamed to `New-AzureRmVMSqlServerKeyVaultCredentialConfig`

## Version 2.9.0
* Fix bug in Get-* cmdlets, to allow retrieving multiple pages of data (more than 120 items)

## Version 2.8.0
* Updated Set-AzureRmVMAEMExtension and Test-AzureRmVMAEMExtension cmdlets to support managed disks

## Version 2.7.0
* Updated Set-AzureRmVMDscExtension cmdlet WmfVersion parameter to support "5.1"
* Updated Set-AzureRmVMChefExtension cmdlet to add following new options :
  - Daemon: Configures the chef-client service for unattended execution. e.g. -Daemon 'none' or e.g. -Daemon 'service'."
  - Secret: The encryption key used to encrypt and decrypt the data bag item values.
  - SecretFile: The path to the file that contains the encryption key used to encrypt and decrypt the data bag item values.
* Fix for Get-AzureRmVM: Get-AzureRmVM did not display anything when the output includes availability set property.
* New cmdlets:
    - Update-AzureRmAvailabilitySet: can update an unmanaged availability set to a managed availability set.
    - Add-AzureRmVmssDataDisk, Remove-AzureRmVmssDataDisk
* New parameter, SkipVmBackup, for cmdlet Set-AzureRmVMDiskEncryptionExtension to allow user to skip backup creation for Linux VMs

## Version 2.6.0
* New cmdlets for Managed disk
    - Disk cmdlets: New-AzureRmDisk, Update-AzureRmDisk, Get-AzureRmDisk, Remove-AzureRmDisk,
                    Grant-AzureRmDiskAccess, Revoke-AzureRmDiskAccess,
                    New-AzureRmDiskConfig, Set-AzureRmDiskDiskEncryptionKey, Set-AzureRmDiskImageReference, Set-AzureRmDiskKeyEncryptionKey,
                    New-AzureRmDiskUpdateConfig, Set-AzureRmDiskUpdateDiskEncryptionKey, Set-AzureRmDiskUpdateImageReference, Set-AzureRmDiskUpdateKeyEncryptionKey
    - Snapshot cmdlets: New-AzureRmSnapshot, Update-AzureRmSnapshot, Get-AzureRmSnapshot, Remove-AzureRmSnapshot,
                        Grant-AzureRmSnapshotAccess, Revoke-AzureRmSnapshotAccess,
                        New-AzureRmSnapshotConfig, Set-AzureRmSnapshotDiskEncryptionKey, Set-AzureRmSnapshotImageReference, Set-AzureRmSnapshotKeyEncryptionKey,
                        New-AzureRmSnapshotUpdateConfig, Set-AzureRmSnapshotUpdateDiskEncryptionKey, Set-AzureRmSnapshotUpdateImageReference, Set-AzureRmSnapshotUpdateKeyEncryptionKey
    - Image cmdlets: New-AzureRmImage, Get-AzureRmImage, Remove-AzureRmImage,
                     New-AzureRmImageConfig, Set-AzureRmImageOsDisk, Add-AzureRmImageDataDisk, Remove-AzureRmImageDataDisk
    - VM cmdlet: ConvertTo-AzureRmVMManagedDisk

## Version 2.5.0
* Fix Get-AzureRmVM with -Status issue: Get-AzureRmVM throws an exception when Get-AzureRmVM lists multiple VMs and some of the VMs are deleted during Get-AzureRmVM is performed.
* New parameters in New-AzureRmVMSqlServerAutoBackupConfig cmdlet to support Auto Backup for SQL Server 2016 VMs.
    - BackupSystemDbs : Specifies if system databases should be added to Sql Server Managed Backup.
    - BackupScheduleType : Specifies the type of managed backup schedule, manual or automated. If it's manual, schedule settings need to be specified.
    - FullBackupFrequency : Specifies the frequency of Full Backup, daily or weekly.
    - FullBackupStartHour : Specifies the hour of the day when the Sql Server Full Backup should start.
    - FullBackupWindowInHours : Specifies the window (in hours) when Sql Server Full Backup should occur.
    - LogBackupFrequencyInMinutes : Specifies the frequency of Sql Server Log Backup.
* New-AzureVMSqlServer* cmdlets are renamed to New-AzureRmVMSqlServer* now. Old ones will continue to work however.

## Version 2.4.0
* Add Remove-AzureRmVMSecret cmdlet.
* Based on user feedback (https://github.com/Azure/azure-powershell/issues/1384), we've added a DisplayHint property to VM object to enable Compact and Expand display modes. This is similar to `Get -Date - DisplayHint Date` cmdlet. By default, the return of `Get-AzureRmVm -ResourceGroupName <rg-name> -Name <vm-name>` will be compact. You can expand the output using `-DisplayHint Expand` parameter.
* UPCOMING BREAKING CHANGE Notification: We've added a warning about removing ` DataDiskNames` and ` NetworkInterfaceIDs` properties from the returned VM object from `Get-AzureRmVm -ResourceGroupName <rg-name> -Name <vm-name` cmdlet. Please update your scripts to access these properties in the following way:
    - `$vm.StorageProfile.DataDisks`
    - `$vm.NetworkProfile.NetworkInterfaces`
* Updated Set-AzureRmVMChefExtension cmdlet to add following new options :
    - JsonAttribute : A JSON string to be added to the first run of chef-client. e.g. -JsonAttribute '{"container_service": {"chef-init-test": {"command": "C:\\opscode\\chef\\bin"}}}'
    - ChefServiceInterval : Specifies the frequency (in minutes) at which the chef-service runs. If in case you don't want the chef-service to be installed on the Azure VM then set value as 0 in this field. e.g. -ChefServiceInterval 45

## Version 2.3.0
* Update formats for list of VMs, VMScaleSets and ContainerService
    - The default format of Get-AzureRmVM, Get-AzureRmVmss and Get-AzureRmContainerService is not table format when these cmdlets call List Operation
* Fix overprovision issue for VMScaleSet
    - Because of the bug in Compute client library (and Swagger spec) regarding overprovision property of VMScaleSet, this property did not show up correctly.
* Better piping scenario for VMScaleSets and ContainerService cmdlets
    - VMScaleSet and ContainerService now have "ResourceGroupName" property, so when piping Get command to Delete/Update command, -ResourceGroupName is not required.
* Separate paremater sets for Set-AzureRmVM with Generalized and Redeploy parameter
* Reduce time taken by Get-AzureRmVMDiskEncryptionStatus cmdlet from two minutes to under five seconds
* Allow Set-AzureRmVMDiskEncryptionStatus to be used with VHDs residing in multiple resource groups<|MERGE_RESOLUTION|>--- conflicted
+++ resolved
@@ -18,11 +18,8 @@
         - Additional information about change #1
 -->
 ## Current Release
-<<<<<<< HEAD
 * Update New-AzureRmVmss simple parameter set to fail creating the vmss when a user specified LB already exists.
-=======
 * Update example for New-AzureRmDisk
->>>>>>> d5cdd6f4
 * Add example for `New-AzureRmVM`
 * Updated help files to include full parameter types.
 
