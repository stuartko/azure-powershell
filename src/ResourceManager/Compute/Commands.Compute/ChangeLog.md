
<!--
    Please leave this section at the top of the change log.

    Changes for the current release should go under the section titled "Current Release", and should adhere to the following format:

    ## Current Release
    * Overview of change #1
        - Additional information about change #1
    * Overview of change #2
        - Additional information about change #2
        - Additional information about change #2
    * Overview of change #3
    * Overview of change #4
        - Additional information about change #4

    ## YYYY.MM.DD - Version X.Y.Z (Previous Release)
    * Overview of change #1
        - Additional information about change #1
-->
## Current Release
<<<<<<< HEAD
* Added an example of the `SimpleParameterSet` to New-AzureRmVmss cmdlet help.
* Move dependencies on Keyvault and Storage to the common dependencies.
* Add support for more virutal machine sizes to AEM cmdlets
=======
>>>>>>> 55c6002d

## Version 5.6.0
* Move dependencies on Keyvault and Storage to the common dependencies
* Add support for more virutal machine sizes to AEM cmdlets
* Add PublicIPPrefix parameter to New-AzureRmVmssIpConfig
* Add ResourceId parameter to Invoke-AzureRmVMRunCommand cmdelt
* Add Invoke-AzureRmVmssVMRunCommand cmdlet
* Update the Compute client library to version 22.0.0

## Version 5.5.2
* Fixed the issue that target is missing in error output.
* Fixed issue with storage account type for VM with managed disk
* Fixed issue with default resource groups not being set.
* Fix AEM Extension cmdlets for other environments, for example Azure China
* Updated common runtime assemblies

## Version 5.5.1
* Fixed the issue that target is missing in error output.
* Fixed issue with storage account type for VM with managed disk
* Fixed issue with default resource groups not being set.
* Fix AEM Extension cmdlets for other environments, for example Azure China

## Version 5.5.0
* Updated to the latest version of the Azure ClientRuntime.
* Add EvictionPolicy parameter to New-AzureRmVmssConfig
* Use default location in the DiskFileParameterSet of New-AzureRmVm if no Location is specified.
* Fix parameter description in Save-AzureRmVMImage
* Fix Get-AzureRmVMDiskEncryptionStatus cmdlet for certain singlepass related scenarios

## Version 5.4.0
* Fix issue with creating a vm using `DiskFileParameterSet` in `New-AzureRmVm` failing because of `PremiumLRS` storage account type renaming.
* Fix Invoke-AzureRmVMRunCommand cmdlet
* Update Get-AzureRmAvailabilitySet to enable list all availability sets in a subscription.  (ResouceGroupName parameter is now optional.)
* Update SimpleParameterSet of `New-AzureRmVm` to enable Accelerated Network on qualifying vms.
* Update New-AzureRmVmss simple parameter set to fail creating the vmss when a user specified LB already exists.
* Update example for New-AzureRmDisk
* Add example for `New-AzureRmVM`
* Updated all help files to include full parameter types and correct input/output types.
* Update description for Set-AzureRmVMOSDisk
* Update Example 1 for Set-AzureRmVMBginfoExtension to correct spelling and prefix. 

## Version 5.3.0
* Add -Tag parameter to Update/New-AzureRmAvailabilitySet
* Add example for `Add-AzureRmVmssExtension`
* Add examples for `Remove-AzureRmVmssExtension`
* Update help for `Set-AzureRmVMAccessExtension`
* Update SimpleParameterSet for New-AzureRmVmss to set SinglePlacementGroup to false by default and add switch parameter `SinglePlacementGroup` that enables the user to create the VMSS in a single placement group.
* Fixed Disable-AzureRmVmDiskEncryption to work for VMs encrypted without AAD parameters

## Version 5.2.0
* IP Tag feature for VMSS
    - `New-AzureRmVmssIpTagConfig` cmdlet is added
    - IpTag parameter is added to New-AzureRmVmssIpConfig
* Auto OS Rollback feature for VMSS
    - DisableAutoRollback parameters are added to New-AzureRmVmssConfig and Update-AzureRmVmss
* OS Upgrade History feature for Vmss
    - OSUpgradeHistory switch parameter is added to Get-AzureRmVmss
* Fixed formatting of OutputType in help files

## Version 5.1.1
* ResourceId tab completer applied to the cmdelts top level resource id parameters if any.
* `Get-AzureRmVmDiskEncryptionStatus` fixes an issue observed for VMs with no data disks
* Update Compute client library version to fix following cmdlets
    - Grant-AzureRmDiskAccess
    - Grant-AzureRmSnapshotAccess
    - Save-AzureRmVMImage
* Fixed following cmdlets to show `operation ID` and `operation status` correctly:
    - Start-AzureRmVM
    - Stop-AzureRmVM
    - Restart-AzureRmVM
    - Set-AzureRmVM
    - Remove-AzuerRmVM
    - Set-AzureRmVmss
    - Start-AzureRmVmssRollingOSUpgrade
    - Stop-AzureRmVmssRollingUpgrade
    - Start-AzureRmVmss
    - Restart-AzureRmVmss
    - Stop-AzureRmVmss
    - Remove-AzureRmVmss
    - ConvertTo-AzureRmVMManagedDisk
    - Revoke-AzureRmSnapshotAccess
    - Remove-AzureRmSnapshot
    - Revoke-AzureRmDiskAccess
    - Remove-AzureRmDisk
    - Remove-AzureRmContainerService
    - Remove-AzureRmAvailabilitySet


## Version 5.1.0
* VMSS VM Update feature
    - Added `Update-AzureRmVmssVM` and `New-AzureRmVMDataDisk` cmdlets
    - Add VirtualMachineScaleSetVM parameter to `Add-AzureRmVMDataDisk` cmdlet to support adding a data disk to Vmss VM.

## Version 5.0.0
* `New-AzureRmVm` and `New-AzureRmVmss` support verbose output of parameters
* `New-AzureRmVm` and `New-AzureRmVmss` (simple parameter set) support assigning user defined and(or) system defined identities to the VM(s).
* VMSS Redeploy and PerformMaintenance feature
    -  Add new switch parameter -Redeploy and -PerformMaintenance to `Set-AzureRmVmss` and `Set-AzureRmVmssVM`
* Add DisableVMAgent switch parameter to `Set-AzureRmVMOperatingSystem` cmdlet
* `New-AzureRmVm` and `New-AzureRmVmss` (simple parameter set) support a `Win10` image.
* `Repair-AzureRmVmssServiceFabricUpdateDomain` cmdlet is added.
* Set minimum dependency of module to PowerShell 5.0
* Introduce multiple breaking changes
    - Please refer to the migration guide for more details
* `Set-AzureRmVmDiskEncryptionExtension` makes AAD parameters optional

## Version 4.6.0
* `Get-AzureRmVmssDiskEncryptionStatus` supports encryption status at data disk level
* `Get-AzureRmVmssVmDiskEncryptionStatus` supports encryption status at data disk level
* Update for Zone Resilient
* `New-AzureRmVm` and `New-AzureRmVmss` (simple parameter set) support availability zones.
* Updated to the latest version of the Azure ClientRuntime

## Version 4.5.0
* `New-AzureRmVM` and `New-AzureRmVMSS` support data disks.
* `New-AzureRmVM` and `New-AzureRmVMSS` support custom image by name or by id.
* Log analytic feature
    - Added `Export-AzureRmLogAnalyticRequestRateByInterval` cmdlet
    - Added `Export-AzureRmLogAnalyticThrottledRequests` cmdlet
* Fix issue with Default Resource Group in CloudShell

## Version 4.4.0
* `New-AzureRmVMSS` prints connection strings in verbose mode.
* `New-AzureRmVmss` supports public IP address, load balancing rules, inbound NAT rules.
* WriteAccelerator feature
    - Added WriteAccelerator switch parameter to the following cmdlets:
          Set-AzureRmVMOSDisk
          Set-AzureRmVMDataDisk
          Add-AzureRmVMDataDisk
          Add-AzureRmVmssDataDisk
    - Added OsDiskWriteAccelerator switch parameter to the following cmdlet:
          Set-AzureRmVmssStorageProfile.
    - Added OsDiskWriteAccelerator Boolean parameter to the following cmdlets:
          Update-AzureRmVM
          Update-AzureRmVmss

## Version 4.3.2
* Fix ErrorAction issue for some of Get cmdlets.

## Version 4.3.1
* `New-AzureRmVm` and `New-AzureRmVmss` get information about an image from Azure.

## Version 4.3.0
* Added `FullyQualifiedDomainName` to `PSVirtualMachinScaleSet`.
* Added `AvailabilitySetName` parameter to the simplified parameterset of `New-AzureRmVm`.
* Corrected usage of `Login-AzureRmAccount` to use `Connect-AzureRmAccount`
* User assigned identity support for VM and VM scale set
- IdentityType and IdentityId parameters are added to New-AzureRmVMConfig, New-AzureRmVmssConfig, Update-AzureRmVM and Update-AzureRmVmss
* Added EnableIPForwarding parameter to Add-AzureRmVmssNetworkInterfaceConfig
* Added Priority parameter to New-AzureRmVmssConfig

## Version 4.2.0
* Added simplified parameter set to New-AzureRmVmss, which creates a Virtual Machine Scale Set and all required resources using smart defaults
* Added Location Completer to -Location parameters allowing tab completion through valid Locations
* Added ResourceGroup Completer to -ResourceGroup parameters allowing tab completion through resource groups in current subscription
* Obsoleted -Tags in favor of -Tag for New-AzureRmVm and Update-AzureRmVm
* Fixed Get-AzureRmComputeResourceSku cmdlet when Zone is included in restriction.
* Updated Diagnostics Agent configuration schema for Azure Monitor sink support.
* Fixed a non-existing resource group creation problem for New-AzureRmVM

## Version 4.1.1
* Get-AzureRmComputeResourceSku shows zone information.
* Update Disable-AzureRmVmssDiskEncryption to fix issue https://github.com/Azure/azure-powershell/issues/5038
* Added -AsJob support for long-running Compute cmdlets. Allows selected cmdlets to run in the background and return a job to track and control progress.
    - Affected cmdlets include: New-, Update-, Set-, Remove-, Start-, Restart-, Stop- cmdlets for Virtual Machines and Virtual Machine Scale Sets
* Added simplified parameter set to New-AzureRmVM, which creates a Virtual Machine and all required resources using smart defaults

## Version 4.0.1
* Fixed assembly loading issue that caused some cmdlets to fail when executing

## Version 4.0.0
* Azure Disk Encryption Extension Commands
    - New Parameter for 'Set-AzureRmVmDiskEncryptionExtension': '-EncryptFormatAll' encrypt formats data disks
    - New Parameters for 'Set-AzureRmVmDiskEncryptionExtension': '-ExtensionPublisherName' and '-ExtensionType' allow switching to other versions of the extension
    - New Parameters for 'Disable-AzureRmVmDiskEncryption': '-ExtensionPublisherName' and '-ExtensionType' allow switching to other versions of the extension
    - New Parameters for 'Get-AzureRmVmDiskEncryptionStatus': '-ExtensionPublisherName' and '-ExtensionType' allow switching to other versions of the extension
* Set-AzureRmVMAEMExtension: Add support for Dv3 and Ev3 series
* Add support for online help
    - Run Get-Help with the -Online parameter to open the online help in your default Internet browser

## Version 3.4.1

## Version 3.4.0
* Run Command feature:
    - New cmdlet: 'Invoke-AzureRmVMRunCommand' invokes a run command on a VM
    - New cmdlet: 'Get-AzureRmVMRunCommandDocument' shows available run command documents
* Add 'StorageAccountType' parameter to Set-AzureRmDataDisk
* Availability Zone support for virtual machine, VM scale set, and disk
    - New paramter: 'Zone' is added to New-AzureRmVM, New-AzureRmVMConfig, New-AzureRmVmssConfig, New-AzureRmDiskConfig
* VM scale set rolling upgrade feature:
    - New cmdlet: 'Start-AzureRmVmssRollingOSUpgrade' invokes OS rolling upgrade of VM scale set
    - New cmdlet: 'Set-AzureRmVmssRollingUpgradePolicy' sets upgrade policy for VM scale set rolling upgrade.
    - New cmdlet: 'Stop-AzureRmVmssRollingUpgrade' cancels rolling upgrade of VM scale set
    - New cmdlet: 'Get-AzureRmVmssRollingUpgrade' shows the status of VM scale set rolling upgrade.
* AssignIdentity switch parameter is introduced for system assigned identity.
    - New parameter: 'AssignIdentity' is added to New-AzureRmVMConfig, New-AzureRmVmssConfig and Update-AzureRmVM
* Vmss disk encryption feature:
    - New cmdlet: 'Set-AzureRmVmssDiskEncryptionExtension' enables disk encryption on VM scale set
    - New cmdlet: 'Disable-AzureRmVmssDiskEncryption' disables disk encryption on VM scale set
    - New cmdlet: 'Get-AzureRmVmssDiskEncryptionStatus' shows the disk encryption status of a VM scale set
    - New cmdelt: 'Get-AzureRmVmssVMDiskEncryptionStatus' shows the disk encryption status of VMs in a VM scale set

## Version 3.3.1
*
## Version 3.3.0
* Set-AzureRmVMAEMExtension: Add support for new Premium Disk sizes
* Set-AzureRmVMAEMExtension: Add support for M series
* Add ForceUpdateTag parameter to Add-AzureRmVmssExtension
* Add Primary parameter to New-AzureRmVmssIpConfig
* Add EnableAcceleratedNetworking parameter to Add-AzureRmVmssNetworkInterfaceConfig
* Add InstanceId to Set-AzureRmVmss
* Expose MaintenanceRedeployStatus to Get-AzureRmVM -Status output
* Expose Restriction and Capability to the table format of Get-AzureRmComputeResourceSku

## Version 3.2.1
- Fix issue with VM DIsk and VM Disk snapshot create and update cmdlets, (link)[https://github.com/azure/azure-powershell/issues/4309]
  - New-AzureRmDisk
  - New-AzureRmSnapshot
  - Update-AzureRmDisk
  - Update-AzureRmSnapshot

## Version 3.2.0
* Storage account type support for Image disk:
    - 'StorageAccountType' parameter is added to Set-AzureRmImageOsDisk and Add-AzureRmImageDataDisk
* PrivateIP and PublicIP feature in Vmss Ip Configuration:
    - 'PrivateIPAddressVersion', 'PublicIPAddressConfigurationName', 'PublicIPAddressConfigurationIdleTimeoutInMinutes', 'DnsSetting' names are added to New-AzureRmVmssIpConfig
    - 'PrivateIPAddressVersion' parameter for specifying IPv4 or IPv6 is added to New-AzureRmVmssIpConfig
* Performance Maintenance feature:
    - 'PerformMaintenance' switch parameter is added to Restart-AzureRmVM.
    - Get-AzureRmVM -Status shows the information of performance maintenance of the given VM
* Virtual Machine Identity feature:
    - 'IdentityType' parameter is added to New-AzureRmVMConfig and UpdateAzureRmVM
    - Get-AzureRmVM shows the information of the identity of the given VM
* Vmss Identity feature:
    - 'IdentityType' parameter is added to to New-AzureRmVmssConfig
    - Get-AzureRmVmss shows the information of the identity of the given Vmss
* Vmss Boot Diagnostics feature:
    - New cmdlet for setting boot diagnostics of Vmss object: Set-AzureRmVmssBootDiagnostics
    - 'BootDiagnostic' parameter is added to New-AzureRmVmssConfig
* Vmss LicenseType feature:
    - 'LicenseType' parameter is added to New-AzureRmVmssConfig
* RecoveryPolicyMode support:
    - 'RecoveryPolicyMode' paramter is added to New-AzureRmVmssConfig
* Compute Resource Sku feature:
    - New cmdlet 'Get-AzureRmComputeResourceSku' list all compute resource skus

## Version 3.1.0
* Fix Test-AzureRmVMAEMExtension for virtual machines with multiple managed disks
* Updated Set-AzureRmVMAEMExtension: Add caching information for Premium managed disks
* Add-AzureRmVhd: The size limit on vhd is increased to 4TB.
* Stop-AzureRmVM: Clarify documentation for STayProvisioned parameter
* New-AzureRmDiskUpdateConfig
  * Deprecated parameters CreateOption, StorageAccountId, ImageReference, SourceUri, SourceResourceId
* Set-AzureRmDiskUpdateImageReference: Deprecated cmdlet
* New-AzureRmSnapshotUpdateConfig
  * Deprecated parameters CreateOption, StorageAccountId, ImageReference, SourceUri, SourceResourceId
* Set-AzureRmSnapshotUpdateImageReference: Deprecated Cmdlet

## Version 3.0.1

## Version 3.0.0
* Updated Set-AzureRmVMAEMExtension and Test-AzureRmVMAEMExtension cmdlets to support Premium managed disks
* Backup encryption settings for IaaS VMs and restore on failure
* ChefServiceInterval option is renamed to ChefDaemonInterval now. Old one will continue to work however.
* Remove duplicated DataDiskNames and NetworkInterfaceIDs properties from PS VM object.
  - Make DataDiskNames and NetworkInterfaceIDs parameters optional in Remove-AzureRmVMDataDisk and Remove-AzureRmVMNetworkInterface, respectively.
* Fix the piping issue of Get cmdlets when the Get cmdlets return a list object.
* Cmdlets that conflicted with RDFE cmdlets have been renamed. See issue https://github.com/Azure/azure-powershell/issues/2917 for more details
    - `New-AzureVMSqlServerAutoBackupConfig` has been renamed to `New-AzureRmVMSqlServerAutoBackupConfig`
    - `New-AzureVMSqlServerAutoPatchingConfig` has been renamed to `New-AzureRmVMSqlServerAutoPatchingConfig`
    - `New-AzureVMSqlServerKeyVaultCredentialConfig` has been renamed to `New-AzureRmVMSqlServerKeyVaultCredentialConfig`

## Version 2.9.0
* Fix bug in Get-* cmdlets, to allow retrieving multiple pages of data (more than 120 items)

## Version 2.8.0
* Updated Set-AzureRmVMAEMExtension and Test-AzureRmVMAEMExtension cmdlets to support managed disks

## Version 2.7.0
* Updated Set-AzureRmVMDscExtension cmdlet WmfVersion parameter to support "5.1"
* Updated Set-AzureRmVMChefExtension cmdlet to add following new options :
  - Daemon: Configures the chef-client service for unattended execution. e.g. -Daemon 'none' or e.g. -Daemon 'service'."
  - Secret: The encryption key used to encrypt and decrypt the data bag item values.
  - SecretFile: The path to the file that contains the encryption key used to encrypt and decrypt the data bag item values.
* Fix for Get-AzureRmVM: Get-AzureRmVM did not display anything when the output includes availability set property.
* New cmdlets:
    - Update-AzureRmAvailabilitySet: can update an unmanaged availability set to a managed availability set.
    - Add-AzureRmVmssDataDisk, Remove-AzureRmVmssDataDisk
* New parameter, SkipVmBackup, for cmdlet Set-AzureRmVMDiskEncryptionExtension to allow user to skip backup creation for Linux VMs

## Version 2.6.0
* New cmdlets for Managed disk
    - Disk cmdlets: New-AzureRmDisk, Update-AzureRmDisk, Get-AzureRmDisk, Remove-AzureRmDisk,
                    Grant-AzureRmDiskAccess, Revoke-AzureRmDiskAccess,
                    New-AzureRmDiskConfig, Set-AzureRmDiskDiskEncryptionKey, Set-AzureRmDiskImageReference, Set-AzureRmDiskKeyEncryptionKey,
                    New-AzureRmDiskUpdateConfig, Set-AzureRmDiskUpdateDiskEncryptionKey, Set-AzureRmDiskUpdateImageReference, Set-AzureRmDiskUpdateKeyEncryptionKey
    - Snapshot cmdlets: New-AzureRmSnapshot, Update-AzureRmSnapshot, Get-AzureRmSnapshot, Remove-AzureRmSnapshot,
                        Grant-AzureRmSnapshotAccess, Revoke-AzureRmSnapshotAccess,
                        New-AzureRmSnapshotConfig, Set-AzureRmSnapshotDiskEncryptionKey, Set-AzureRmSnapshotImageReference, Set-AzureRmSnapshotKeyEncryptionKey,
                        New-AzureRmSnapshotUpdateConfig, Set-AzureRmSnapshotUpdateDiskEncryptionKey, Set-AzureRmSnapshotUpdateImageReference, Set-AzureRmSnapshotUpdateKeyEncryptionKey
    - Image cmdlets: New-AzureRmImage, Get-AzureRmImage, Remove-AzureRmImage,
                     New-AzureRmImageConfig, Set-AzureRmImageOsDisk, Add-AzureRmImageDataDisk, Remove-AzureRmImageDataDisk
    - VM cmdlet: ConvertTo-AzureRmVMManagedDisk

## Version 2.5.0
* Fix Get-AzureRmVM with -Status issue: Get-AzureRmVM throws an exception when Get-AzureRmVM lists multiple VMs and some of the VMs are deleted during Get-AzureRmVM is performed.
* New parameters in New-AzureRmVMSqlServerAutoBackupConfig cmdlet to support Auto Backup for SQL Server 2016 VMs.
    - BackupSystemDbs : Specifies if system databases should be added to Sql Server Managed Backup.
    - BackupScheduleType : Specifies the type of managed backup schedule, manual or automated. If it's manual, schedule settings need to be specified.
    - FullBackupFrequency : Specifies the frequency of Full Backup, daily or weekly.
    - FullBackupStartHour : Specifies the hour of the day when the Sql Server Full Backup should start.
    - FullBackupWindowInHours : Specifies the window (in hours) when Sql Server Full Backup should occur.
    - LogBackupFrequencyInMinutes : Specifies the frequency of Sql Server Log Backup.
* New-AzureVMSqlServer* cmdlets are renamed to New-AzureRmVMSqlServer* now. Old ones will continue to work however.

## Version 2.4.0
* Add Remove-AzureRmVMSecret cmdlet.
* Based on user feedback (https://github.com/Azure/azure-powershell/issues/1384), we've added a DisplayHint property to VM object to enable Compact and Expand display modes. This is similar to `Get -Date - DisplayHint Date` cmdlet. By default, the return of `Get-AzureRmVm -ResourceGroupName <rg-name> -Name <vm-name>` will be compact. You can expand the output using `-DisplayHint Expand` parameter.
* UPCOMING BREAKING CHANGE Notification: We've added a warning about removing ` DataDiskNames` and ` NetworkInterfaceIDs` properties from the returned VM object from `Get-AzureRmVm -ResourceGroupName <rg-name> -Name <vm-name` cmdlet. Please update your scripts to access these properties in the following way:
    - `$vm.StorageProfile.DataDisks`
    - `$vm.NetworkProfile.NetworkInterfaces`
* Updated Set-AzureRmVMChefExtension cmdlet to add following new options :
    - JsonAttribute : A JSON string to be added to the first run of chef-client. e.g. -JsonAttribute '{"container_service": {"chef-init-test": {"command": "C:\\opscode\\chef\\bin"}}}'
    - ChefServiceInterval : Specifies the frequency (in minutes) at which the chef-service runs. If in case you don't want the chef-service to be installed on the Azure VM then set value as 0 in this field. e.g. -ChefServiceInterval 45

## Version 2.3.0
* Update formats for list of VMs, VMScaleSets and ContainerService
    - The default format of Get-AzureRmVM, Get-AzureRmVmss and Get-AzureRmContainerService is not table format when these cmdlets call List Operation
* Fix overprovision issue for VMScaleSet
    - Because of the bug in Compute client library (and Swagger spec) regarding overprovision property of VMScaleSet, this property did not show up correctly.
* Better piping scenario for VMScaleSets and ContainerService cmdlets
    - VMScaleSet and ContainerService now have "ResourceGroupName" property, so when piping Get command to Delete/Update command, -ResourceGroupName is not required.
* Separate paremater sets for Set-AzureRmVM with Generalized and Redeploy parameter
* Reduce time taken by Get-AzureRmVMDiskEncryptionStatus cmdlet from two minutes to under five seconds
* Allow Set-AzureRmVMDiskEncryptionStatus to be used with VHDs residing in multiple resource groups<|MERGE_RESOLUTION|>--- conflicted
+++ resolved
@@ -19,12 +19,8 @@
         - Additional information about change #1
 -->
 ## Current Release
-<<<<<<< HEAD
 * Added an example of the `SimpleParameterSet` to New-AzureRmVmss cmdlet help.
-* Move dependencies on Keyvault and Storage to the common dependencies.
-* Add support for more virutal machine sizes to AEM cmdlets
-=======
->>>>>>> 55c6002d
+
 
 ## Version 5.6.0
 * Move dependencies on Keyvault and Storage to the common dependencies
