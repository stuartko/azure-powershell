--- conflicted
+++ resolved
@@ -98,13 +98,9 @@
         public const string VirtualMachineDscExtension = "AzureRMVMDscExtension";
         public const string VirtualMachineDscConfiguration = "AzureRMVMDscConfiguration";
 
-<<<<<<< HEAD
         public const string Vhd = "AzureRMVhd";
-=======
-        public const string Vhd = "AzureVhd";
 
         // Sql Server
-        public const string VirtualMachineSqlServerExtension = "AzureVMSqlServerExtension";
->>>>>>> 6b43f466
+        public const string VirtualMachineSqlServerExtension = "AzureRMVMSqlServerExtension";
     }
 }