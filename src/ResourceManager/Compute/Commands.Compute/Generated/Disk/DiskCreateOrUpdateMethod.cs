// 
// Copyright (c) Microsoft and contributors.  All rights reserved.
// 
// Licensed under the Apache License, Version 2.0 (the "License");
// you may not use this file except in compliance with the License.
// You may obtain a copy of the License at
//   http://www.apache.org/licenses/LICENSE-2.0
// 
// Unless required by applicable law or agreed to in writing, software
// distributed under the License is distributed on an "AS IS" BASIS,
// WITHOUT WARRANTIES OR CONDITIONS OF ANY KIND, either express or implied.
// 
// See the License for the specific language governing permissions and
// limitations under the License.
// 

// Warning: This code was generated by a tool.
// 
// Changes to this file may cause incorrect behavior and will be lost if the
// code is regenerated.

using AutoMapper;
using Microsoft.Azure.Commands.Compute.Automation.Models;
using Microsoft.Azure.Management.Compute;
using Microsoft.Azure.Management.Compute.Models;
using System;
using System.Collections;
using System.Collections.Generic;
using System.Linq;
using System.Management.Automation;

namespace Microsoft.Azure.Commands.Compute.Automation
{
    public partial class InvokeAzureComputeMethodCmdlet : ComputeAutomationBaseCmdlet
    {
        protected object CreateDiskCreateOrUpdateDynamicParameters()
        {
            dynamicParameters = new RuntimeDefinedParameterDictionary();
            var pResourceGroupName = new RuntimeDefinedParameter();
            pResourceGroupName.Name = "ResourceGroupName";
            pResourceGroupName.ParameterType = typeof(string);
            pResourceGroupName.Attributes.Add(new ParameterAttribute
            {
                ParameterSetName = "InvokeByDynamicParameters",
                Position = 1,
                Mandatory = true
            });
            pResourceGroupName.Attributes.Add(new AllowNullAttribute());
            dynamicParameters.Add("ResourceGroupName", pResourceGroupName);

            var pDiskName = new RuntimeDefinedParameter();
            pDiskName.Name = "DiskName";
            pDiskName.ParameterType = typeof(string);
            pDiskName.Attributes.Add(new ParameterAttribute
            {
                ParameterSetName = "InvokeByDynamicParameters",
                Position = 2,
                Mandatory = true
            });
            pDiskName.Attributes.Add(new AllowNullAttribute());
            dynamicParameters.Add("DiskName", pDiskName);

            var pDisk = new RuntimeDefinedParameter();
            pDisk.Name = "Disk";
            pDisk.ParameterType = typeof(Disk);
            pDisk.Attributes.Add(new ParameterAttribute
            {
                ParameterSetName = "InvokeByDynamicParameters",
                Position = 3,
                Mandatory = true
            });
            pDisk.Attributes.Add(new AllowNullAttribute());
            dynamicParameters.Add("Disk", pDisk);

            var pArgumentList = new RuntimeDefinedParameter();
            pArgumentList.Name = "ArgumentList";
            pArgumentList.ParameterType = typeof(object[]);
            pArgumentList.Attributes.Add(new ParameterAttribute
            {
                ParameterSetName = "InvokeByStaticParameters",
                Position = 4,
                Mandatory = true
            });
            pArgumentList.Attributes.Add(new AllowNullAttribute());
            dynamicParameters.Add("ArgumentList", pArgumentList);

            return dynamicParameters;
        }

        protected void ExecuteDiskCreateOrUpdateMethod(object[] invokeMethodInputParameters)
        {
            string resourceGroupName = (string)ParseParameter(invokeMethodInputParameters[0]);
            string diskName = (string)ParseParameter(invokeMethodInputParameters[1]);
            Disk disk = (Disk)ParseParameter(invokeMethodInputParameters[2]);

            var result = DisksClient.CreateOrUpdate(resourceGroupName, diskName, disk);
            WriteObject(result);
        }
    }

    public partial class NewAzureComputeArgumentListCmdlet : ComputeAutomationBaseCmdlet
    {
        protected PSArgument[] CreateDiskCreateOrUpdateParameters()
        {
            string resourceGroupName = string.Empty;
            string diskName = string.Empty;
            Disk disk = new Disk();

            return ConvertFromObjectsToArguments(
                 new string[] { "ResourceGroupName", "DiskName", "Disk" },
                 new object[] { resourceGroupName, diskName, disk });
        }
    }

    [Cmdlet(VerbsCommon.New, "AzureRmDisk", DefaultParameterSetName = "DefaultParameter", SupportsShouldProcess = true)]
    [OutputType(typeof(PSDisk))]
    public partial class NewAzureRmDisk : ComputeAutomationBaseCmdlet
    {
        protected override void ProcessRecord()
        {
<<<<<<< HEAD
            AutoMapper.Mapper.AddProfile<ComputeAutomationAutoMapperProfile>();
=======
            ComputeAutomationAutoMapperProfile.Initialize();
>>>>>>> 055c4009
            ExecuteClientAction(() =>
            {
                if (ShouldProcess(this.ResourceGroupName, VerbsCommon.New))
                {
                    string resourceGroupName = this.ResourceGroupName;
                    string diskName = this.DiskName;
<<<<<<< HEAD
                    Disk disk = this.Disk;

                    var result = DisksClient.CreateOrUpdate(resourceGroupName, diskName, disk);
                    var psObject = new PSDisk();
                    Mapper.Map<Disk, PSDisk>(result, psObject);
                    WriteObject(psObject);
=======
                    Disk disk = new Disk();
                    Mapper.Map<PSDisk, Disk>(this.Disk, disk);
                    var result = DisksClient.CreateOrUpdate(resourceGroupName, diskName, disk);

                    PSDisk psResult = new PSDisk();
                    Mapper.Map<Disk, PSDisk>(result, psResult);
                    WriteObject(psResult);
>>>>>>> 055c4009
                }
            });
        }

        [Parameter(
            ParameterSetName = "DefaultParameter",
            Position = 1,
            Mandatory = true,
            ValueFromPipelineByPropertyName = true,
            ValueFromPipeline = false)]
        [AllowNull]
        public string ResourceGroupName { get; set; }

        [Parameter(
            ParameterSetName = "DefaultParameter",
            Position = 2,
            Mandatory = true,
            ValueFromPipelineByPropertyName = true,
            ValueFromPipeline = false)]
        [Alias("Name")]
        [AllowNull]
        public string DiskName { get; set; }

        [Parameter(
            ParameterSetName = "DefaultParameter",
            Position = 3,
            Mandatory = true,
            ValueFromPipelineByPropertyName = false,
            ValueFromPipeline = true)]
        [AllowNull]
        public PSDisk Disk { get; set; }
    }
}<|MERGE_RESOLUTION|>--- conflicted
+++ resolved
@@ -118,25 +118,13 @@
     {
         protected override void ProcessRecord()
         {
-<<<<<<< HEAD
-            AutoMapper.Mapper.AddProfile<ComputeAutomationAutoMapperProfile>();
-=======
             ComputeAutomationAutoMapperProfile.Initialize();
->>>>>>> 055c4009
             ExecuteClientAction(() =>
             {
                 if (ShouldProcess(this.ResourceGroupName, VerbsCommon.New))
                 {
                     string resourceGroupName = this.ResourceGroupName;
                     string diskName = this.DiskName;
-<<<<<<< HEAD
-                    Disk disk = this.Disk;
-
-                    var result = DisksClient.CreateOrUpdate(resourceGroupName, diskName, disk);
-                    var psObject = new PSDisk();
-                    Mapper.Map<Disk, PSDisk>(result, psObject);
-                    WriteObject(psObject);
-=======
                     Disk disk = new Disk();
                     Mapper.Map<PSDisk, Disk>(this.Disk, disk);
                     var result = DisksClient.CreateOrUpdate(resourceGroupName, diskName, disk);
@@ -144,7 +132,6 @@
                     PSDisk psResult = new PSDisk();
                     Mapper.Map<Disk, PSDisk>(result, psResult);
                     WriteObject(psResult);
->>>>>>> 055c4009
                 }
             });
         }
