// 
// Copyright (c) Microsoft and contributors.  All rights reserved.
// 
// Licensed under the Apache License, Version 2.0 (the "License");
// you may not use this file except in compliance with the License.
// You may obtain a copy of the License at
//   http://www.apache.org/licenses/LICENSE-2.0
// 
// Unless required by applicable law or agreed to in writing, software
// distributed under the License is distributed on an "AS IS" BASIS,
// WITHOUT WARRANTIES OR CONDITIONS OF ANY KIND, either express or implied.
// 
// See the License for the specific language governing permissions and
// limitations under the License.
// 

// Warning: This code was generated by a tool.
// 
// Changes to this file may cause incorrect behavior and will be lost if the
// code is regenerated.

using AutoMapper;
using Microsoft.Azure.Commands.Compute.Automation.Models;
using Microsoft.Azure.Management.Compute;
using Microsoft.Azure.Management.Compute.Models;
using System;
using System.Collections;
using System.Collections.Generic;
using System.Linq;
using System.Management.Automation;

namespace Microsoft.Azure.Commands.Compute.Automation
{
    public partial class InvokeAzureComputeMethodCmdlet : ComputeAutomationBaseCmdlet
    {
        protected object CreateDiskUpdateDynamicParameters()
        {
            dynamicParameters = new RuntimeDefinedParameterDictionary();
            var pResourceGroupName = new RuntimeDefinedParameter();
            pResourceGroupName.Name = "ResourceGroupName";
            pResourceGroupName.ParameterType = typeof(string);
            pResourceGroupName.Attributes.Add(new ParameterAttribute
            {
                ParameterSetName = "InvokeByDynamicParameters",
                Position = 1,
                Mandatory = true
            });
            pResourceGroupName.Attributes.Add(new AllowNullAttribute());
            dynamicParameters.Add("ResourceGroupName", pResourceGroupName);

            var pDiskName = new RuntimeDefinedParameter();
            pDiskName.Name = "DiskName";
            pDiskName.ParameterType = typeof(string);
            pDiskName.Attributes.Add(new ParameterAttribute
            {
                ParameterSetName = "InvokeByDynamicParameters",
                Position = 2,
                Mandatory = true
            });
            pDiskName.Attributes.Add(new AllowNullAttribute());
            dynamicParameters.Add("DiskName", pDiskName);

            var pDisk = new RuntimeDefinedParameter();
            pDisk.Name = "Disk";
            pDisk.ParameterType = typeof(DiskUpdate);
            pDisk.Attributes.Add(new ParameterAttribute
            {
                ParameterSetName = "InvokeByDynamicParameters",
                Position = 3,
                Mandatory = true
            });
            pDisk.Attributes.Add(new AllowNullAttribute());
            dynamicParameters.Add("Disk", pDisk);

            var pArgumentList = new RuntimeDefinedParameter();
            pArgumentList.Name = "ArgumentList";
            pArgumentList.ParameterType = typeof(object[]);
            pArgumentList.Attributes.Add(new ParameterAttribute
            {
                ParameterSetName = "InvokeByStaticParameters",
                Position = 4,
                Mandatory = true
            });
            pArgumentList.Attributes.Add(new AllowNullAttribute());
            dynamicParameters.Add("ArgumentList", pArgumentList);

            return dynamicParameters;
        }

        protected void ExecuteDiskUpdateMethod(object[] invokeMethodInputParameters)
        {
            string resourceGroupName = (string)ParseParameter(invokeMethodInputParameters[0]);
            string diskName = (string)ParseParameter(invokeMethodInputParameters[1]);
            DiskUpdate disk = (DiskUpdate)ParseParameter(invokeMethodInputParameters[2]);
            Disk diskOrg = (Disk)ParseParameter(invokeMethodInputParameters[3]);

            var result = (disk == null)
                         ? DisksClient.CreateOrUpdate(resourceGroupName, diskName, diskOrg)
                         : DisksClient.Update(resourceGroupName, diskName, disk);
            WriteObject(result);
        }
    }

    public partial class NewAzureComputeArgumentListCmdlet : ComputeAutomationBaseCmdlet
    {
        protected PSArgument[] CreateDiskUpdateParameters()
        {
            string resourceGroupName = string.Empty;
            string diskName = string.Empty;
            DiskUpdate disk = new DiskUpdate();

            return ConvertFromObjectsToArguments(
                 new string[] { "ResourceGroupName", "DiskName", "Disk" },
                 new object[] { resourceGroupName, diskName, disk });
        }
    }

    [Cmdlet(VerbsData.Update, "AzureRmDisk", DefaultParameterSetName = "DefaultParameter", SupportsShouldProcess = true)]
    [OutputType(typeof(PSDisk))]
    public partial class UpdateAzureRmDisk : ComputeAutomationBaseCmdlet
    {
        protected override void ProcessRecord()
        {
<<<<<<< HEAD
            AutoMapper.Mapper.AddProfile<ComputeAutomationAutoMapperProfile>();
=======
            ComputeAutomationAutoMapperProfile.Initialize();
>>>>>>> 8944f4f2
            ExecuteClientAction(() =>
            {
                if (ShouldProcess(this.ResourceGroupName, VerbsData.Update))
                {
                    string resourceGroupName = this.ResourceGroupName;
                    string diskName = this.DiskName;
<<<<<<< HEAD
                    DiskUpdate disk = this.DiskUpdate;
                    Disk diskOrg = this.Disk;

                    var result = (disk == null)
                                 ? DisksClient.CreateOrUpdate(resourceGroupName, diskName, diskOrg)
                                 : DisksClient.Update(resourceGroupName, diskName, disk);
                    var psObject = new PSDisk();
                    Mapper.Map<Disk, PSDisk>(result, psObject);
                    WriteObject(psObject);
=======

                    Disk diskObj = new Disk();
                    Mapper.Map<PSDisk, Disk>(this.Disk, diskObj);

                    DiskUpdate diskUpdateObj= new DiskUpdate();
                    Mapper.Map<PSDiskUpdate, DiskUpdate>(this.DiskUpdate, diskUpdateObj);

                    var result = (this.DiskUpdate == null)
                                 ? DisksClient.CreateOrUpdate(resourceGroupName, diskName, diskObj)
                                 : DisksClient.Update(resourceGroupName, diskName, diskUpdateObj);

					var psObject = new PSDisk();
					Mapper.Map<Disk, PSDisk>(result, psObject);

					WriteObject(psObject);
>>>>>>> 8944f4f2
                }
            });
        }

        [Parameter(
            ParameterSetName = "DefaultParameter",
            Position = 1,
            Mandatory = true,
            ValueFromPipelineByPropertyName = true,
            ValueFromPipeline = false)]
        [Parameter(
            ParameterSetName = "FriendMethod",
            Position = 1,
            Mandatory = true,
            ValueFromPipelineByPropertyName = true,
            ValueFromPipeline = false)]
        [AllowNull]
        public string ResourceGroupName { get; set; }

        [Parameter(
            ParameterSetName = "DefaultParameter",
            Position = 2,
            Mandatory = true,
            ValueFromPipelineByPropertyName = true,
            ValueFromPipeline = false)]
        [Parameter(
            ParameterSetName = "FriendMethod",
            Position = 2,
            Mandatory = true,
            ValueFromPipelineByPropertyName = true,
            ValueFromPipeline = false)]
        [Alias("Name")]
        [AllowNull]
        public string DiskName { get; set; }

        [Parameter(
            ParameterSetName = "DefaultParameter",
            Position = 3,
            Mandatory = true,
            ValueFromPipelineByPropertyName = false,
            ValueFromPipeline = true)]
        [AllowNull]
        public PSDiskUpdate DiskUpdate { get; set; }

        [Parameter(
            ParameterSetName = "FriendMethod",
            Position = 4,
            Mandatory = true,
            ValueFromPipelineByPropertyName = false,
            ValueFromPipeline = true)]
        [AllowNull]
        public PSDisk Disk { get; set; }
    }
}<|MERGE_RESOLUTION|>--- conflicted
+++ resolved
@@ -121,28 +121,13 @@
     {
         protected override void ProcessRecord()
         {
-<<<<<<< HEAD
-            AutoMapper.Mapper.AddProfile<ComputeAutomationAutoMapperProfile>();
-=======
             ComputeAutomationAutoMapperProfile.Initialize();
->>>>>>> 8944f4f2
             ExecuteClientAction(() =>
             {
                 if (ShouldProcess(this.ResourceGroupName, VerbsData.Update))
                 {
                     string resourceGroupName = this.ResourceGroupName;
                     string diskName = this.DiskName;
-<<<<<<< HEAD
-                    DiskUpdate disk = this.DiskUpdate;
-                    Disk diskOrg = this.Disk;
-
-                    var result = (disk == null)
-                                 ? DisksClient.CreateOrUpdate(resourceGroupName, diskName, diskOrg)
-                                 : DisksClient.Update(resourceGroupName, diskName, disk);
-                    var psObject = new PSDisk();
-                    Mapper.Map<Disk, PSDisk>(result, psObject);
-                    WriteObject(psObject);
-=======
 
                     Disk diskObj = new Disk();
                     Mapper.Map<PSDisk, Disk>(this.Disk, diskObj);
@@ -158,7 +143,6 @@
 					Mapper.Map<Disk, PSDisk>(result, psObject);
 
 					WriteObject(psObject);
->>>>>>> 8944f4f2
                 }
             });
         }
