// 
// Copyright (c) Microsoft and contributors.  All rights reserved.
// 
// Licensed under the Apache License, Version 2.0 (the "License");
// you may not use this file except in compliance with the License.
// You may obtain a copy of the License at
//   http://www.apache.org/licenses/LICENSE-2.0
// 
// Unless required by applicable law or agreed to in writing, software
// distributed under the License is distributed on an "AS IS" BASIS,
// WITHOUT WARRANTIES OR CONDITIONS OF ANY KIND, either express or implied.
// 
// See the License for the specific language governing permissions and
// limitations under the License.
// 

// Warning: This code was generated by a tool.
// 
// Changes to this file may cause incorrect behavior and will be lost if the
// code is regenerated.

using AutoMapper;
using System;
using FROM = Microsoft.Azure.Management.Compute.Models;
using TO = Microsoft.Azure.Commands.Compute.Automation.Models;

namespace Microsoft.Azure.Commands.Compute.Automation.Models
{
    public class ComputeAutomationAutoMapperProfile : AutoMapper.Profile
    {
        private static readonly Lazy<bool> initialize;

        static ComputeAutomationAutoMapperProfile()
        {
            initialize = new Lazy<bool>(() =>
            {
                Mapper.AddProfile<ComputeAutomationAutoMapperProfile>();
                return true;
            });
        }

        public override string ProfileName
        {
            get { return "ComputeAutomationAutoMapperProfile"; }
        }

        public static bool Initialize()
        {
            return initialize.Value;
        }

        protected override void Configure()
        {
            Mapper.CreateMap<FROM.AvailabilitySet, TO.PSAvailabilitySetList>();
            Mapper.CreateMap<TO.PSAvailabilitySetList, TO.PSAvailabilitySet>();
            Mapper.CreateMap<TO.PSAvailabilitySet, TO.PSAvailabilitySetList>();
            Mapper.CreateMap<FROM.ContainerService, TO.PSContainerServiceList>();
            Mapper.CreateMap<TO.PSContainerServiceList, TO.PSContainerService>();
            Mapper.CreateMap<TO.PSContainerService, TO.PSContainerServiceList>();
            Mapper.CreateMap<FROM.Disk, TO.PSDiskList>();
            Mapper.CreateMap<TO.PSDiskList, TO.PSDisk>();
            Mapper.CreateMap<TO.PSDisk, TO.PSDiskList>();
            Mapper.CreateMap<FROM.Image, TO.PSImageList>();
            Mapper.CreateMap<TO.PSImageList, TO.PSImage>();
            Mapper.CreateMap<TO.PSImage, TO.PSImageList>();
            Mapper.CreateMap<FROM.Snapshot, TO.PSSnapshotList>();
            Mapper.CreateMap<TO.PSSnapshotList, TO.PSSnapshot>();
            Mapper.CreateMap<TO.PSSnapshot, TO.PSSnapshotList>();
            Mapper.CreateMap<FROM.VirtualMachineScaleSet, TO.PSVirtualMachineScaleSetList>();
            Mapper.CreateMap<TO.PSVirtualMachineScaleSetList, TO.PSVirtualMachineScaleSet>();
            Mapper.CreateMap<TO.PSVirtualMachineScaleSet, TO.PSVirtualMachineScaleSetList>();
            Mapper.CreateMap<FROM.VirtualMachineScaleSet, TO.PSVirtualMachineScaleSetList>();
            Mapper.CreateMap<TO.PSVirtualMachineScaleSetList, TO.PSVirtualMachineScaleSet>();
            Mapper.CreateMap<TO.PSVirtualMachineScaleSet, TO.PSVirtualMachineScaleSetList>();
            Mapper.CreateMap<FROM.VirtualMachineScaleSetVM, TO.PSVirtualMachineScaleSetVMList>();
            Mapper.CreateMap<TO.PSVirtualMachineScaleSetVMList, TO.PSVirtualMachineScaleSetVM>();
            Mapper.CreateMap<TO.PSVirtualMachineScaleSetVM, TO.PSVirtualMachineScaleSetVMList>();
            Mapper.CreateMap<FROM.VirtualMachine, TO.PSVirtualMachineList>();
            Mapper.CreateMap<TO.PSVirtualMachineList, TO.PSVirtualMachine>();
            Mapper.CreateMap<TO.PSVirtualMachine, TO.PSVirtualMachineList>();
            Mapper.CreateMap<FROM.VirtualMachine, TO.PSVirtualMachineList>();
            Mapper.CreateMap<TO.PSVirtualMachineList, TO.PSVirtualMachine>();
            Mapper.CreateMap<TO.PSVirtualMachine, TO.PSVirtualMachineList>();
            Mapper.CreateMap<FROM.Disk, FROM.DiskUpdate>();
            Mapper.CreateMap<FROM.DiskUpdate, FROM.Disk>();
            Mapper.CreateMap<FROM.Snapshot, FROM.SnapshotUpdate>();
            Mapper.CreateMap<FROM.SnapshotUpdate, FROM.Snapshot>();
<<<<<<< HEAD
            Mapper.CreateMap<FROM.AvailabilitySet, TO.PSAvailabilitySet>();
            Mapper.CreateMap<FROM.OperationStatusResponse, TO.PSOperationStatusResponse>();
            Mapper.CreateMap<FROM.VirtualMachineSize, TO.PSVirtualMachineSize>();
            Mapper.CreateMap<FROM.ContainerService, TO.PSContainerService>();
            Mapper.CreateMap<FROM.Disk, TO.PSDisk>();
            Mapper.CreateMap<FROM.AccessUri, TO.PSAccessUri>();
            Mapper.CreateMap<FROM.Image, TO.PSImage>();
            Mapper.CreateMap<FROM.ResourceSku, TO.PSResourceSku>();
            Mapper.CreateMap<FROM.Snapshot, TO.PSSnapshot>();
            Mapper.CreateMap<FROM.RunCommandDocument, TO.PSRunCommandDocument>();
            Mapper.CreateMap<FROM.RunCommandDocumentBase, TO.PSRunCommandDocumentBase>();
            Mapper.CreateMap<FROM.VirtualMachineScaleSet, TO.PSVirtualMachineScaleSet>();
            Mapper.CreateMap<FROM.VirtualMachineScaleSetInstanceView, TO.PSVirtualMachineScaleSetInstanceView>();
            Mapper.CreateMap<FROM.VirtualMachineScaleSetSku, TO.PSVirtualMachineScaleSetSku>();
            Mapper.CreateMap<FROM.VirtualMachineScaleSetVM, TO.PSVirtualMachineScaleSetVM>();
            Mapper.CreateMap<FROM.VirtualMachineScaleSetVMInstanceView, TO.PSVirtualMachineScaleSetVMInstanceView>();
            Mapper.CreateMap<FROM.VirtualMachineCaptureResult, TO.PSVirtualMachineCaptureResult>();
            Mapper.CreateMap<FROM.VirtualMachine, TO.PSVirtualMachine>();
            Mapper.CreateMap<FROM.RunCommandResult, TO.PSRunCommandResult>();

=======
            Mapper.CreateMap<FROM.Disk, TO.PSDisk>();
            Mapper.CreateMap<TO.PSDisk, FROM.Disk>();
            Mapper.CreateMap<FROM.DiskUpdate, TO.PSDiskUpdate>();
            Mapper.CreateMap<TO.PSDiskUpdate, FROM.DiskUpdate>();
            Mapper.CreateMap<FROM.Snapshot, TO.PSSnapshot>();
            Mapper.CreateMap<TO.PSSnapshot, FROM.Snapshot>();
            Mapper.CreateMap<FROM.SnapshotUpdate, TO.PSSnapshotUpdate>();
            Mapper.CreateMap<TO.PSSnapshotUpdate, FROM.SnapshotUpdate>();
>>>>>>> 055c4009
        }
    }
}<|MERGE_RESOLUTION|>--- conflicted
+++ resolved
@@ -85,7 +85,6 @@
             Mapper.CreateMap<FROM.DiskUpdate, FROM.Disk>();
             Mapper.CreateMap<FROM.Snapshot, FROM.SnapshotUpdate>();
             Mapper.CreateMap<FROM.SnapshotUpdate, FROM.Snapshot>();
-<<<<<<< HEAD
             Mapper.CreateMap<FROM.AvailabilitySet, TO.PSAvailabilitySet>();
             Mapper.CreateMap<FROM.OperationStatusResponse, TO.PSOperationStatusResponse>();
             Mapper.CreateMap<FROM.VirtualMachineSize, TO.PSVirtualMachineSize>();
@@ -94,6 +93,9 @@
             Mapper.CreateMap<FROM.AccessUri, TO.PSAccessUri>();
             Mapper.CreateMap<FROM.Image, TO.PSImage>();
             Mapper.CreateMap<FROM.ResourceSku, TO.PSResourceSku>();
+            Mapper.CreateMap<TO.PSDisk, FROM.Disk>();
+            Mapper.CreateMap<FROM.DiskUpdate, TO.PSDiskUpdate>();
+            Mapper.CreateMap<TO.PSDiskUpdate, FROM.DiskUpdate>();
             Mapper.CreateMap<FROM.Snapshot, TO.PSSnapshot>();
             Mapper.CreateMap<FROM.RunCommandDocument, TO.PSRunCommandDocument>();
             Mapper.CreateMap<FROM.RunCommandDocumentBase, TO.PSRunCommandDocumentBase>();
@@ -105,17 +107,9 @@
             Mapper.CreateMap<FROM.VirtualMachineCaptureResult, TO.PSVirtualMachineCaptureResult>();
             Mapper.CreateMap<FROM.VirtualMachine, TO.PSVirtualMachine>();
             Mapper.CreateMap<FROM.RunCommandResult, TO.PSRunCommandResult>();
-
-=======
-            Mapper.CreateMap<FROM.Disk, TO.PSDisk>();
-            Mapper.CreateMap<TO.PSDisk, FROM.Disk>();
-            Mapper.CreateMap<FROM.DiskUpdate, TO.PSDiskUpdate>();
-            Mapper.CreateMap<TO.PSDiskUpdate, FROM.DiskUpdate>();
-            Mapper.CreateMap<FROM.Snapshot, TO.PSSnapshot>();
             Mapper.CreateMap<TO.PSSnapshot, FROM.Snapshot>();
             Mapper.CreateMap<FROM.SnapshotUpdate, TO.PSSnapshotUpdate>();
             Mapper.CreateMap<TO.PSSnapshotUpdate, FROM.SnapshotUpdate>();
->>>>>>> 055c4009
         }
     }
 }