﻿<?xml version="1.0" encoding="utf-8"?>
<root>
  <!-- 
    Microsoft ResX Schema 
    
    Version 2.0
    
    The primary goals of this format is to allow a simple XML format 
    that is mostly human readable. The generation and parsing of the 
    various data types are done through the TypeConverter classes 
    associated with the data types.
    
    Example:
    
    ... ado.net/XML headers & schema ...
    <resheader name="resmimetype">text/microsoft-resx</resheader>
    <resheader name="version">2.0</resheader>
    <resheader name="reader">System.Resources.ResXResourceReader, System.Windows.Forms, ...</resheader>
    <resheader name="writer">System.Resources.ResXResourceWriter, System.Windows.Forms, ...</resheader>
    <data name="Name1"><value>this is my long string</value><comment>this is a comment</comment></data>
    <data name="Color1" type="System.Drawing.Color, System.Drawing">Blue</data>
    <data name="Bitmap1" mimetype="application/x-microsoft.net.object.binary.base64">
        <value>[base64 mime encoded serialized .NET Framework object]</value>
    </data>
    <data name="Icon1" type="System.Drawing.Icon, System.Drawing" mimetype="application/x-microsoft.net.object.bytearray.base64">
        <value>[base64 mime encoded string representing a byte array form of the .NET Framework object]</value>
        <comment>This is a comment</comment>
    </data>
                
    There are any number of "resheader" rows that contain simple 
    name/value pairs.
    
    Each data row contains a name, and value. The row also contains a 
    type or mimetype. Type corresponds to a .NET class that support 
    text/value conversion through the TypeConverter architecture. 
    Classes that don't support this are serialized and stored with the 
    mimetype set.
    
    The mimetype is used for serialized objects, and tells the 
    ResXResourceReader how to depersist the object. This is currently not 
    extensible. For a given mimetype the value must be set accordingly:
    
    Note - application/x-microsoft.net.object.binary.base64 is the format 
    that the ResXResourceWriter will generate, however the reader can 
    read any of the formats listed below.
    
    mimetype: application/x-microsoft.net.object.binary.base64
    value   : The object must be serialized with 
            : System.Runtime.Serialization.Formatters.Binary.BinaryFormatter
            : and then encoded with base64 encoding.
    
    mimetype: application/x-microsoft.net.object.soap.base64
    value   : The object must be serialized with 
            : System.Runtime.Serialization.Formatters.Soap.SoapFormatter
            : and then encoded with base64 encoding.

    mimetype: application/x-microsoft.net.object.bytearray.base64
    value   : The object must be serialized into a byte array 
            : using a System.ComponentModel.TypeConverter
            : and then encoded with base64 encoding.
    -->
  <xsd:schema id="root" xmlns="" xmlns:xsd="http://www.w3.org/2001/XMLSchema" xmlns:msdata="urn:schemas-microsoft-com:xml-msdata">
    <xsd:import namespace="http://www.w3.org/XML/1998/namespace" />
    <xsd:element name="root" msdata:IsDataSet="true">
      <xsd:complexType>
        <xsd:choice maxOccurs="unbounded">
          <xsd:element name="metadata">
            <xsd:complexType>
              <xsd:sequence>
                <xsd:element name="value" type="xsd:string" minOccurs="0" />
              </xsd:sequence>
              <xsd:attribute name="name" use="required" type="xsd:string" />
              <xsd:attribute name="type" type="xsd:string" />
              <xsd:attribute name="mimetype" type="xsd:string" />
              <xsd:attribute ref="xml:space" />
            </xsd:complexType>
          </xsd:element>
          <xsd:element name="assembly">
            <xsd:complexType>
              <xsd:attribute name="alias" type="xsd:string" />
              <xsd:attribute name="name" type="xsd:string" />
            </xsd:complexType>
          </xsd:element>
          <xsd:element name="data">
            <xsd:complexType>
              <xsd:sequence>
                <xsd:element name="value" type="xsd:string" minOccurs="0" msdata:Ordinal="1" />
                <xsd:element name="comment" type="xsd:string" minOccurs="0" msdata:Ordinal="2" />
              </xsd:sequence>
              <xsd:attribute name="name" type="xsd:string" use="required" msdata:Ordinal="1" />
              <xsd:attribute name="type" type="xsd:string" msdata:Ordinal="3" />
              <xsd:attribute name="mimetype" type="xsd:string" msdata:Ordinal="4" />
              <xsd:attribute ref="xml:space" />
            </xsd:complexType>
          </xsd:element>
          <xsd:element name="resheader">
            <xsd:complexType>
              <xsd:sequence>
                <xsd:element name="value" type="xsd:string" minOccurs="0" msdata:Ordinal="1" />
              </xsd:sequence>
              <xsd:attribute name="name" type="xsd:string" use="required" />
            </xsd:complexType>
          </xsd:element>
        </xsd:choice>
      </xsd:complexType>
    </xsd:element>
  </xsd:schema>
  <resheader name="resmimetype">
    <value>text/microsoft-resx</value>
  </resheader>
  <resheader name="version">
    <value>2.0</value>
  </resheader>
  <resheader name="reader">
    <value>System.Resources.ResXResourceReader, System.Windows.Forms, Version=4.0.0.0, Culture=neutral, PublicKeyToken=b77a5c561934e089</value>
  </resheader>
  <resheader name="writer">
    <value>System.Resources.ResXResourceWriter, System.Windows.Forms, Version=4.0.0.0, Culture=neutral, PublicKeyToken=b77a5c561934e089</value>
  </resheader>
  <data name="AvailabilitySetRemovalCaption" xml:space="preserve">
    <value>Availability set removal operation</value>
  </data>
  <data name="AvailabilitySetRemovalConfirmation" xml:space="preserve">
    <value>This cmdlet will remove the specified availability set. Do you want to continue?</value>
  </data>
  <data name="BothWindowsAndLinuxConfigurationsSpecified" xml:space="preserve">
    <value>Cannot specify both Windows and Linux configurations.</value>
  </data>
  <data name="CustomScriptExtensionTryToUseTheFirstSpecifiedFileAsRunScript" xml:space="preserve">
    <value>No Run File has been assigned, and the Custom Script extension will try to use the first specified File Name as the Run File.</value>
  </data>
  <data name="VirtualMachineExtensionRemovalCaption" xml:space="preserve">
    <value>Virtual machine extension removal operation</value>
  </data>
  <data name="VirtualMachineExtensionRemovalConfirmation" xml:space="preserve">
    <value>This cmdlet will remove the specified virtual machine extension. Do you want to continue?</value>
  </data>
  <data name="VirtualMachineNotAssociatedWithPublicIPOrPublicLoadBalancer" xml:space="preserve">
    <value>The RDP file cannot be generated because the network interface of the virtual machine does not reference a PublicIP or an InboundNatRule of a public load balancer. </value>
  </data>
  <data name="VirtualMachineNotAssociatedWithPublicLoadBalancer" xml:space="preserve">
    <value>The RDP file cannot be generated because the network interface of the virtual machine does not reference an InboundNatRule of a public load balancer.</value>
  </data>
  <data name="VirtualMachineReferencesInternalNetworkInterface" xml:space="preserve">
    <value>The RDP file cannot be generated because the network interface of the virtual machine does not reference a PublicIP or an InboungNatRule of the load balancer.</value>
  </data>
  <data name="VirtualMachineRemovalCaption" xml:space="preserve">
    <value>Virtual machine removal operation</value>
  </data>
  <data name="VirtualMachineRemovalConfirmation" xml:space="preserve">
    <value>This cmdlet will remove the specified virtual machine. Do you want to continue?</value>
  </data>
  <data name="VirtualMachineStoppingCaption" xml:space="preserve">
    <value>Virtual machine stopping operation</value>
  </data>
  <data name="VirtualMachineStoppingConfirmation" xml:space="preserve">
    <value>This cmdlet will stop the specified virtual machine. Do you want to continue?</value>
  </data>
  <data name="AzureVMDscCannotFindConfigurationDataFile" xml:space="preserve">
    <value>Cannot find configuration data file: {0}</value>
  </data>
  <data name="AzureVMDscConfigurationDataFileShouldNotIncludePath" xml:space="preserve">
    <value>The -ConfigurationArchive parameter must no include a path</value>
  </data>
  <data name="AzureVMDscInvalidConfigurationDataFile" xml:space="preserve">
    <value>The configuration data must be a .psd1 file</value>
  </data>
  <data name="AzureVMDscExtensionInvalidVersion" xml:space="preserve">
    <value>Please enter a valid DSC Extension version. Allowed format: N.N where N = [1..9]</value>
  </data>
  <data name="PublishVMDscExtensionConfigFileNotFound" xml:space="preserve">
    <value>Cannot find configuration file: {0}.</value>
    <comment>0 = path to the configuration file</comment>
  </data>
  <data name="PublishVMDscExtensionUploadArchiveConfigFileInvalidExtension" xml:space="preserve">
    <value>Invalid configuration file: {0}.
The file needs to be a PowerShell script (.ps1 or .psm1) or a ZIP archive (.zip).</value>
    <comment>0 = path to the configuration file</comment>
  </data>
  <data name="PublishVMDscExtensionUploadArchiveConfigFileNotExist" xml:space="preserve">
    <value>Configuration file '{0}' not found.</value>
    <comment>0 = path to the configuration file</comment>
  </data>
  <data name="PublishVMDscExtensionGetDscResourceFailed" xml:space="preserve">
    <value>Cannot get module for DscResource '{0}'. Possible solutions:
1) Specify -ModuleName for Import-DscResource in your configuration.
2) Unblock module that contains resource.
3) Move Import-DscResource inside Node block.
</value>
    <comment>0 = name of DscResource</comment>
  </data>
  <data name="PublishVMDscExtensionStorageParserErrors" xml:space="preserve">
    <value>Configuration script '{0}' contained parse errors:
{1}</value>
    <comment>0 = path to the configuration script, 1 = parser errors</comment>
  </data>
  <data name="AzureVMDscStorageContextMustIncludeAccountName" xml:space="preserve">
    <value>The storage context must include an storage account.</value>
  </data>
  <data name="AzureVMDscApplyConfigurationAction" xml:space="preserve">
    <value>Apply configuration '{0}'</value>
    <comment>{0} is the name of a PowerShell DSC Configuration function</comment>
  </data>
  <data name="AzureVMDscParsingConfiguration" xml:space="preserve">
    <value>Parsing configuration script: {0}</value>
    <comment>{0} is the path to a script file</comment>
  </data>
  <data name="AzureVMDscStorageBlobAlreadyExists" xml:space="preserve">
    <value>Storage Blob '{0}' already exists. Use the -Force parameter to overwrite it.</value>
    <comment>{0} is the name of an storage blob</comment>
  </data>
  <data name="AzureVMDscUploadToBlobStorageAction" xml:space="preserve">
    <value>Upload '{0}'</value>
    <comment>{0} is the name of an storage blob</comment>
  </data>
  <data name="PublishVMDscExtensionCreateArchiveConfigFileInvalidExtension" xml:space="preserve">
    <value>Invalid configuration file: {0}.
The file needs to be a PowerShell script (.ps1 or .psm1).</value>
    <comment>0 = path to the configuration file</comment>
  </data>
  <data name="AzureVMDscNullArchiveNoConfiguragionParameters" xml:space="preserve">
    <value>If the ConfigurationArchive argument is null, then the ConfigurationName, ConfigurationArgument, and ConfigurationDataPath parameters must not be specified </value>
  </data>
  <data name="AzureVMDscNullArchiveNoStorageParameters" xml:space="preserve">
    <value>If the ConfigurationArchive argument is null, then the StorageContext, ArchiveContainerName, and ArchiveStorageEndpointSuffix parameters must not be specified</value>
  </data>
  <data name="AzureVMDscCreateArchiveAction" xml:space="preserve">
    <value>Create Archive</value>
  </data>
  <data name="AzureVMDscArchiveAlreadyExists" xml:space="preserve">
    <value>File '{0}' already exists. Use the -Force parameter to overwrite it.</value>
    <comment>{0} is the path to a file</comment>
  </data>
  <data name="PublishVMDscExtensionRequiredPsVersion" xml:space="preserve">
    <value>Your current PowerShell version {1} is less then required by this cmdlet {0}. Consider download and install latest PowerShell version.</value>
    <comment>{0} = minimal required PS version, {1} = current PS version</comment>
  </data>
  <data name="AzureVMDscDefaultStorageCredentialsNotFound" xml:space="preserve">
    <value>Can not find your azure storage credential. Please specify an storage context using the -StorageContext parameter, or set the current storage account using "Set-AzureRmSubscription", or set the "AZURE_STORAGE_CONNECTION_STRING" environment variable.</value>
  </data>
  <data name="PublishVMDscExtensionRequiredModulesVerbose" xml:space="preserve">
    <value>List of required modules: [{0}].</value>
    <comment>{0} = list of modules</comment>
  </data>
  <data name="PublishVMDscExtensionTempFolderVerbose" xml:space="preserve">
    <value>Temp folder '{0}' created.</value>
    <comment>{0} = temp folder path</comment>
  </data>
  <data name="PublishVMDscExtensionCopyFileVerbose" xml:space="preserve">
    <value>Copy '{0}' to '{1}'.</value>
    <comment>{0} = source, {1} = destination</comment>
  </data>
  <data name="PublishVMDscExtensionCopyModuleVerbose" xml:space="preserve">
    <value>Copy the module '{0}' to '{1}'.</value>
    <comment>{0} = source, {1} = destination</comment>
  </data>
  <data name="PublishVMDscExtensionCreateZipVerbose" xml:space="preserve">
    <value>Create a zip file '{0}' from directory '{1}'.</value>
    <comment>{0} = target zip, {1} = source</comment>
  </data>
  <data name="PublishVMDscExtensionDeletedFileMessage" xml:space="preserve">
    <value>Deleted '{0}'</value>
    <comment>{0} is the path of a file</comment>
  </data>
  <data name="PublishVMDscExtensionDeleteErrorMessage" xml:space="preserve">
    <value>Cannot delete '{0}': {1}</value>
    <comment>{0} is the path of a file, {1} is an error message</comment>
  </data>
  <data name="AzureVMDscWrongSettingsFormat" xml:space="preserve">
    <value>Cannot deserialize settings string from DSC extension. Updating your Azure PowerShell SDK to the latest version may solve this problem. Settings string:
{0}</value>
    <comment>{0} settings json string</comment>
  </data>
  <data name="PublishVMDscExtensionArchiveUploadedMessage" xml:space="preserve">
    <value>Configuration published to {0}</value>
    <comment>{0} is an URI</comment>
  </data>
  <data name="DscExtensionRemovalCaption" xml:space="preserve">
    <value>Remove Extension</value>
  </data>
  <data name="DscExtensionRemovalConfirmation" xml:space="preserve">
    <value>{0}</value>
  </data>
  <data name="AddAzureVhdCommandSASUriNotSupportedInPatchMode" xml:space="preserve">
    <value>SAS Uri for the destination blob is not supported in patch mode:{0}</value>
  </data>
  <data name="PSSyncOutputEventsCalculatingMD5Hash" xml:space="preserve">
    <value>Calculating MD5 Hash</value>
  </data>
  <data name="PSSyncOutputEventsCalculatingMD5HashForFile" xml:space="preserve">
    <value>MD5 hash is being calculated for the file '{0}'.</value>
  </data>
  <data name="PSSyncOutputEventsCopying" xml:space="preserve">
    <value>Copying</value>
  </data>
  <data name="PSSyncOutputEventsCreatingNewPageBlob" xml:space="preserve">
    <value>Creating new page blob of size {0}...</value>
  </data>
  <data name="PSSyncOutputEventsDetectingActualDataBlocks" xml:space="preserve">
    <value>Detecting the empty data blocks in the local file.</value>
  </data>
  <data name="PSSyncOutputEventsDetectingActualDataBlocksCompleted" xml:space="preserve">
    <value>Detecting the empty data blocks completed.</value>
  </data>
  <data name="PSSyncOutputEventsDownloading" xml:space="preserve">
    <value>Downloading</value>
  </data>
  <data name="PSSyncOutputEventsElapsedTimeForCopy" xml:space="preserve">
    <value>Elapsed time for copy: {0}</value>
  </data>
  <data name="PSSyncOutputEventsElapsedTimeForDownload" xml:space="preserve">
    <value>Elapsed time for download: {0}</value>
  </data>
  <data name="PSSyncOutputEventsElapsedTimeForOperation" xml:space="preserve">
    <value>Elapsed time for the operation: {0}</value>
  </data>
  <data name="PSSyncOutputEventsElapsedTimeForUpload" xml:space="preserve">
    <value>Elapsed time for upload: {0}</value>
  </data>
  <data name="PSSyncOutputEventsEmptyBlockDetected" xml:space="preserve">
    <value>Empty block detected: {0}</value>
  </data>
  <data name="PSSyncOutputEventsEmptyBlockDetectionCompleted" xml:space="preserve">
    <value>Completed</value>
  </data>
  <data name="PSSyncOutputEventsEmptyBlockDetectionDetecting" xml:space="preserve">
    <value>Detecting empty blocks</value>
  </data>
  <data name="PSSyncOutputEventsFormatDuration" xml:space="preserve">
    <value>{0} days {1:00}:{2:00}:{3:00}</value>
  </data>
  <data name="PSSyncOutputEventsLogProgress" xml:space="preserve">
    <value>{0:0.0}% complete; Remaining Time: {1}; Throughput: {2:0.0}Mbps</value>
  </data>
  <data name="PSSyncOutputEventsLogProgressCompleteCompleted" xml:space="preserve">
    <value>Completed</value>
  </data>
  <data name="PSSyncOutputEventsMD5HashCalculationFinished" xml:space="preserve">
    <value>MD5 hash calculation is completed.</value>
  </data>
  <data name="PSSyncOutputEventsPrintBlockRange" xml:space="preserve">
    <value>Range of the block is {0}, Length: {1}</value>
  </data>
  <data name="PSSyncOutputEventsProgressEmptyBlockDetection" xml:space="preserve">
    <value>Empty Block Detection</value>
  </data>
  <data name="PSSyncOutputEventsResumingUpload" xml:space="preserve">
    <value>Found existing page blob. Resuming upload...</value>
  </data>
  <data name="PSSyncOutputEventsRetryingAfterANetworkDisruption" xml:space="preserve">
    <value>Network disruption occured, retrying.</value>
  </data>
  <data name="PSSyncOutputEventsUploadFailedWithException" xml:space="preserve">
    <value>Upload failed with exceptions:</value>
  </data>
  <data name="PSSyncOutputEventsUploading" xml:space="preserve">
    <value>Uploading</value>
  </data>
  <data name="StorageCredentialsFactoryCurrentSubscriptionNotSet" xml:space="preserve">
    <value>No current subscription has been designated. Use Select-AzureRmSubscription -Current &lt;subscriptionName&gt; to set the current subscription.</value>
  </data>
  <data name="DataDiskNotAssignedForVM" xml:space="preserve">
    <value>A data disk, {0}, is not currently assigned for this VM. Use Add-AzureRmVMDataDisk to add it.</value>
  </data>
  <data name="AzureVMSqlServerWrongSettingsFormat" xml:space="preserve">
    <value>Cannot deserialize settings string from Sql Server extension. Updating your Azure PowerShell SDK to the latest version may solve this problem. Settings string:
{0}</value>
    <comment>{0} settings json string</comment>
  </data>
  <data name="PublishVMDscExtensionAdditionalContentPathNotExist" xml:space="preserve">
    <value>Path '{0}' not found.</value>
    <comment>0 = path to the additional content file/directory</comment>
  </data>
  <data name="PublishVMDscExtensionArchiveUploadedMessage1" xml:space="preserve">
    <value>Configuration published to {0}</value>
    <comment>{0} is an URI</comment>
  </data>
  <data name="PublishVMDscExtensionCopyFileVerbose1" xml:space="preserve">
    <value>Copy '{0}' to '{1}'.</value>
    <comment>{0} = source, {1} = destination</comment>
  </data>
  <data name="PublishVMDscExtensionCopyModuleVerbose1" xml:space="preserve">
    <value>Copy the module '{0}' to '{1}'.</value>
    <comment>{0} = source, {1} = destination</comment>
  </data>
  <data name="PublishVMDscExtensionCreateArchiveConfigFileInvalidExtension1" xml:space="preserve">
    <value>Invalid configuration file: {0}.
The file needs to be a PowerShell script (.ps1 or .psm1).</value>
    <comment>0 = path to the configuration file</comment>
  </data>
  <data name="PublishVMDscExtensionDeletedFileMessage1" xml:space="preserve">
    <value>Deleted '{0}'</value>
    <comment>{0} is the path of a file</comment>
  </data>
  <data name="PublishVMDscExtensionDeleteErrorMessage1" xml:space="preserve">
    <value>Cannot delete '{0}': {1}</value>
    <comment>{0} is the path of a file, {1} is an error message</comment>
  </data>
  <data name="PublishVMDscExtensionDirectoryNotExist" xml:space="preserve">
    <value>Path '{0}' not found.</value>
    <comment>0 = path to the additional content file/directory</comment>
  </data>
  <data name="PublishVMDscExtensionGetDscResourceFailed1" xml:space="preserve">
    <value>Cannot get module for DscResource '{0}'. Possible solutions:
1) Specify -ModuleName for Import-DscResource in your configuration.
2) Unblock module that contains resource.
3) Move Import-DscResource inside Node block.
</value>
    <comment>0 = name of DscResource</comment>
  </data>
  <data name="PublishVMDscExtensionRequiredModulesVerbose1" xml:space="preserve">
    <value>List of required modules: [{0}].</value>
    <comment>{0} = list of modules</comment>
  </data>
  <data name="PublishVMDscExtensionRequiredPsVersion1" xml:space="preserve">
    <value>Your current PowerShell version {1} is less then required by this cmdlet {0}. Consider download and install latest PowerShell version.</value>
    <comment>{0} = minimal required PS version, {1} = current PS version</comment>
  </data>
  <data name="PublishVMDscExtensionStorageParserErrors1" xml:space="preserve">
    <value>Configuration script '{0}' contained parse errors:
{1}</value>
    <comment>0 = path to the configuration script, 1 = parser errors</comment>
  </data>
  <data name="PublishVMDscExtensionTempFolderVerbose1" xml:space="preserve">
    <value>Temp folder '{0}' created.</value>
    <comment>{0} = temp folder path</comment>
  </data>
  <data name="PublishVMDscExtensionUploadArchiveConfigFileInvalidExtension1" xml:space="preserve">
    <value>Invalid configuration file: {0}.
The file needs to be a PowerShell script (.ps1 or .psm1) or a ZIP archive (.zip).</value>
    <comment>0 = path to the configuration file</comment>
  </data>
  <data name="PublishVMDscExtensionUploadArchiveConfigFileNotExist1" xml:space="preserve">
    <value>Configuration file '{0}' not found.</value>
    <comment>0 = path to the configuration file</comment>
  </data>
  <data name="PremiumStorageAccountForBootDiagnostics" xml:space="preserve">
    <value>Storage account, {0}, is a premium account.  You cannot specify a premium storage account for boot diagnostics</value>
  </data>
  <data name="BootDiagnosticsNoStorageAccountError" xml:space="preserve">
    <value>Storage account name for boot diagnostics is not given.</value>
  </data>
  <data name="CreatingStorageAccountForBootDiagnostics" xml:space="preserve">
    <value>Since the VM is created using premium storage, new standard storage account, {0}, is created for boot diagnostics.</value>
    <comment>{0} = new standard storage account name</comment>
  </data>
  <data name="ErrorDuringCreatingStorageAccountForBootDiagnostics" xml:space="preserve">
    <value>Error occurred when creating storage account for boot diagnostics.  Keep creating a VM with disabling boot diagnostics.  : {0}</value>
    <comment>{0} = exception</comment>
  </data>
  <data name="UsingExistingStorageAccountForBootDiagnostics" xml:space="preserve">
    <value>Since the VM is created using premium storage, existing standard storage account, {0}, is used for boot diagnostics.</value>
    <comment>{0} = existing standard storage account name</comment>
  </data>
<<<<<<< HEAD
  <data name="EnableAzureDiskEncryptionCaption" xml:space="preserve">
    <value>Enable AzureDiskEncryption on the VM</value>
  </data>
  <data name="EnableAzureDiskEncryptionConfirmation" xml:space="preserve">
    <value>This cmdlet will enable encryption on the VM which may reboot the machine. Please save your work on the VM before confirming. Do you want to continue?</value>
=======
  <data name="VMOSDiskDiskEncryptionBothKekVaultIdAndKekUrlRequired" xml:space="preserve">
    <value>You have to specify either both of KeyEncryptionKeyVaultId and KeyEncryptionKeyUrl or none of them.</value>
>>>>>>> e47f120b
  </data>
</root><|MERGE_RESOLUTION|>--- conflicted
+++ resolved
@@ -452,15 +452,13 @@
     <value>Since the VM is created using premium storage, existing standard storage account, {0}, is used for boot diagnostics.</value>
     <comment>{0} = existing standard storage account name</comment>
   </data>
-<<<<<<< HEAD
   <data name="EnableAzureDiskEncryptionCaption" xml:space="preserve">
     <value>Enable AzureDiskEncryption on the VM</value>
   </data>
   <data name="EnableAzureDiskEncryptionConfirmation" xml:space="preserve">
     <value>This cmdlet will enable encryption on the VM which may reboot the machine. Please save your work on the VM before confirming. Do you want to continue?</value>
-=======
+  </data>
   <data name="VMOSDiskDiskEncryptionBothKekVaultIdAndKekUrlRequired" xml:space="preserve">
     <value>You have to specify either both of KeyEncryptionKeyVaultId and KeyEncryptionKeyUrl or none of them.</value>
->>>>>>> e47f120b
   </data>
 </root>