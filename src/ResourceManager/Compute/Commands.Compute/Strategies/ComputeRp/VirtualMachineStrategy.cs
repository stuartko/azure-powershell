﻿// ----------------------------------------------------------------------------------
//
// Copyright Microsoft Corporation
// Licensed under the Apache License, Version 2.0 (the "License");
// you may not use this file except in compliance with the License.
// You may obtain a copy of the License at
// http://www.apache.org/licenses/LICENSE-2.0
// Unless required by applicable law or agreed to in writing, software
// distributed under the License is distributed on an "AS IS" BASIS,
// WITHOUT WARRANTIES OR CONDITIONS OF ANY KIND, either express or implied.
// See the License for the specific language governing permissions and
// limitations under the License.
// ----------------------------------------------------------------------------------

using Microsoft.Azure.Management.Compute;
using Microsoft.Azure.Management.Compute.Models;
using Microsoft.Azure.Management.Internal.Resources.Models;
using Microsoft.Azure.Management.Internal.Network.Version2017_10_01.Models;
using Microsoft.Azure.Commands.Common.Strategies;
using System.Collections.Generic;

namespace Microsoft.Azure.Commands.Compute.Strategies.ComputeRp
{
    static class VirtualMachineStrategy
    {
        public static ResourceStrategy<VirtualMachine> Strategy { get; }
            = ComputeStrategy.Create(
                provider: "virtualMachines",
                getOperations: client => client.VirtualMachines,
                getAsync: (o, p) => o.GetAsync(
                    p.ResourceGroupName, p.Name, null, p.CancellationToken),
                createOrUpdateAsync: (o, p) => o.CreateOrUpdateAsync(
                    p.ResourceGroupName, p.Name, p.Model, p.CancellationToken),
                createTime: c =>
                    c != null && c.OsProfile != null && c.OsProfile.WindowsConfiguration != null
                        ? 240
                        : 120);

        public static ResourceConfig<VirtualMachine> CreateVirtualMachineConfig(
            this ResourceConfig<ResourceGroup> resourceGroup,
            string name,
            ResourceConfig<NetworkInterface> networkInterface,
            ImageAndOsType imageAndOsType,
            string adminUsername,
            string adminPassword,
            string size,
            ResourceConfig<AvailabilitySet> availabilitySet,
<<<<<<< HEAD
            VirtualMachineIdentity identity)
=======
            IEnumerable<int> dataDisks,
            IList<string> zones)
>>>>>>> d4353075
            => Strategy.CreateResourceConfig(
                resourceGroup: resourceGroup,
                name: name,
                createModel: engine => new VirtualMachine
                {
                    OsProfile = new OSProfile
                    {
                        ComputerName = name,
                        WindowsConfiguration = imageAndOsType.CreateWindowsConfiguration(),
                        LinuxConfiguration = imageAndOsType.CreateLinuxConfiguration(),
                        AdminUsername = adminUsername,
                        AdminPassword = adminPassword,
                    },
                    NetworkProfile = new NetworkProfile
                    {
                        NetworkInterfaces = new[]
                        {
<<<<<<< HEAD
                            ImageReference = imageAndOsType.Image
                        },
                        Identity = identity,
                        AvailabilitySet = availabilitySet == null
                            ? null
                            : new Azure.Management.Compute.Models.SubResource
                            {
                                Id = availabilitySet.GetId(subscription).IdToString()
                            }
                    };
                },
                dependencies: new IResourceConfig[] { networkInterface, availabilitySet });
=======
                            engine.GetReference(networkInterface)
                        }
                    },
                    HardwareProfile = new HardwareProfile
                    {
                        VmSize = size
                    },
                    StorageProfile = new StorageProfile
                    {
                        ImageReference = imageAndOsType?.Image,
                        DataDisks = DataDiskStrategy.CreateDataDisks(
                            imageAndOsType?.DataDiskLuns, dataDisks)
                    },
                    AvailabilitySet = engine.GetReference(availabilitySet),
                    Zones = zones,
                });
>>>>>>> d4353075

        public static ResourceConfig<VirtualMachine> CreateVirtualMachineConfig(
            this ResourceConfig<ResourceGroup> resourceGroup,
            string name,
            ResourceConfig<NetworkInterface> networkInterface,
            OperatingSystemTypes osType,
            ResourceConfig<Disk> disk,
            string size,
            ResourceConfig<AvailabilitySet> availabilitySet,
<<<<<<< HEAD
            VirtualMachineIdentity identity)
=======
            IEnumerable<int> dataDisks,
            IList<string> zones)
>>>>>>> d4353075
            => Strategy.CreateResourceConfig(
                resourceGroup: resourceGroup,
                name: name,
                createModel: engine => new VirtualMachine
                {
                    NetworkProfile = new NetworkProfile
                    {
                        NetworkInterfaces = new[]
                        {
                            engine.GetReference(networkInterface)
                        }
                    },
                    HardwareProfile = new HardwareProfile
                    {
                        VmSize = size
                    },
                    StorageProfile = new StorageProfile
                    {
                        OsDisk = new OSDisk
                        {
                            Name = disk.Name,
                            CreateOption = DiskCreateOptionTypes.Attach,
                            OsType = osType,
                            ManagedDisk = engine.GetReference(disk, StorageAccountTypes.PremiumLRS),
                        },
                        DataDisks = DataDiskStrategy.CreateDataDisks(null, dataDisks)
                    },
<<<<<<< HEAD
                    Identity = identity,
                    AvailabilitySet = availabilitySet == null
                        ? null
                        : new Azure.Management.Compute.Models.SubResource
                        {
                            Id = availabilitySet.GetId(subscription).IdToString()
                        }
                },
                dependencies: new IEntityConfig[] { networkInterface, disk, availabilitySet });
=======
                    AvailabilitySet = engine.GetReference(availabilitySet),
                    Zones = zones
                });
>>>>>>> d4353075
    }
}<|MERGE_RESOLUTION|>--- conflicted
+++ resolved
@@ -45,12 +45,9 @@
             string adminPassword,
             string size,
             ResourceConfig<AvailabilitySet> availabilitySet,
-<<<<<<< HEAD
-            VirtualMachineIdentity identity)
-=======
+            VirtualMachineIdentity identity,
             IEnumerable<int> dataDisks,
             IList<string> zones)
->>>>>>> d4353075
             => Strategy.CreateResourceConfig(
                 resourceGroup: resourceGroup,
                 name: name,
@@ -64,24 +61,11 @@
                         AdminUsername = adminUsername,
                         AdminPassword = adminPassword,
                     },
+                    Identity = identity,
                     NetworkProfile = new NetworkProfile
                     {
                         NetworkInterfaces = new[]
                         {
-<<<<<<< HEAD
-                            ImageReference = imageAndOsType.Image
-                        },
-                        Identity = identity,
-                        AvailabilitySet = availabilitySet == null
-                            ? null
-                            : new Azure.Management.Compute.Models.SubResource
-                            {
-                                Id = availabilitySet.GetId(subscription).IdToString()
-                            }
-                    };
-                },
-                dependencies: new IResourceConfig[] { networkInterface, availabilitySet });
-=======
                             engine.GetReference(networkInterface)
                         }
                     },
@@ -98,7 +82,6 @@
                     AvailabilitySet = engine.GetReference(availabilitySet),
                     Zones = zones,
                 });
->>>>>>> d4353075
 
         public static ResourceConfig<VirtualMachine> CreateVirtualMachineConfig(
             this ResourceConfig<ResourceGroup> resourceGroup,
@@ -108,12 +91,9 @@
             ResourceConfig<Disk> disk,
             string size,
             ResourceConfig<AvailabilitySet> availabilitySet,
-<<<<<<< HEAD
-            VirtualMachineIdentity identity)
-=======
+            VirtualMachineIdentity identity,
             IEnumerable<int> dataDisks,
             IList<string> zones)
->>>>>>> d4353075
             => Strategy.CreateResourceConfig(
                 resourceGroup: resourceGroup,
                 name: name,
@@ -141,20 +121,10 @@
                         },
                         DataDisks = DataDiskStrategy.CreateDataDisks(null, dataDisks)
                     },
-<<<<<<< HEAD
                     Identity = identity,
-                    AvailabilitySet = availabilitySet == null
-                        ? null
-                        : new Azure.Management.Compute.Models.SubResource
-                        {
-                            Id = availabilitySet.GetId(subscription).IdToString()
-                        }
-                },
-                dependencies: new IEntityConfig[] { networkInterface, disk, availabilitySet });
-=======
                     AvailabilitySet = engine.GetReference(availabilitySet),
                     Zones = zones
                 });
->>>>>>> d4353075
+
     }
 }