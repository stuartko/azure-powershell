// ----------------------------------------------------------------------------------
//
// Copyright Microsoft Corporation
// Licensed under the Apache License, Version 2.0 (the "License");
// you may not use this file except in compliance with the License.
// You may obtain a copy of the License at
// http://www.apache.org/licenses/LICENSE-2.0
// Unless required by applicable law or agreed to in writing, software
// distributed under the License is distributed on an "AS IS" BASIS,
// WITHOUT WARRANTIES OR CONDITIONS OF ANY KIND, either express or implied.
// See the License for the specific language governing permissions and
// limitations under the License.
// ----------------------------------------------------------------------------------

using Microsoft.Azure.Commands.Common.Strategies;
using Microsoft.Azure.Commands.Compute.Automation.Models;
using Microsoft.Azure.Commands.Compute.Properties;
using Microsoft.Azure.Commands.Compute.Strategies;
using Microsoft.Azure.Commands.Compute.Strategies.ComputeRp;
using Microsoft.Azure.Commands.Compute.Strategies.Network;
using Microsoft.Azure.Commands.Compute.Strategies.ResourceManager;
using Microsoft.Azure.Commands.ResourceManager.Common.ArgumentCompleters;
using Microsoft.Azure.Management.Compute.Models;
<<<<<<< HEAD
=======
using Microsoft.Azure.Management.Internal.Network.Version2017_10_01.Models;
>>>>>>> d4353075
using System;
using System.Collections.Generic;
using System.Linq;
using System.Management.Automation;
using System.Net;
using System.Threading;
using System.Threading.Tasks;

namespace Microsoft.Azure.Commands.Compute.Automation
{
    public partial class NewAzureRmVmss : ComputeAutomationBaseCmdlet
    {
        // SimpleParameterSet
        [Parameter(ParameterSetName = SimpleParameterSet, Mandatory = false)]
        [PSArgumentCompleter(
            "CentOS",
            "CoreOS",
            "Debian",
            "openSUSE-Leap",
            "RHEL",
            "SLES",
            "UbuntuLTS",
            "Win2016Datacenter",
            "Win2012R2Datacenter",
            "Win2012Datacenter",
            "Win2008R2SP1")]
        public string ImageName { get; set; } = "Win2016Datacenter";

        [Parameter(ParameterSetName = SimpleParameterSet, Mandatory = true)]
        public PSCredential Credential { get; set; }

        [Parameter(ParameterSetName = SimpleParameterSet, Mandatory = false)]
        public int InstanceCount { get; set; } = 2;

        [Parameter(ParameterSetName = SimpleParameterSet, Mandatory = false)]
        public string VirtualNetworkName { get; set; }

        [Parameter(ParameterSetName = SimpleParameterSet, Mandatory = false)]
        public string SubnetName { get; set; }

        [Parameter(ParameterSetName = SimpleParameterSet, Mandatory = false)]
        public string PublicIpAddressName { get; set; }

        [Parameter(ParameterSetName = SimpleParameterSet, Mandatory = false)]
        public string DomainNameLabel { get; set; }

        [Parameter(ParameterSetName = SimpleParameterSet, Mandatory = false)]
        public string SecurityGroupName { get; set; }

        [Parameter(ParameterSetName = SimpleParameterSet, Mandatory = false)]
        public string LoadBalancerName { get; set; }

        [Parameter(ParameterSetName = SimpleParameterSet, Mandatory = false)]
        public int[] BackendPort { get; set; } = new[] { 80 };

        [Parameter(ParameterSetName = SimpleParameterSet, Mandatory = false)]
        [LocationCompleter("Microsoft.Compute/virtualMachineScaleSets")]
        public string Location { get; set; }

        // this corresponds to VmSku in the Azure CLI
        [Parameter(ParameterSetName = SimpleParameterSet, Mandatory = false)]
        public string VmSize { get; set; } = "Standard_DS1_v2";

        [Parameter(ParameterSetName = SimpleParameterSet, Mandatory = false)]
        public UpgradeMode UpgradePolicyMode { get; set; }

        [Parameter(ParameterSetName = SimpleParameterSet, Mandatory = false)]
        [ValidateSet("Static", "Dynamic")]
        public string AllocationMethod { get; set; } = "Static";

        [Parameter(ParameterSetName = SimpleParameterSet, Mandatory = false)]
        public string VnetAddressPrefix { get; set; } = "192.168.0.0/16";

        [Parameter(ParameterSetName = SimpleParameterSet, Mandatory = false)]
        public string SubnetAddressPrefix { get; set; } = "192.168.1.0/24";

        [Parameter(ParameterSetName = SimpleParameterSet, Mandatory = false)]
        public string FrontendPoolName { get; set; }

        [Parameter(ParameterSetName = SimpleParameterSet, Mandatory = false)]
        public string BackendPoolName { get; set; }

        [Parameter(ParameterSetName = SimpleParameterSet, Mandatory = false, HelpMessage = "Use this to add system assigned identity (MSI) to the vm")]
        public SwitchParameter SystemAssignedIdentity { get; set; }

        [Parameter(ParameterSetName = SimpleParameterSet, Mandatory = false, HelpMessage = "Use this to add the assign user specified identity (MSI) to the VM")]
        public string UserAssignedIdentity { get; set; }

        [Parameter(
            ParameterSetName = SimpleParameterSet,
            Mandatory = false,
            HelpMessage = "A list of availability zones denoting the IP allocated for the resource needs to come from.",
            ValueFromPipelineByPropertyName = true)]
        public List<string> Zone { get; set; }

        [Parameter(ParameterSetName = SimpleParameterSet, Mandatory = false)]
        public int[] NatBackendPort { get; set; }

        [Parameter(ParameterSetName = SimpleParameterSet, Mandatory = false)]
        public int[] DataDiskSizeInGb { get; set; }

        const int FirstPortRangeStart = 50000;

        sealed class Parameters : IParameters<VirtualMachineScaleSet>
        {
            NewAzureRmVmss _cmdlet { get; }

            Client _client { get; }

            public Parameters(NewAzureRmVmss cmdlet, Client client)
            {
                _cmdlet = cmdlet;
                _client = client;
            }

            public string Location
            {
                get { return _cmdlet.Location; }
                set { _cmdlet.Location = value; }
            }

            public ImageAndOsType ImageAndOsType { get; set; }

            public async Task<ResourceConfig<VirtualMachineScaleSet>> CreateConfigAsync()
            {
                ImageAndOsType = await _client.UpdateImageAndOsTypeAsync(
                    ImageAndOsType, _cmdlet.ResourceGroupName, _cmdlet.ImageName, Location);

                // generate a domain name label if it's not specified.
                _cmdlet.DomainNameLabel = await PublicIPAddressStrategy.UpdateDomainNameLabelAsync(
                    domainNameLabel: _cmdlet.DomainNameLabel,
                    name: _cmdlet.VMScaleSetName,
                    location: Location,
                    client: _client);

                var resourceGroup = ResourceGroupStrategy.CreateResourceGroupConfig(_cmdlet.ResourceGroupName);

                var noZones = _cmdlet.Zone == null || _cmdlet.Zone.Count == 0;

                var publicIpAddress = resourceGroup.CreatePublicIPAddressConfig(
                    name: _cmdlet.PublicIpAddressName,
                    domainNameLabel: _cmdlet.DomainNameLabel,
                    allocationMethod: _cmdlet.AllocationMethod,
                    sku: noZones 
                        ? PublicIPAddressStrategy.Sku.Basic
                        : PublicIPAddressStrategy.Sku.Standard,
                    zones: null);

                var virtualNetwork = resourceGroup.CreateVirtualNetworkConfig(
                    name: _cmdlet.VirtualNetworkName,
                    addressPrefix: _cmdlet.VnetAddressPrefix);

                var subnet = virtualNetwork.CreateSubnet(
                    _cmdlet.SubnetName, _cmdlet.SubnetAddressPrefix);

                var loadBalancer = resourceGroup.CreateLoadBalancerConfig(
                    name: _cmdlet.LoadBalancerName,
                    sku: noZones
                        ? LoadBalancerStrategy.Sku.Basic
                        : LoadBalancerStrategy.Sku.Standard);

                var frontendIpConfiguration = loadBalancer.CreateFrontendIPConfiguration(
                    name: _cmdlet.FrontendPoolName,
                    publicIpAddress: publicIpAddress);

                var backendAddressPool = loadBalancer.CreateBackendAddressPool(
                    name: _cmdlet.BackendPoolName);

                if (_cmdlet.BackendPort != null)
                {
                    var loadBalancingRuleName = _cmdlet.LoadBalancerName;
                    foreach (var backendPort in _cmdlet.BackendPort)
                    {
                        loadBalancer.CreateLoadBalancingRule(
                            name: loadBalancingRuleName + backendPort.ToString(),
                            fronendIpConfiguration: frontendIpConfiguration,
                            backendAddressPool: backendAddressPool,
                            frontendPort: backendPort,
                            backendPort: backendPort);
                    }
                }

                _cmdlet.NatBackendPort = ImageAndOsType.UpdatePorts(_cmdlet.NatBackendPort);

                var inboundNatPoolName = _cmdlet.VMScaleSetName;
                var PortRangeSize = _cmdlet.InstanceCount * 2;

                var ports = _cmdlet
                    .NatBackendPort
                    ?.Select((port, i) => Tuple.Create(
                        port,
                        FirstPortRangeStart + i * 2000))
                    .ToList();

                var inboundNatPools = ports
                    ?.Select(p => loadBalancer.CreateInboundNatPool(
                        name: inboundNatPoolName + p.Item1.ToString(),
                        frontendIpConfiguration: frontendIpConfiguration,
                        frontendPortRangeStart: p.Item2,
                        frontendPortRangeEnd: p.Item2 + PortRangeSize,
                        backendPort: p.Item1))
                    .ToList();

                var networkSecurityGroup = noZones 
                    ? null 
                    : resourceGroup.CreateNetworkSecurityGroupConfig(
                        _cmdlet.VMScaleSetName,
                        _cmdlet.NatBackendPort.Concat(_cmdlet.BackendPort).ToList());

                return resourceGroup.CreateVirtualMachineScaleSetConfig(
                    name: _cmdlet.VMScaleSetName,
                    subnet: subnet,                    
                    backendAdressPool: backendAddressPool,
                    inboundNatPools: inboundNatPools,
                    networkSecurityGroup: networkSecurityGroup,
                    imageAndOsType: ImageAndOsType,
                    adminUsername: _cmdlet.Credential.UserName,
                    adminPassword: new NetworkCredential(string.Empty, _cmdlet.Credential.Password).Password,
                    vmSize: _cmdlet.VmSize,
                    instanceCount: _cmdlet.InstanceCount,
                    upgradeMode: _cmdlet.MyInvocation.BoundParameters.ContainsKey(nameof(UpgradePolicyMode))
                        ? _cmdlet.UpgradePolicyMode
                        : (UpgradeMode?)null,
                    dataDisks: _cmdlet.DataDiskSizeInGb,
                    zones: _cmdlet.Zone);
            }
        }

        async Task SimpleParameterSetExecuteCmdlet(IAsyncCmdlet asyncCmdlet)
        {
            ResourceGroupName = ResourceGroupName ?? VMScaleSetName;
            VirtualNetworkName = VirtualNetworkName ?? VMScaleSetName;
            SubnetName = SubnetName ?? VMScaleSetName;
            PublicIpAddressName = PublicIpAddressName ?? VMScaleSetName;
            SecurityGroupName = SecurityGroupName ?? VMScaleSetName;
            LoadBalancerName = LoadBalancerName ?? VMScaleSetName;
            FrontendPoolName = FrontendPoolName ?? VMScaleSetName;
            BackendPoolName = BackendPoolName ?? VMScaleSetName;

<<<<<<< HEAD
            var imageAndOsType = new ImageAndOsType(OperatingSystemTypes.Windows, null);

            var resourceGroup = ResourceGroupStrategy.CreateResourceGroupConfig(ResourceGroupName);

            var publicIpAddress = resourceGroup.CreatePublicIPAddressConfig(
                name: PublicIpAddressName,
                getDomainNameLabel: () => DomainNameLabel,
                allocationMethod: AllocationMethod);

            var virtualNetwork = resourceGroup.CreateVirtualNetworkConfig(
                name: VirtualNetworkName, addressPrefix: VnetAddressPrefix);

            var subnet = virtualNetwork.CreateSubnet(SubnetName, SubnetAddressPrefix);

            var loadBalancer = resourceGroup.CreateLoadBalancerConfig(
                name: LoadBalancerName,
                froontendPoolName: FrontendPoolName,
                backendPoolName: BackendPoolName,
                zones: Zone,
                publicIPAddress: publicIpAddress,
                subnet: subnet);

            var frontendIpConfiguration = loadBalancer.CreateFrontendIPConfiguration(
                name: FrontendPoolName,
                zones: Zone,
                publicIPAddress: publicIpAddress,
                subnet: subnet);

            var backendAddressPool = loadBalancer.CreateBackendAddressPool(
                name: BackendPoolName);

            var virtualMachineScaleSet = resourceGroup.CreateVirtualMachineScaleSetConfig(
                name: VMScaleSetName,
                subnet: subnet,
                frontendIpConfigurations: new[] { frontendIpConfiguration },
                backendAdressPool: backendAddressPool,
                getImageAndOsType: () => imageAndOsType,
                adminUsername: Credential.UserName,
                adminPassword: new NetworkCredential(string.Empty, Credential.Password).Password,
                vmSize: VmSize,
                instanceCount: InstanceCount,
                identity : GetVmssIdentityFromArgs(),
                upgradeMode: MyInvocation.BoundParameters.ContainsKey("UpgradePolicyMode")
                    ? UpgradePolicyMode
                    : (UpgradeMode?)null);

=======
>>>>>>> d4353075
            var client = new Client(DefaultProfile.DefaultContext);

            var parameters = new Parameters(this, client);

            var result = await StrategyCmdlet.RunAsync(
                client, parameters, asyncCmdlet, new CancellationToken());

            if (result != null)
            {
                var fqdn = PublicIPAddressStrategy.Fqdn(DomainNameLabel, Location);

                var psObject = new PSVirtualMachineScaleSet();
                ComputeAutomationAutoMapperProfile.Mapper.Map(result, psObject);
                psObject.FullyQualifiedDomainName = fqdn;

                var port = "<port>";
                var connectionString = parameters.ImageAndOsType.GetConnectionString(
                    fqdn,
                    Credential.UserName,
                    port);
                var range =
                    FirstPortRangeStart.ToString() +
                    ".." +
                    (FirstPortRangeStart + InstanceCount * 2 - 1).ToString();

                asyncCmdlet.WriteVerbose(
                    Resources.VmssUseConnectionString,
                    connectionString);
                asyncCmdlet.WriteVerbose(
                    Resources.VmssPortRange,
                    port, 
                    range);
                asyncCmdlet.WriteObject(psObject);
            }
        }

        private VirtualMachineScaleSetIdentity GetVmssIdentityFromArgs()
        {
            var isUserAssignedEnabled = !string.IsNullOrWhiteSpace(UserAssignedIdentity);
            return SystemAssignedIdentity || isUserAssignedEnabled
                ? new VirtualMachineScaleSetIdentity
                {
                    Type =  !isUserAssignedEnabled ? ResourceIdentityType.SystemAssigned
                        : SystemAssignedIdentity ? ResourceIdentityType.SystemAssignedUserAssigned
                        : ResourceIdentityType.UserAssigned,
                    IdentityIds = isUserAssignedEnabled ? new[] { UserAssignedIdentity } : null,
                }
                : null;
        }
    }
}<|MERGE_RESOLUTION|>--- conflicted
+++ resolved
@@ -21,10 +21,7 @@
 using Microsoft.Azure.Commands.Compute.Strategies.ResourceManager;
 using Microsoft.Azure.Commands.ResourceManager.Common.ArgumentCompleters;
 using Microsoft.Azure.Management.Compute.Models;
-<<<<<<< HEAD
-=======
 using Microsoft.Azure.Management.Internal.Network.Version2017_10_01.Models;
->>>>>>> d4353075
 using System;
 using System.Collections.Generic;
 using System.Linq;
@@ -249,7 +246,8 @@
                         ? _cmdlet.UpgradePolicyMode
                         : (UpgradeMode?)null,
                     dataDisks: _cmdlet.DataDiskSizeInGb,
-                    zones: _cmdlet.Zone);
+                    zones: _cmdlet.Zone,
+                    identity: _cmdlet.GetVmssIdentityFromArgs());
             }
         }
 
@@ -264,55 +262,6 @@
             FrontendPoolName = FrontendPoolName ?? VMScaleSetName;
             BackendPoolName = BackendPoolName ?? VMScaleSetName;
 
-<<<<<<< HEAD
-            var imageAndOsType = new ImageAndOsType(OperatingSystemTypes.Windows, null);
-
-            var resourceGroup = ResourceGroupStrategy.CreateResourceGroupConfig(ResourceGroupName);
-
-            var publicIpAddress = resourceGroup.CreatePublicIPAddressConfig(
-                name: PublicIpAddressName,
-                getDomainNameLabel: () => DomainNameLabel,
-                allocationMethod: AllocationMethod);
-
-            var virtualNetwork = resourceGroup.CreateVirtualNetworkConfig(
-                name: VirtualNetworkName, addressPrefix: VnetAddressPrefix);
-
-            var subnet = virtualNetwork.CreateSubnet(SubnetName, SubnetAddressPrefix);
-
-            var loadBalancer = resourceGroup.CreateLoadBalancerConfig(
-                name: LoadBalancerName,
-                froontendPoolName: FrontendPoolName,
-                backendPoolName: BackendPoolName,
-                zones: Zone,
-                publicIPAddress: publicIpAddress,
-                subnet: subnet);
-
-            var frontendIpConfiguration = loadBalancer.CreateFrontendIPConfiguration(
-                name: FrontendPoolName,
-                zones: Zone,
-                publicIPAddress: publicIpAddress,
-                subnet: subnet);
-
-            var backendAddressPool = loadBalancer.CreateBackendAddressPool(
-                name: BackendPoolName);
-
-            var virtualMachineScaleSet = resourceGroup.CreateVirtualMachineScaleSetConfig(
-                name: VMScaleSetName,
-                subnet: subnet,
-                frontendIpConfigurations: new[] { frontendIpConfiguration },
-                backendAdressPool: backendAddressPool,
-                getImageAndOsType: () => imageAndOsType,
-                adminUsername: Credential.UserName,
-                adminPassword: new NetworkCredential(string.Empty, Credential.Password).Password,
-                vmSize: VmSize,
-                instanceCount: InstanceCount,
-                identity : GetVmssIdentityFromArgs(),
-                upgradeMode: MyInvocation.BoundParameters.ContainsKey("UpgradePolicyMode")
-                    ? UpgradePolicyMode
-                    : (UpgradeMode?)null);
-
-=======
->>>>>>> d4353075
             var client = new Client(DefaultProfile.DefaultContext);
 
             var parameters = new Parameters(this, client);
