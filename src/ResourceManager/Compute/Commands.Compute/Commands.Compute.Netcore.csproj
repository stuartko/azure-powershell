--- conflicted
+++ resolved
@@ -32,13 +32,7 @@
 
   <ItemGroup>
     <PackageReference Include="AutoMapper" Version="6.2.2" />
-<<<<<<< HEAD
-    <PackageReference Include="Microsoft.Azure.Management.Compute" Version="20.0.0" />
-=======
     <PackageReference Include="Microsoft.Azure.Management.Compute" Version="21.0.0" />
-    <PackageReference Include="Microsoft.Azure.Management.KeyVault" Version="2.4.1-alpha" />
-    <PackageReference Include="Microsoft.Azure.Management.Storage" Version="7.1.0-preview" />
->>>>>>> fb9f01ba
     <PackageReference Include="System.ServiceModel.Primitives" Version="4.4.1" />
     <PackageReference Include="WindowsAzure.Storage" Version="9.0.0" />
   </ItemGroup>
