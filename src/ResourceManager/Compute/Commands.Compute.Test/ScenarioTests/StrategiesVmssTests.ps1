﻿# ----------------------------------------------------------------------------------
#
# Copyright Microsoft Corporation
# Licensed under the Apache License, Version 2.0 (the "License");
# you may not use this file except in compliance with the License.
# You may obtain a copy of the License at
# http://www.apache.org/licenses/LICENSE-2.0
# Unless required by applicable law or agreed to in writing, software
# distributed under the License is distributed on an "AS IS" BASIS,
# WITHOUT WARRANTIES OR CONDITIONS OF ANY KIND, either express or implied.
# See the License for the specific language governing permissions and
# limitations under the License.
# ----------------------------------------------------------------------------------

<#
.SYNOPSIS
Test Simple Paremeter Set for New Vm
#>
function Test-SimpleNewVmss
{
    # Setup
    $vmssname = Get-ResourceName

    try
    {
        $username = "admin01"
        $password = "werWER345#%^" | ConvertTo-SecureString -AsPlainText -Force
        $cred = new-object -typename System.Management.Automation.PSCredential -argumentlist $username, $password
		[string]$domainNameLabel = "$vmssname$vmssname".tolower();

        # Common
        $x = New-AzureRmVmss -Name $vmssname -Credential $cred -DomainNameLabel $domainNameLabel

        Assert-AreEqual $vmssname $x.Name;
        Assert-AreEqual $vmssname $x.ResourceGroupName;
        Assert-AreEqual $vmssname $x.VirtualMachineProfile.NetworkProfile.NetworkInterfaceConfigurations[0].Name;
        Assert-AreEqual $vmssname $x.VirtualMachineProfile.NetworkProfile.NetworkInterfaceConfigurations[0].IpConfigurations[0].Name;
        Assert-AreEqual "Standard_DS1_v2" $x.Sku.Name
        Assert-AreEqual $username $x.VirtualMachineProfile.OsProfile.AdminUsername
        Assert-AreEqual "2016-Datacenter" $x.VirtualMachineProfile.StorageProfile.ImageReference.Sku
        Assert-NotNull $x.VirtualMachineProfile.NetworkProfile.NetworkInterfaceConfigurations[0].IpConfigurations[0].LoadBalancerBackendAddressPools;
        Assert-NotNull $x.VirtualMachineProfile.NetworkProfile.NetworkInterfaceConfigurations[0].IpConfigurations[0].Subnet
    }
    finally
    {
        # Cleanup
        Clean-ResourceGroup $vmssname
    }
}

<<<<<<< HEAD
function Test-SimpleNewVmssWithoutDomainName
=======
<#
.SYNOPSIS
Test Simple Paremeter Set for New Vm
#>
function Test-SimpleNewVmssImageName
>>>>>>> 4824df2f
{
    # Setup
    $vmssname = Get-ResourceName

    try
    {
        $username = "admin01"
        $password = "werWER345#%^" | ConvertTo-SecureString -AsPlainText -Force
        $cred = new-object -typename System.Management.Automation.PSCredential -argumentlist $username, $password
<<<<<<< HEAD

        # Common
        $x = New-AzureRmVmss -Name $vmssname -Credential $cred
=======
		[string]$domainNameLabel = "$vmssname$vmssname".tolower();

        # Common
        $x = New-AzureRmVmss `
			-Name $vmssname `
			-Credential $cred `
			-DomainNameLabel $domainNameLabel `
			-ImageName "MicrosoftWindowsServer:WindowsServer:2016-Datacenter:latest"
>>>>>>> 4824df2f

        Assert-AreEqual $vmssname $x.Name;
        Assert-AreEqual $vmssname $x.ResourceGroupName;
        Assert-AreEqual $vmssname $x.VirtualMachineProfile.NetworkProfile.NetworkInterfaceConfigurations[0].Name;
        Assert-AreEqual $vmssname $x.VirtualMachineProfile.NetworkProfile.NetworkInterfaceConfigurations[0].IpConfigurations[0].Name;
        Assert-AreEqual "Standard_DS1_v2" $x.Sku.Name
        Assert-AreEqual $username $x.VirtualMachineProfile.OsProfile.AdminUsername
        Assert-AreEqual "2016-Datacenter" $x.VirtualMachineProfile.StorageProfile.ImageReference.Sku
        Assert-NotNull $x.VirtualMachineProfile.NetworkProfile.NetworkInterfaceConfigurations[0].IpConfigurations[0].LoadBalancerBackendAddressPools;
        Assert-NotNull $x.VirtualMachineProfile.NetworkProfile.NetworkInterfaceConfigurations[0].IpConfigurations[0].Subnet
    }
    finally
    {
        # Cleanup
        Clean-ResourceGroup $vmssname
    }
}<|MERGE_RESOLUTION|>--- conflicted
+++ resolved
@@ -48,15 +48,11 @@
     }
 }
 
-<<<<<<< HEAD
-function Test-SimpleNewVmssWithoutDomainName
-=======
 <#
 .SYNOPSIS
 Test Simple Paremeter Set for New Vm
 #>
 function Test-SimpleNewVmssImageName
->>>>>>> 4824df2f
 {
     # Setup
     $vmssname = Get-ResourceName
@@ -66,11 +62,6 @@
         $username = "admin01"
         $password = "werWER345#%^" | ConvertTo-SecureString -AsPlainText -Force
         $cred = new-object -typename System.Management.Automation.PSCredential -argumentlist $username, $password
-<<<<<<< HEAD
-
-        # Common
-        $x = New-AzureRmVmss -Name $vmssname -Credential $cred
-=======
 		[string]$domainNameLabel = "$vmssname$vmssname".tolower();
 
         # Common
@@ -79,7 +70,37 @@
 			-Credential $cred `
 			-DomainNameLabel $domainNameLabel `
 			-ImageName "MicrosoftWindowsServer:WindowsServer:2016-Datacenter:latest"
->>>>>>> 4824df2f
+
+        Assert-AreEqual $vmssname $x.Name;
+        Assert-AreEqual $vmssname $x.ResourceGroupName;
+        Assert-AreEqual $vmssname $x.VirtualMachineProfile.NetworkProfile.NetworkInterfaceConfigurations[0].Name;
+        Assert-AreEqual $vmssname $x.VirtualMachineProfile.NetworkProfile.NetworkInterfaceConfigurations[0].IpConfigurations[0].Name;
+        Assert-AreEqual "Standard_DS1_v2" $x.Sku.Name
+        Assert-AreEqual $username $x.VirtualMachineProfile.OsProfile.AdminUsername
+        Assert-AreEqual "2016-Datacenter" $x.VirtualMachineProfile.StorageProfile.ImageReference.Sku
+        Assert-NotNull $x.VirtualMachineProfile.NetworkProfile.NetworkInterfaceConfigurations[0].IpConfigurations[0].LoadBalancerBackendAddressPools;
+        Assert-NotNull $x.VirtualMachineProfile.NetworkProfile.NetworkInterfaceConfigurations[0].IpConfigurations[0].Subnet
+    }
+    finally
+    {
+        # Cleanup
+        Clean-ResourceGroup $vmssname
+    }
+}
+
+function Test-SimpleNewVmssWithoutDomainName
+{
+    # Setup
+    $vmssname = Get-ResourceName
+
+    try
+    {
+        $username = "admin01"
+        $password = "werWER345#%^" | ConvertTo-SecureString -AsPlainText -Force
+        $cred = new-object -typename System.Management.Automation.PSCredential -argumentlist $username, $password
+
+        # Common
+        $x = New-AzureRmVmss -Name $vmssname -Credential $cred
 
         Assert-AreEqual $vmssname $x.Name;
         Assert-AreEqual $vmssname $x.ResourceGroupName;
