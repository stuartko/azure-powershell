--- conflicted
+++ resolved
@@ -39,7 +39,6 @@
         
         #endregion
 
-<<<<<<< HEAD
         #region dsccompilationjob
 
         DscCompilationJob GetCompilationJob(string resourceGroupName, string automationAccountName, Guid id);
@@ -52,7 +51,6 @@
 
         #endregion
 
-=======
         #region Configurations
 
         IEnumerable<DscConfiguration> ListAutomationConfigurations(string resourceGroupName, string automationAccountName);
@@ -68,6 +66,5 @@
 
         Microsoft.Azure.Commands.Automation.Model.AgentRegistration NewAgentRegistrationKey(string resourceGroupName, string automationAccountName, string keyType);
         #endregion
->>>>>>> e18cf796
     }
 }