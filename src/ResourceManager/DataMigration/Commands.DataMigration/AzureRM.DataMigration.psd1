--- conflicted
+++ resolved
@@ -103,16 +103,10 @@
                'Stop-AzureRmDmsTask', 'Stop-AzureRmDmsService', 
                'New-AzureRmDmsSelectedDB', 'New-AzureRmDmsSyncSelectedDB', 
                'New-AzureRmDmsFileShare', 'Invoke-AzureRmDmsCommand', 
-<<<<<<< HEAD
-               'New-AzureRmDataMigrationSelectedDB', 'New-AzureRmDataMigrationSyncSelectedDB', 
-               'New-AzureRmDmsMongoDbDatabaseSetting', 'New-AzureRmDmsMongoDbCollectionSetting',
-               'New-AzureRmDmsSelectedDBObject', 'New-AzureRmDmsSyncSelectedDBObject'
-=======
                'New-AzureRmDataMigrationSelectedDB', 
                'New-AzureRmDataMigrationSyncSelectedDB', 
                'New-AzureRmDmsSelectedDBObject', 
                'New-AzureRmDmsSyncSelectedDBObject'
->>>>>>> 3de4c83c
 
 # DSC resources to export from this module
 # DscResourcesToExport = @()
