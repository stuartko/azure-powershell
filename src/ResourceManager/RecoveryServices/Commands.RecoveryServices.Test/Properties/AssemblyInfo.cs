--- conflicted
+++ resolved
@@ -43,10 +43,5 @@
 // You can specify all the values or you can default the Build and Revision Numbers 
 // by using the '*' as shown below:
 
-<<<<<<< HEAD
-[assembly: AssemblyVersion("1.1.2")]
-[assembly: AssemblyFileVersion("1.1.2")]
-=======
 [assembly: AssemblyVersion("1.1.3")]
-[assembly: AssemblyFileVersion("1.1.3")]
->>>>>>> 8c9c6943
+[assembly: AssemblyFileVersion("1.1.3")]