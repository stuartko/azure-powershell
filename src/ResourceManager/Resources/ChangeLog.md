<!--
    Please leave this section at the top of the change log.

    Changes for the current release should go under the section titled "Current Release", and should adhere to the following format:

    ## Current Release
    * Overview of change #1
        - Additional information about change #1
    * Overview of change #2
        - Additional information about change #2
        - Additional information about change #2
    * Overview of change #3
    * Overview of change #4
        - Additional information about change #4

    ## YYYY.MM.DD - Version X.Y.Z (Previous Release)
    * Overview of change #1
        - Additional information about change #1
-->
## Current Release

## Version 5.0.1
* Fixed issue where Get-AzureRMRoleAssignment would result in a assignments without roledefiniton name for custom roles
    - Users can now use Get-AzureRMRoleAssignment with assignments having roledefinition names irrespective of the type of role
* Fixed issue where Set-AzureRMRoleRoleDefinition used to throw RD not found error when there was a new scope in assignablescopes
    - Users can now use Set-AzureRMRoleRoleDefinition with assignable scopes including new scopes irrespective of the position of the scope
* Allow scopes to end with "/"
    - Users can now use RoleDefinition and RoleAssignment commandlets with scopes ending with "/" ,consistent with API and CLI
<<<<<<< HEAD
* Allow users to create RoleAssignment using delegation flag
    - Users can now use New-AzureRMRoleAssignment with an option of adding the delegation flag
=======
* Fix RoleAssignment get to respect the scope parameter
>>>>>>> 14ea68a6

## Version 5.0.0
* Add support for online help
    - Run Get-Help with the -Online parameter to open the online help in your default Internet browser
    
## Version 4.4.1

## Version 4.4.0
* Add ManagedApplication cmdlets
    - New-AzureRmManagedApplication cmdlet to create a managed application
    - Get-AzureRmManagedApplication cmdlet to list all managed applications under a subscription or to get a specific managed application
    - Remove-AzureRmManagedApplication cmdlet to delete a managed application
    - Set-AzureRmManagedApplication cmdlet to update an existing managed application
* Add ManagedApplicationDefinition cmdlets
    - New-AzureRmManagedApplicationDefinition cmdlet to create a managed application definition using a zip file uri or using mainTemplate and createUiDefinition json files
    - Get-AzureRmManagedApplicationDefinition cmdlet to list all managed application definitions under a resource group or to get a specific managed application definition
    - Remove-AzureRmManagedApplicationDefinition cmdlet to delete a managed application definition
    - Set-AzureRmManagedApplicationDefinition cmdlet to update an existing managed application definition
* Add PolicySetDefinition cmdlets
    - New-AzureRmPolicySetDefinition cmdlet to create a policy set definition
    - Get-AzureRmPolicySetDefinition cmdlet to list all policy set definitions or to get a specific policy set definition
    - Remove-AzureRmPolicySetDefinition cmdlet to delete a policy set definition
    - Set-AzureRmPolicySetDefinition cmdlet to update an existing policy set definition
* Add -PolicySetDefinition, -Sku and -NotScope parameters to New-AzureRmPolicyAssignment and Set-AzureRmPolicyAssignment cmdlets
* Add support to pass in policy url to New-AzureRmPolicyDefinition and Set-AzureRmPolicyDefinition cmdlets
* Add -Mode parameter to New-AzureRmPolicyDefinition cmdlet
* Add Support for removal of roleassignment using PSRoleAssignment object
    - Users can now use PSRoleassignmnet inputobject with Remove-AzureRMRoleAssignment commandlet to remove the roleassignment.
    
## Version 4.3.1

## Version 4.3.0
* Add Support for validation of scopes for the following roledefinition and roleassignment commandlets before sending the request to ARM
    - Get-AzureRMRoleAssignment
    - New-AzureRMRoleAssignment
    - Remove-AzureRMRoleAssignment
    - Get-AzureRMRoleDefinition
    - New-AzureRMRoleDefinition
    - Remove-AzureRMRoleDefinition
    - Set-AzureRMRoleDefinition

## Version 4.2.1

## Version 4.2.0

## Version 4.1.0
* Fixed issue where Get-AzureRMRoleAssignment would result in a Bad Request if the number of roleassignments where greater than 1000
    - Users can now use Get-AzureRMRoleAssignment even if the roleassignments to be returned is greater than 1000
    
## Version 4.0.1

## Version 4.0.0
* Support cross-resource-group deployments for New-AzureRmResourceGroupDeployment
    - Users can now use nested deployments to deploy to different resource groups.

## Version 3.8.0

## Version 3.7.0

## Version 3.6.0
* Support policy parameters for New-AzureRmPolicyDefinition and New-AzureRmPolicyAssignment
    - Users can now use Parameter parameter with New-AzureRmPolicyDefinition. This accepts both JSON string and file path.
    - Users can now provide policy parameter values in New-AzureRmPolicyAssignment in a couple of ways, including JSON string, file path, PS object, and through PowerShell parameters. 

## Version 3.5.0
* Support Tag as parameters for Find-AzureRmResource
    - Users can now use Tag parameter with Find-AzureRmResource
    - Fixed the issue where illegal combinations of TagName, TagValue with other search parameters was allowed in Find-AzureRmResource and would result in users getting exception from the service by disallowing such combinations. 

## Version 3.4.0
* Support ResourceNameEquals and ResourceGroupNameEquals as parameters for Find-AzureRmResource
    - Users can now use ResourceNameEquals and ResourceGroupNameEquals with Find-AzureRmResource

## Version 3.3.0
* Lookup of AAD group by Id now uses GetObjectsByObjectId AAD Graph call instead of Groups/<id>
    - This will enable Groups lookup in CSP scenario
* Remove unnecessary AAD graph call in Get role assignments logic
    - Only make call when needed instead of always
* Fixed issue where Remove-AzureRmResource would throw an exception if one of the resources passed through the pipeline failed to be removed
    - If cmdlet fails to remove one of the resources, the result will not have an effect on the removal of other resources<|MERGE_RESOLUTION|>--- conflicted
+++ resolved
@@ -26,12 +26,9 @@
     - Users can now use Set-AzureRMRoleRoleDefinition with assignable scopes including new scopes irrespective of the position of the scope
 * Allow scopes to end with "/"
     - Users can now use RoleDefinition and RoleAssignment commandlets with scopes ending with "/" ,consistent with API and CLI
-<<<<<<< HEAD
 * Allow users to create RoleAssignment using delegation flag
     - Users can now use New-AzureRMRoleAssignment with an option of adding the delegation flag
-=======
 * Fix RoleAssignment get to respect the scope parameter
->>>>>>> 14ea68a6
 
 ## Version 5.0.0
 * Add support for online help
