<!--
    Please leave this section at the top of the change log.

    Changes for the current release should go under the section titled "Current Release", and should adhere to the following format:

    ## Current Release
    * Overview of change #1
        - Additional information about change #1
    * Overview of change #2
        - Additional information about change #2
        - Additional information about change #2
    * Overview of change #3
    * Overview of change #4
        - Additional information about change #4

    ## YYYY.MM.DD - Version X.Y.Z (Previous Release)
    * Overview of change #1
        - Additional information about change #1
-->
## Current Release

## Version 6.0.0
* Set minimum dependency of module to PowerShell 5.0
* Remove obsolete parameter -AtScopeAndBelow from Get-AzureRmRoledefinition call
<<<<<<< HEAD
* Include assignments to deleted USers/Groups/ServicePrincipals in Get-AzureRmRoleAssignment result
=======
* Include assignments to deleted Users/Groups/ServicePrincipals in Get-AzureRmRoleAssignment result
* Add convenience cmdlet for creating ServicePrincipals
* Add Tab completers for Scope and ResourceType
* Merge Get- and Find- functionality in Get-AzureRmResource
* Add AD Cmdlets:
  - Remove-AzureRmADGroupMember
  - Get-AzureRmADGroup
  - New-AzureRmADGroup
  - Remove-AzureRmADGroup
  - Remove-AzureRmADUser
  - Update-AzureRmADApplication
  - Update-AzureRmADServicePrincipal
  - Update-AzureRmADUser
>>>>>>> 6a998ead

## Version 5.5.2
* Updated to the latest version of the Azure ClientRuntime

## Version 5.5.1
* Fix issue with Default Resource Group in CloudShell

## Version 5.5.0
* Fixed issue with importing aliases
* Add Support for DataActions and NotDataActions to be passed in roledefinition create calls
* Fix Roledefinitions calls to use the type filter

## Version 5.4.0
* Register-AzureRmProviderFeature: Added missing example in the docs
* Register-AzureRmResourceProvider: Added missing example in the docs
* Add proper error handling for Insufficient graph permission Issue whilst performing Roleassignment calls.
* Fix roleassignment get calls when there are duplicate objectIds.
* Fix RoleAssignment get to respect the ExpandPrincipalGroups parameter
* Fix Roleassignment get calls to be used with roledefinition ID.

## Version 5.3.0
* Get-AzureRmADServicePrincipal: Removed -ServicePrincipalName from the default Empty parameter set as it was redundant with the SPN parameter set

## Version 5.2.0
* Added Location Completer to -Location parameters allowing tab completion through valid Locations
* Added ResourceGroup Completer to -ResourceGroup parameters allowing tab completion through resource groups in current subscription
* Added -AsJob support for long-running Resources cmdlets. Allows selected cmdlets to run in the background and return a job to track and control progress.
* Added alias from Get-AzureRmProviderOperation to Get-AzureRmResourceProviderAction to conform with naming conventions
* Get-AzureRmProviderOperation: Added alias from -OperationSearchString to -Name and set default value of -OperationSearchString to "*", which will return all provider operations.

## Version 5.1.1
* Fixed issue where Get-AzureRMRoleAssignment would result in a assignments without roledefiniton name for custom roles
    - Users can now use Get-AzureRMRoleAssignment with assignments having roledefinition names irrespective of the type of role
* Fixed issue where Set-AzureRMRoleRoleDefinition used to throw RD not found error when there was a new scope in assignablescopes
    - Users can now use Set-AzureRMRoleRoleDefinition with assignable scopes including new scopes irrespective of the position of the scope
* Allow scopes to end with "/"
    - Users can now use RoleDefinition and RoleAssignment commandlets with scopes ending with "/" ,consistent with API and CLI
* Allow users to create RoleAssignment using delegation flag
    - Users can now use New-AzureRMRoleAssignment with an option of adding the delegation flag
* Fix RoleAssignment get to respect the scope parameter
* Add an alias for ServicePrincipalName in the New-AzureRmRoleAssignment Commandlet
    - Users can now use the ApplicationId instead of the ServicePrincipalName when using the New-AzureRmRoleAssignment commandlet

## Version 5.0.0
* Add support for online help
    - Run Get-Help with the -Online parameter to open the online help in your default Internet browser
    
## Version 4.4.1

## Version 4.4.0
* Add ManagedApplication cmdlets
    - New-AzureRmManagedApplication cmdlet to create a managed application
    - Get-AzureRmManagedApplication cmdlet to list all managed applications under a subscription or to get a specific managed application
    - Remove-AzureRmManagedApplication cmdlet to delete a managed application
    - Set-AzureRmManagedApplication cmdlet to update an existing managed application
* Add ManagedApplicationDefinition cmdlets
    - New-AzureRmManagedApplicationDefinition cmdlet to create a managed application definition using a zip file uri or using mainTemplate and createUiDefinition json files
    - Get-AzureRmManagedApplicationDefinition cmdlet to list all managed application definitions under a resource group or to get a specific managed application definition
    - Remove-AzureRmManagedApplicationDefinition cmdlet to delete a managed application definition
    - Set-AzureRmManagedApplicationDefinition cmdlet to update an existing managed application definition
* Add PolicySetDefinition cmdlets
    - New-AzureRmPolicySetDefinition cmdlet to create a policy set definition
    - Get-AzureRmPolicySetDefinition cmdlet to list all policy set definitions or to get a specific policy set definition
    - Remove-AzureRmPolicySetDefinition cmdlet to delete a policy set definition
    - Set-AzureRmPolicySetDefinition cmdlet to update an existing policy set definition
* Add -PolicySetDefinition, -Sku and -NotScope parameters to New-AzureRmPolicyAssignment and Set-AzureRmPolicyAssignment cmdlets
* Add support to pass in policy url to New-AzureRmPolicyDefinition and Set-AzureRmPolicyDefinition cmdlets
* Add -Mode parameter to New-AzureRmPolicyDefinition cmdlet
* Add Support for removal of roleassignment using PSRoleAssignment object
    - Users can now use PSRoleassignmnet inputobject with Remove-AzureRMRoleAssignment commandlet to remove the roleassignment.
    
## Version 4.3.1

## Version 4.3.0
* Add Support for validation of scopes for the following roledefinition and roleassignment commandlets before sending the request to ARM
    - Get-AzureRMRoleAssignment
    - New-AzureRMRoleAssignment
    - Remove-AzureRMRoleAssignment
    - Get-AzureRMRoleDefinition
    - New-AzureRMRoleDefinition
    - Remove-AzureRMRoleDefinition
    - Set-AzureRMRoleDefinition

## Version 4.2.1

## Version 4.2.0

## Version 4.1.0
* Fixed issue where Get-AzureRMRoleAssignment would result in a Bad Request if the number of roleassignments where greater than 1000
    - Users can now use Get-AzureRMRoleAssignment even if the roleassignments to be returned is greater than 1000
    
## Version 4.0.1

## Version 4.0.0
* Support cross-resource-group deployments for New-AzureRmResourceGroupDeployment
    - Users can now use nested deployments to deploy to different resource groups.

## Version 3.8.0

## Version 3.7.0

## Version 3.6.0
* Support policy parameters for New-AzureRmPolicyDefinition and New-AzureRmPolicyAssignment
    - Users can now use Parameter parameter with New-AzureRmPolicyDefinition. This accepts both JSON string and file path.
    - Users can now provide policy parameter values in New-AzureRmPolicyAssignment in a couple of ways, including JSON string, file path, PS object, and through PowerShell parameters. 

## Version 3.5.0
* Support Tag as parameters for Find-AzureRmResource
    - Users can now use Tag parameter with Find-AzureRmResource
    - Fixed the issue where illegal combinations of TagName, TagValue with other search parameters was allowed in Find-AzureRmResource and would result in users getting exception from the service by disallowing such combinations. 

## Version 3.4.0
* Support ResourceNameEquals and ResourceGroupNameEquals as parameters for Find-AzureRmResource
    - Users can now use ResourceNameEquals and ResourceGroupNameEquals with Find-AzureRmResource

## Version 3.3.0
* Lookup of AAD group by Id now uses GetObjectsByObjectId AAD Graph call instead of Groups/<id>
    - This will enable Groups lookup in CSP scenario
* Remove unnecessary AAD graph call in Get role assignments logic
    - Only make call when needed instead of always
* Fixed issue where Remove-AzureRmResource would throw an exception if one of the resources passed through the pipeline failed to be removed
    - If cmdlet fails to remove one of the resources, the result will not have an effect on the removal of other resources<|MERGE_RESOLUTION|>--- conflicted
+++ resolved
@@ -22,9 +22,6 @@
 ## Version 6.0.0
 * Set minimum dependency of module to PowerShell 5.0
 * Remove obsolete parameter -AtScopeAndBelow from Get-AzureRmRoledefinition call
-<<<<<<< HEAD
-* Include assignments to deleted USers/Groups/ServicePrincipals in Get-AzureRmRoleAssignment result
-=======
 * Include assignments to deleted Users/Groups/ServicePrincipals in Get-AzureRmRoleAssignment result
 * Add convenience cmdlet for creating ServicePrincipals
 * Add Tab completers for Scope and ResourceType
@@ -38,7 +35,6 @@
   - Update-AzureRmADApplication
   - Update-AzureRmADServicePrincipal
   - Update-AzureRmADUser
->>>>>>> 6a998ead
 
 ## Version 5.5.2
 * Updated to the latest version of the Azure ClientRuntime
