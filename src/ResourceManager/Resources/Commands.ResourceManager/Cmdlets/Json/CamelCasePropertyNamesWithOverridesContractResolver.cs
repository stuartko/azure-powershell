﻿// ----------------------------------------------------------------------------------
//
// Copyright Microsoft Corporation
// Licensed under the Apache License, Version 2.0 (the "License");
// you may not use this file except in compliance with the License.
// You may obtain a copy of the License at
// http://www.apache.org/licenses/LICENSE-2.0
// Unless required by applicable law or agreed to in writing, software
// distributed under the License is distributed on an "AS IS" BASIS,
// WITHOUT WARRANTIES OR CONDITIONS OF ANY KIND, either express or implied.
// See the License for the specific language governing permissions and
// limitations under the License.
// ----------------------------------------------------------------------------------

namespace Microsoft.Azure.Commands.ResourceManager.Cmdlets.Json
{
    using Newtonsoft.Json;
    using Newtonsoft.Json.Serialization;
    using System;
    using System.Linq;
    using System.Reflection;

    /// <summary>
    /// Overrides the default CamelCase resolver to respect property name set in the <c>JsonPropertyAttribute</c>.
    /// </summary>
    internal class CamelCasePropertyNamesWithOverridesContractResolver : CamelCasePropertyNamesContractResolver
    {
        /// <summary>
        /// Creates <c>JSON</c> property for the class member.
        /// </summary>
        /// <param name="member">The member to serialize.</param>
        /// <param name="memberSerialization">The type of member serialization.</param>
        protected override JsonProperty CreateProperty(MemberInfo member, MemberSerialization memberSerialization)
        {
            var result = base.CreateProperty(member, memberSerialization);

            var attributes = member.GetCustomAttributes(attributeType: typeof(JsonPropertyAttribute), inherit: true);
            if (!attributes.Any()) return result;

            var propertyName = attributes.Cast<JsonPropertyAttribute>().Single().PropertyName;
            if (!string.IsNullOrEmpty(propertyName))
            {
                result.PropertyName = propertyName;
            }

            return result;
        }

        /// <summary>
        /// Creates dictionary contract
        /// </summary>
        /// <param name="objectType">The object type.</param>
        protected override JsonDictionaryContract CreateDictionaryContract(Type objectType)
        {
            var contract = base.CreateDictionaryContract(objectType);

// TODO: Remove IfDef code
#if !NETSTANDARD
            var attributes = objectType.GetCustomAttributes(attributeType: typeof(JsonPreserveCaseDictionaryAttribute), inherit: true);
            if (attributes.Any())
            {
<<<<<<< HEAD
=======
#if NETSTANDARD
                contract.DictionaryKeyResolver = keyName => keyName;
#else
>>>>>>> dd84cdd9
                contract.PropertyNameResolver = propertyName => propertyName;
            }
#endif

            return contract;
        }
    }
}<|MERGE_RESOLUTION|>--- conflicted
+++ resolved
@@ -54,20 +54,16 @@
         {
             var contract = base.CreateDictionaryContract(objectType);
 
-// TODO: Remove IfDef code
-#if !NETSTANDARD
             var attributes = objectType.GetCustomAttributes(attributeType: typeof(JsonPreserveCaseDictionaryAttribute), inherit: true);
             if (attributes.Any())
             {
-<<<<<<< HEAD
-=======
+// TODO: Remove IfDef code
 #if NETSTANDARD
                 contract.DictionaryKeyResolver = keyName => keyName;
 #else
->>>>>>> dd84cdd9
                 contract.PropertyNameResolver = propertyName => propertyName;
+#endif
             }
-#endif
 
             return contract;
         }
