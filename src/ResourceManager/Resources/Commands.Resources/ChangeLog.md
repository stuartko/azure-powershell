<!--
    Please leave this section at the top of the change log.

    Changes for the current release should go under the section titled "Current Release", and should adhere to the following format:

    ## Current Release
    * Overview of change #1
        - Additional information about change #1
    * Overview of change #2
        - Additional information about change #2
        - Additional information about change #2
    * Overview of change #3
    * Overview of change #4
        - Additional information about change #4

    ## YYYY.MM.DD - Version X.Y.Z (Previous Release)
    * Overview of change #1
        - Additional information about change #1
-->
## Current Release
<<<<<<< HEAD
* Fix Get-AzureRmRoleAssignment cmdlet
    - Fix -ExpandPrincipalGroups command parameter functionality
=======
* Fix issue with `Get-AzureRmResource` where `-ResourceType` parameter was case sensitive
>>>>>>> 22a80704

## Version 6.2.0
* Update Get-AzureRmPolicyAssignment cmdlets:
    - Add support for listing -Scope values at management group level
    - Add support for retrieving individual assignments with -Scope values at management group level
    - Add -Effective and -All switches to control $filter parameter
* Update Get/New/Remove/Set-AzureRmPolicyDefinition cmdlets
    - Add -ManagementGroupName parameter to apply operations to a given management group
    - Add -SubscriptionId parameter to apply operations to a given subscription
* Update Get/New/Remove/Set-AzureRmPolicySetDefinition cmdlets
    - Add -ManagementGroupName parameter to apply operations to a given management group
    - Add -SubscriptionId parameter to apply operations to a given subscription
* Add KeyVault secret reference support in parameters when using `TemplateParameterObject` in `New-AzureRmResourceGroupDeployment`
* Fix issue where `-EndDate` parameter was ignored for `New-AzureRmADAppCredential`
    - https://github.com/Azure/azure-powershell/issues/6505
* Fix issue where `Add-AzureRmADGroupMember` used incorrect URL to make request
    - https://github.com/Azure/azure-powershell/issues/6485

## Version 6.1.1
* Fix error in `New-AzureRmRoleAssignment` help
* Fixed formatting of OutputType in help files
* Fix issue where `-EndDate` parameter was ignored for `New-AzureRmADAppCredential`
    - https://github.com/Azure/azure-powershell/issues/6505
* Fix issue where `Add-AzureRmADGroupMember` used incorrect URL to make request
    - https://github.com/Azure/azure-powershell/issues/6485

## Version 6.1.0
* Fix issue with `Properties` property of `PSResource` object(s) returned from `Get-AzureRmResource`

## Version 6.0.1
* Revert change to `New-AzureRmADServicePrincipal` that gave service principals `Contributor` permissions over the current subscription if no values were provided for the `Role` or `Scope` parameters
    - If no values are provided for `Role` or `Scope`, the service principal is created with no permissions
    - If a `Role` is provided, but no `Scope`, the service principal is created with the specified `Role` permissions over the current subscription
    - If a `Scope` is provided, but no `Role`, the service principal is created with `Contributor` permissions over the specified `Scope`
    - If both `Role` and `Scope` are provided, the service principal is created with the specified `Role` permissions over the specified `Scope`

## Version 6.0.0
* Set minimum dependency of module to PowerShell 5.0
* Remove obsolete parameter -AtScopeAndBelow from Get-AzureRmRoledefinition call
* Include assignments to deleted Users/Groups/ServicePrincipals in Get-AzureRmRoleAssignment result
* Add convenience cmdlet for creating ServicePrincipals
* Add Tab completers for Scope and ResourceType
* Merge Get- and Find- functionality in Get-AzureRmResource
* Add AD Cmdlets:
  - Remove-AzureRmADGroupMember
  - Get-AzureRmADGroup
  - New-AzureRmADGroup
  - Remove-AzureRmADGroup
  - Remove-AzureRmADUser
  - Update-AzureRmADApplication
  - Update-AzureRmADServicePrincipal
  - Update-AzureRmADUser

## Version 5.5.2
* Updated to the latest version of the Azure ClientRuntime

## Version 5.5.1
* Fix issue with Default Resource Group in CloudShell

## Version 5.5.0
* Fixed issue with importing aliases
* Add Support for DataActions and NotDataActions to be passed in roledefinition create calls
* Fix Roledefinitions calls to use the type filter

## Version 5.4.0
* Register-AzureRmProviderFeature: Added missing example in the docs
* Register-AzureRmResourceProvider: Added missing example in the docs
* Add proper error handling for Insufficient graph permission Issue whilst performing Roleassignment calls.
* Fix roleassignment get calls when there are duplicate objectIds.
* Fix RoleAssignment get to respect the ExpandPrincipalGroups parameter
* Fix Roleassignment get calls to be used with roledefinition ID.

## Version 5.3.0
* Get-AzureRmADServicePrincipal: Removed -ServicePrincipalName from the default Empty parameter set as it was redundant with the SPN parameter set

## Version 5.2.0
* Added Location Completer to -Location parameters allowing tab completion through valid Locations
* Added ResourceGroup Completer to -ResourceGroup parameters allowing tab completion through resource groups in current subscription
* Added -AsJob support for long-running Resources cmdlets. Allows selected cmdlets to run in the background and return a job to track and control progress.
* Added alias from Get-AzureRmProviderOperation to Get-AzureRmResourceProviderAction to conform with naming conventions
* Get-AzureRmProviderOperation: Added alias from -OperationSearchString to -Name and set default value of -OperationSearchString to "*", which will return all provider operations.

## Version 5.1.1
* Fixed issue where Get-AzureRMRoleAssignment would result in a assignments without roledefiniton name for custom roles
    - Users can now use Get-AzureRMRoleAssignment with assignments having roledefinition names irrespective of the type of role
* Fixed issue where Set-AzureRMRoleRoleDefinition used to throw RD not found error when there was a new scope in assignablescopes
    - Users can now use Set-AzureRMRoleRoleDefinition with assignable scopes including new scopes irrespective of the position of the scope
* Allow scopes to end with "/"
    - Users can now use RoleDefinition and RoleAssignment commandlets with scopes ending with "/" ,consistent with API and CLI
* Allow users to create RoleAssignment using delegation flag
    - Users can now use New-AzureRMRoleAssignment with an option of adding the delegation flag
* Fix RoleAssignment get to respect the scope parameter
* Add an alias for ServicePrincipalName in the New-AzureRmRoleAssignment Commandlet
    - Users can now use the ApplicationId instead of the ServicePrincipalName when using the New-AzureRmRoleAssignment commandlet

## Version 5.0.0
* Add support for online help
    - Run Get-Help with the -Online parameter to open the online help in your default Internet browser

## Version 4.4.1

## Version 4.4.0
* Add ManagedApplication cmdlets
    - New-AzureRmManagedApplication cmdlet to create a managed application
    - Get-AzureRmManagedApplication cmdlet to list all managed applications under a subscription or to get a specific managed application
    - Remove-AzureRmManagedApplication cmdlet to delete a managed application
    - Set-AzureRmManagedApplication cmdlet to update an existing managed application
* Add ManagedApplicationDefinition cmdlets
    - New-AzureRmManagedApplicationDefinition cmdlet to create a managed application definition using a zip file uri or using mainTemplate and createUiDefinition json files
    - Get-AzureRmManagedApplicationDefinition cmdlet to list all managed application definitions under a resource group or to get a specific managed application definition
    - Remove-AzureRmManagedApplicationDefinition cmdlet to delete a managed application definition
    - Set-AzureRmManagedApplicationDefinition cmdlet to update an existing managed application definition
* Add PolicySetDefinition cmdlets
    - New-AzureRmPolicySetDefinition cmdlet to create a policy set definition
    - Get-AzureRmPolicySetDefinition cmdlet to list all policy set definitions or to get a specific policy set definition
    - Remove-AzureRmPolicySetDefinition cmdlet to delete a policy set definition
    - Set-AzureRmPolicySetDefinition cmdlet to update an existing policy set definition
* Add -PolicySetDefinition, -Sku and -NotScope parameters to New-AzureRmPolicyAssignment and Set-AzureRmPolicyAssignment cmdlets
* Add support to pass in policy url to New-AzureRmPolicyDefinition and Set-AzureRmPolicyDefinition cmdlets
* Add -Mode parameter to New-AzureRmPolicyDefinition cmdlet
* Add Support for removal of roleassignment using PSRoleAssignment object
    - Users can now use PSRoleassignmnet inputobject with Remove-AzureRMRoleAssignment commandlet to remove the roleassignment.

## Version 4.3.1

## Version 4.3.0
* Add Support for validation of scopes for the following roledefinition and roleassignment commandlets before sending the request to ARM
    - Get-AzureRMRoleAssignment
    - New-AzureRMRoleAssignment
    - Remove-AzureRMRoleAssignment
    - Get-AzureRMRoleDefinition
    - New-AzureRMRoleDefinition
    - Remove-AzureRMRoleDefinition
    - Set-AzureRMRoleDefinition

## Version 4.2.1

## Version 4.2.0

## Version 4.1.0
* Fixed issue where Get-AzureRMRoleAssignment would result in a Bad Request if the number of roleassignments where greater than 1000
    - Users can now use Get-AzureRMRoleAssignment even if the roleassignments to be returned is greater than 1000

## Version 4.0.1

## Version 4.0.0
* Support cross-resource-group deployments for New-AzureRmResourceGroupDeployment
    - Users can now use nested deployments to deploy to different resource groups.

## Version 3.8.0

## Version 3.7.0

## Version 3.6.0
* Support policy parameters for New-AzureRmPolicyDefinition and New-AzureRmPolicyAssignment
    - Users can now use Parameter parameter with New-AzureRmPolicyDefinition. This accepts both JSON string and file path.
    - Users can now provide policy parameter values in New-AzureRmPolicyAssignment in a couple of ways, including JSON string, file path, PS object, and through PowerShell parameters.

## Version 3.5.0
* Support Tag as parameters for Find-AzureRmResource
    - Users can now use Tag parameter with Find-AzureRmResource
    - Fixed the issue where illegal combinations of TagName, TagValue with other search parameters was allowed in Find-AzureRmResource and would result in users getting exception from the service by disallowing such combinations.

## Version 3.4.0
* Support ResourceNameEquals and ResourceGroupNameEquals as parameters for Find-AzureRmResource
    - Users can now use ResourceNameEquals and ResourceGroupNameEquals with Find-AzureRmResource

## Version 3.3.0
* Lookup of AAD group by Id now uses GetObjectsByObjectId AAD Graph call instead of Groups/<id>
    - This will enable Groups lookup in CSP scenario
* Remove unnecessary AAD graph call in Get role assignments logic
    - Only make call when needed instead of always
* Fixed issue where Remove-AzureRmResource would throw an exception if one of the resources passed through the pipeline failed to be removed
    - If cmdlet fails to remove one of the resources, the result will not have an effect on the removal of other resources<|MERGE_RESOLUTION|>--- conflicted
+++ resolved
@@ -18,12 +18,10 @@
         - Additional information about change #1
 -->
 ## Current Release
-<<<<<<< HEAD
 * Fix Get-AzureRmRoleAssignment cmdlet
     - Fix -ExpandPrincipalGroups command parameter functionality
-=======
 * Fix issue with `Get-AzureRmResource` where `-ResourceType` parameter was case sensitive
->>>>>>> 22a80704
+
 
 ## Version 6.2.0
 * Update Get-AzureRmPolicyAssignment cmdlets:
