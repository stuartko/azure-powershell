--- conflicted
+++ resolved
@@ -9,11 +9,7 @@
 @{  
   
 # Version number of this module.  
-<<<<<<< HEAD
-ModuleVersion = '2.0.1'
-=======
 ModuleVersion = '2.0.2'
->>>>>>> 8c9c6943
   
 # ID used to uniquely identify this module  
 GUID = 'ab3ca893-26fe-44b0-bd3c-8933df144d7b'  
@@ -49,11 +45,7 @@
 ProcessorArchitecture = 'None'  
   
 # Modules that must be imported into the global environment prior to importing this module  
-<<<<<<< HEAD
-RequiredModules = @( @{ ModuleName = 'AzureRM.Profile'; ModuleVersion = '1.0.10'})
-=======
 RequiredModules = @( @{ ModuleName = 'AzureRM.Profile'; ModuleVersion = '1.0.11'})
->>>>>>> 8c9c6943
   
 # Assemblies that must be loaded prior to importing this module  
 RequiredAssemblies = @()  
