--- conflicted
+++ resolved
@@ -18,14 +18,11 @@
         - Additional information about change #1
 -->
 ## Current Release
-<<<<<<< HEAD
 * `Add-AzureRmAccount` has been renamed as `Connect-AzureRmAccount`; an alias has been added for the old cmdlet name, and other aliases (`Login-AzAccount` and `Login-AzureRmAccount`) have been redirected to the new cmdlet name.
 * `Remove-AzureRmAccount` has been renamed as `Disconnect-AzureRmAccount`; an alias has been added for the old cmdlet name, and other aliases (`Logout-AzAccount` and `Logout-AzureRmAccount`) have been redirected to the new cmdlet name.
 * Corrected Resource Strings to use Connect-AzureRmAccount instead of Login-AzureRmAccount
-=======
 
 ## Version 4.2.0
->>>>>>> 359c7a63
 * Added ResourceGroup Completer to -ResourceGroup parameters allowing tab completion through resource groups in current subscription
 * Add-AzureRmAccount
   * Added -MSI login for authenticationg using the credentials of the Managed Service Identity of the current VM / Service
