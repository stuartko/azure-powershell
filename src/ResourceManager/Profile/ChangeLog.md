--- conflicted
+++ resolved
@@ -18,16 +18,11 @@
         - Additional information about change #1
 -->
 ## Current Release
-<<<<<<< HEAD
 
 ## Version 4.3.0
+* Added deprecation warning for PowerShell 3 and 4
 * 'Add-AzureRmAccount' has been renamed as 'Connect-AzureRmAccount'; an alias has been added for the old cmdlet name, and other aliases ('Login-AzAccount' and 'Login-AzureRmAccount') have been redirected to the new cmdlet name.
 * 'Remove-AzureRmAccount' has been renamed as 'Disconnect-AzureRmAccount'; an alias has been added for the old cmdlet name, and other aliases ('Logout-AzAccount' and 'Logout-AzureRmAccount') have been redirected to the new cmdlet name.
-=======
-* Added deprecation warning for PowerShell 3 and 4
-* `Add-AzureRmAccount` has been renamed as `Connect-AzureRmAccount`; an alias has been added for the old cmdlet name, and other aliases (`Login-AzAccount` and `Login-AzureRmAccount`) have been redirected to the new cmdlet name.
-* `Remove-AzureRmAccount` has been renamed as `Disconnect-AzureRmAccount`; an alias has been added for the old cmdlet name, and other aliases (`Logout-AzAccount` and `Logout-AzureRmAccount`) have been redirected to the new cmdlet name.
->>>>>>> 878f28f9
 * Corrected Resource Strings to use Connect-AzureRmAccount instead of Login-AzureRmAccount
 * Add-AzureRmEnvironment and Set-AzureRmEnvironment
   - Added -AzureOperationalInsightsEndpoint and -AzureOperationalInsightsEndpointResourceId as parameters for use with OperationalInsights data plane RP.  
