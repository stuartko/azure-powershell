--- conflicted
+++ resolved
@@ -18,12 +18,9 @@
         - Additional information about change #1
 -->
 ## Current Release
-<<<<<<< HEAD
 * Fixed formatting of OutputType in help files
-=======
 
 ## Version 5.3.0
->>>>>>> 9bc5d9bf
 * Updated error messages for Enable-AzureRmContextAutoSave
 * Create a context for each subscription when running `Connect-AzureRmAccount` with no previous context
 * Resource Id completer added.
