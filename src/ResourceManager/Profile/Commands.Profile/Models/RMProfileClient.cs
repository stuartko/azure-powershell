--- conflicted
+++ resolved
@@ -109,28 +109,28 @@
 
         public AzureContext SetCurrentContext(string tenantId)
         {
-            if (!string.IsNullOrWhiteSpace(tenantId))
-            {            
+            AzureSubscription firstSubscription = GetFirstSubscription(tenantId);
+
+            if (firstSubscription != null)
+            {
+                SwitchSubscription(firstSubscription);
+            }
+            else
+            {
+                if (_profile.Context.Account != null)
+                {
+                    _profile.Context.Account.Properties[AzureAccount.Property.Tenants] = tenantId;
+                }
+                //TODO: should not we clean up this field? It could be a bogus subscription we are leaving behind...
+                if (_profile.Context.Subscription != null)
+                {
+                    _profile.Context.Subscription.Properties[AzureSubscription.Property.Tenants] = tenantId;
+                }
                 _profile.SetContextWithCache(new AzureContext(
-                    _profile.Context.Account,
-                    _profile.Context.Environment,
-                    CreateTenant(tenantId)));
-
-                if (_profile.Context.Account != null)
-                {
-                    _profile.Context.Account.Properties[AzureAccount.Property.Tenants] = tenantId;
-                }
-                if (_profile.Context.Subscription != null)
-                {
-                    _profile.Context.Subscription.Properties[AzureSubscription.Property.Tenants] = tenantId;
-                }
-            } 
-            
-            _profile.SetContextWithCache(new AzureContext(
                      _profile.Context.Account,
                      _profile.Context.Environment,
-                     _profile.Context.Tenant));
-
+                     CreateTenant(tenantId)));            
+            }
             return _profile.Context;
         }
 
@@ -160,37 +160,39 @@
             }
             else
             {
-                if (string.IsNullOrWhiteSpace(tenantId))
-                {
-                    tenantId = subscription.Properties[AzureSubscription.Property.Tenants];
-                }
-
-                if (_profile.Context.Account != null)
-                {
-                    _profile.Context.Account.Properties[AzureAccount.Property.Tenants] = tenantId;
-                }
-                if (_profile.Context.Subscription != null)
-                {
-                    _profile.Context.Subscription.Properties[AzureSubscription.Property.Tenants] = tenantId;
-                }
-
-                var newSubscription = new AzureSubscription { Id = subscription.Id };
-                if (_profile.Context.Subscription != null)
-                {
-                    newSubscription.Account = _profile.Context.Subscription.Account;
-                    newSubscription.Environment = _profile.Context.Subscription.Environment;
-                    newSubscription.Properties = _profile.Context.Subscription.Properties;
-                    newSubscription.Name = (subscription == null) ? null : subscription.Name;
-                }
-
-                _profile.SetContextWithCache(new AzureContext(
-                    newSubscription,
-                    _profile.Context.Account,
-                    _profile.Context.Environment,
-                    CreateTenant(tenantId)));
+                SwitchSubscription(subscription);
             }
 
             return _profile.Context;
+        }
+
+        private void SwitchSubscription(AzureSubscription subscription)
+        {
+            string tenantId = subscription.Properties[AzureSubscription.Property.Tenants];
+
+            if (_profile.Context.Account != null)
+            {
+                _profile.Context.Account.Properties[AzureAccount.Property.Tenants] = tenantId;
+            }
+            if (_profile.Context.Subscription != null)
+            {
+                _profile.Context.Subscription.Properties[AzureSubscription.Property.Tenants] = tenantId;
+            }
+
+            var newSubscription = new AzureSubscription { Id = subscription.Id };
+            if (_profile.Context.Subscription != null)
+            {
+                newSubscription.Account = _profile.Context.Subscription.Account;
+                newSubscription.Environment = _profile.Context.Subscription.Environment;
+                newSubscription.Properties = _profile.Context.Subscription.Properties;
+                newSubscription.Name = (subscription == null) ? null : subscription.Name;
+            }
+
+            _profile.SetContextWithCache(new AzureContext(
+                newSubscription,
+                _profile.Context.Account,
+                _profile.Context.Environment,
+                CreateTenant(tenantId)));
         }
 
         public List<AzureTenant> ListTenants(string tenant)
@@ -204,7 +206,6 @@
 
         public bool TryGetSubscriptionById(string tenantId, string subscriptionId, out AzureSubscription subscription)
         {
-<<<<<<< HEAD
             Guid subscriptionIdGuid;
             subscription = null;
             if (Guid.TryParse(subscriptionId, out subscriptionIdGuid)) 
@@ -213,24 +214,6 @@
                 subscription = subscriptionList.FirstOrDefault(s => s.Id == subscriptionIdGuid);
             }
             return subscription != null;
-=======
-            AzureTenant tenant;
-            return TryGetTenantAndSubscription(tenantId, subscriptionId, out subscription, out tenant);
-        }
-
-        public bool TryGetTenantAndSubscription(string tenantId, string subscriptionId, out AzureSubscription subscription, out AzureTenant tenant)
-        {
-            if (string.IsNullOrWhiteSpace(tenantId))
-            {
-                throw new ArgumentNullException("Please provide a valid tenant Id.");
-            }
-
-            var token = AcquireAccessToken(_profile.Context.Account, _profile.Context.Environment,
-                tenantId, null, ShowDialog.Never);
-
-            return TryGetTenantSubscription(token, _profile.Context.Account, _profile.Context.Environment,
-                tenantId, subscriptionId, null, out subscription, out tenant);
->>>>>>> a543a174
         }
 
         public bool TryGetSubscriptionByName(string tenantId, string subscriptionName, out AzureSubscription subscription)
@@ -239,6 +222,12 @@
             subscription = subscriptionList.FirstOrDefault(s => s.Name.Equals(subscriptionName, StringComparison.OrdinalIgnoreCase));
 
             return subscription != null;
+        }
+
+        private AzureSubscription GetFirstSubscription(string tenantId)
+        {
+            IEnumerable<AzureSubscription> subscriptionList = GetSubscriptions(null);
+            return subscriptionList.FirstOrDefault();
         }
 
         public IEnumerable<AzureSubscription> GetSubscriptions(string tenantId)
