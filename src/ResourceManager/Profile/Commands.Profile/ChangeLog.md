<!--
    Please leave this section at the top of the change log.

    Changes for the current release should go under the section titled "Current Release", and should adhere to the following format:

    ## Current Release
    * Overview of change #1
        - Additional information about change #1
    * Overview of change #2
        - Additional information about change #2
        - Additional information about change #2
    * Overview of change #3
    * Overview of change #4
        - Additional information about change #4

    ## YYYY.MM.DD - Version X.Y.Z (Previous Release)
    * Overview of change #1
        - Additional information about change #1
-->
## Current Release
<<<<<<< HEAD
* Updated to the latest version of the Azure ClientRuntime.
=======
* Add user id to default context name to avoid context clashing
    - https://github.com/Azure/azure-powershell/issues/6489
>>>>>>> db1257cc
* Fix issues with Clear-AzureRmContext that caused issues with selecting a context #6398

## Version 5.3.4
* Updated Common.Strategy library to be able to validate that the current config for a resource is compatible with the target resource. Default is always true, individual resources and overridet the default.
* Updated all help files to include full parameter types and correct input/output types.
* Added ps1xml types to Common.Storage

## Version 5.3.3
* Updated help for `Get-AzureRmContextAutosaveSetting`

## Version 5.3.2
* Common code changes to enable cmdlets to request an Auxilary Auth header with tokens for multiple tenants given a list of resource IDs.

## Version 5.3.1
* Fixed formatting of OutputType in help files
* Ps1Xml attribute added to the basic output types

## Version 5.3.0
* Updated error messages for Enable-AzureRmContextAutoSave
* Create a context for each subscription when running `Connect-AzureRmAccount` with no previous context
* Extracted ARM sdk to common library to be reused by AzureRM.DevSpaces and AzureRM.AKS

## Version 5.2.0
* Added the following three values to the telemetry:
  - Inner exception types
  - ParameterSetName
  - InvocationName
* Fix issue where version 10.0.3 of Newtonsoft.Json wasn't being loaded on module import
* Retry TaskCanceledException appropriately when connections are left open.

## Version 5.1.0
* Fix issue where running `Clear-AzureRmContext` would keep an empty context with the name of the previous default context, which prevented the user from creating a new context with the old name

## Version 5.0.1
* Fix issue where default environments weren''t being retrieved without a default context set

## Version 5.0.0
* Set minimum dependency of module to PowerShell 5.0
* Enable context autosave by default
* Add USGovernmentOperationalInsightsEndpoint and USGovernmentOperationalInsightsEndpointResourceId properties to Azure environment for US Gov.

## Version 4.6.0
* Updated to the latest version of the Azure ClientRuntime

## Version 4.5.0
* Enable MSI authentication in unsupported scenarios
* Add support for user-defined Managed Service Identity

## Version 4.4.0
* Fixed issue with importing aliases
* Load version 10.0.3 of Newtonsoft.Json side-by-side with version 6.0.8

## Version 4.3.1
* Fix concurrent module import issue in PowerShell Workflow and Azure Automation

## Version 4.3.0
* Added deprecation warning for PowerShell 3 and 4
* 'Add-AzureRmAccount' has been renamed as 'Connect-AzureRmAccount'; an alias has been added for the old cmdlet name, and other aliases ('Login-AzAccount' and 'Login-AzureRmAccount') have been redirected to the new cmdlet name.
* 'Remove-AzureRmAccount' has been renamed as 'Disconnect-AzureRmAccount'; an alias has been added for the old cmdlet name, and other aliases ('Logout-AzAccount' and 'Logout-AzureRmAccount') have been redirected to the new cmdlet name.
* Corrected Resource Strings to use Connect-AzureRmAccount instead of Login-AzureRmAccount
* Add-AzureRmEnvironment and Set-AzureRmEnvironment
  - Added -AzureOperationalInsightsEndpoint and -AzureOperationalInsightsEndpointResourceId as parameters for use with OperationalInsights data plane RP.

## Version 4.2.0
* Added ResourceGroup Completer to -ResourceGroup parameters allowing tab completion through resource groups in current subscription
* Add-AzureRmAccount
  * Added -MSI login for authenticationg using the credentials of the Managed Service Identity of the current VM / Service
  * Fixed KeyVault Authentication when logging in with user-provided access tokens

## Version 4.1.1
- Updated USGovernmentActiveDirectoryEndpoint to https://login.microsoftonline.us/
    - For more information about the Azure Government endpoint mappings, please see the following: https://docs.microsoft.com/en-us/azure/azure-government/documentation-government-developer-guide#endpoint-mapping
- Added -AsJob support for cmdlets, enabling selected cmdlets to execute in the background and return a job to track and control progress
- Added -AsJob parameter to Get-AzureRmSubscription cmdlet

## Version 4.0.0
- Set-AzureRmDefault
    - Use this cmdlet to set a default resource group.  This will make the -ResourceGroup parameter optional for some cmdlets, and will use the default when a resource group is not specified
    - ```Set-AzureRmDefault -ResourceGroupName "ExampleResourceGroup"```
    - If resource group specified exists in the subscription, this resource group will be set to default.  Otherwise, the resource group will be created and then set to default.
- Get-AzureRmDefault
    - Use this cmdlet to get the current default resource group (and other defaults in the future).
    - ```Get-AzureRmDefault -ResourceGroup```
- Clear-AzureRmDefault
    - Use this cmdlet to remove the current default resource group
    - ```Clear-AzureRmDefault -ResourceGroup```
- Add-AzureRmEnvironment and Set-AzureRmEnvironment
    - Add the BatchAudience parameter, which allows you to specify the Azure Batch Active Directory audience to use when acquiring authentication tokens for the Batch service.
* Add support for online help
    - Run Get-Help with the -Online parameter to open the online help in your default Internet browser

## Version 3.4.1
* LocationCompleterAttribute added and available for cmdlets which use the -Location parameter
    - Use this feature by adding LocationCompleter(string[] validResourceTypes) onto the Location parameter

## Version 3.4.0
* Start-Job Support for AzureRm cmdlets.
    * All AzureRmCmdlets add -AzureRmContext parameter, which can accept a context (output of a Context cmdlet).
      - Common pattern for jobs with context persistence DISABLED: ```Start-Job {param ($context) New-AzureRmVM -AzureRmContext $context [... other parameters]} -ArgumentList (Get-AzureRmContext)```
      - Common pattern for jobs with context persistence ENABLED:```Start-Job {New-AzureRmVM [... other parameters]}```
    * Persist login information across sessions, new cmdlets:
      - Enable-AzureRmContextAutosave - Enable login persistence across sessions.
      - Disable-AzureRmContextAutosave - Disable login persistence across sessions.
    * Manage context information, new cmdets
      - Select-AzureRmContext - Select the active named context.
      - Rename-AzureRmContext - Rename an exsiting context for easy reference.
      - Remove-AzureRmContext - Remove an existing context.
      - Remove-AzureRmAccount - Remove all credentials, subscriptions, and tenants associated with an account.
    * Manage context information, cmdlet changes:
      - Added Scope = (Process | CurrentUser) to all cmdlets that change credentials
      - Get-AzureRmContext - Added ListAvailable parameter to list all saved contexts

## Version 3.3.1

## Version 3.3.0
- Data collection has been enabled by default. Usage data is collected by Microsoft in order to improve the user experience. The data is anonymous and does not include command-line argument values.
    - Use the Disable-AzureRmDataCollection cmdlet to turn the feature off
    - Use the Enable-AzureRmDataCollection cmdlet to turn this feature on

## Version 3.2.1
- Fix issue with non-interactive user authentication in RDFE (link)[https://github.com/Azure/azure-powershell/issues/4299]

## Version 3.2.0
* Fixed error when using Import-AzureRmContext or Save-AzureRmContext
    - More information can be found in this issue: https://github.com/Azure/azure-powershell/issues/3954

## Version 3.1.0
* Resolve-AzureRmError
  * New cmdlet to show details of errors and exceptions thrown by cmdlets, including server request/response data
* Send-Feedback
  * Enabled sending feedback without logging in
* Get-AzureRmSubscription
  * Fix bug in retrieving CSP subscriptions

## Version 3.0.1
* Add-AzureRmAccount
  * Added `-EnvironmentName` parameter alis for backward compatibility with 2.x versions of AzureRM.profile

## Version 3.0.0
* Added `Send-Feedback` cmdlet: allows a user to initiate a set of prompts which sends feedback to the Azure PowerShell team.
* The following aliases have been removed as they conflicted with existing cmdlet names in the Azure module:
    - `Enable-AzureDataCollection` (supported by `Enable-AzureRmDataCollection`)
    - `Disable-AzureDataCollection` (supported by `Disable-AzureRmDataCollection`)

## Version 2.8.0
* *Obsolete*: Save-AzureRmProfile is renamed to Save-AzureRmContext, there is an alias to the old cmdlet name, the alias will be removed in the next release.
* *Obsolete*: Select-AzureRmProfile is renamed to Import-AzureRmContext, there is an alias to the old cmdlet name, the alias will be removed in the next release.
* The PSAzureContext and PSAzureProfile output types of profile cmdlets will be changed in the next release.
* The Save-AzureRmContext cmdlet will have no OutputType in the next release.
* Fix bug in cmdlet common code to use FIPS-compliant algorithm for data hashes: https://github.com/Azure/azure-powershell/issues/3651

## Version 2.7.0

## Version 2.6.0

## Version 2.5.0

## Version 2.4.0

## Version 2.3.0
* Add-AzureRmAccount
    - Add position for Credential parameter so the following command is allowed: Add-AzureRmAccount (Get-Credential)
    - Updated parameter sets so the SubscriptionId and SubscriptionName are mutually exclusive<|MERGE_RESOLUTION|>--- conflicted
+++ resolved
@@ -18,12 +18,9 @@
         - Additional information about change #1
 -->
 ## Current Release
-<<<<<<< HEAD
 * Updated to the latest version of the Azure ClientRuntime.
-=======
 * Add user id to default context name to avoid context clashing
     - https://github.com/Azure/azure-powershell/issues/6489
->>>>>>> db1257cc
 * Fix issues with Clear-AzureRmContext that caused issues with selecting a context #6398
 
 ## Version 5.3.4
