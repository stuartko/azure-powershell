<!--
    Please leave this section at the top of the change log.

    Changes for the current release should go under the section titled "Current Release", and should adhere to the following format:

    ## Current Release
    * Overview of change #1
        - Additional information about change #1
    * Overview of change #2
        - Additional information about change #2
        - Additional information about change #2
    * Overview of change #3
    * Overview of change #4
        - Additional information about change #4

    ## YYYY.MM.DD - Version X.Y.Z (Previous Release)
    * Overview of change #1
        - Additional information about change #1
-->
## Current Release
<<<<<<< HEAD
* Updated tenantId description for Connect-AzureRmAccount
=======
* Rename param TenantId in cmdlet Connect-AzureRmAccount to Tenant and add an alias for TenantId
* Fix error message for failed login when providing tenant domain
    - https://github.com/Azure/azure-powershell/issues/6936
>>>>>>> eba8ea17

## Version 5.7.0
* Fix issue with Get-AzureRmSubscription in CloudShell
* Update common code to use latest version of ClientRuntime

## Version 5.6.0
* Minor changes to the storage common code
* Updated help files to include full parameter types.
- Changed -ServicePrincipal to non-mandatory in the ServicePrincipalCertificateWithSubscriptionId parameter set

## Version 5.5.1
* Fixed issue with default resource groups not being set.
* Updated common runtime assemblies

## Version 5.5.0
* Added expiration property to tokens returned during Connect-AzureRmAccount

## Version 5.4.0
* Updated to the latest version of the Azure ClientRuntime.
* Add user id to default context name to avoid context clashing
    - https://github.com/Azure/azure-powershell/issues/6489
* Fix issues with Clear-AzureRmContext that caused issues with selecting a context #6398
* Enable tenant domain to be passed to `-TenantId` parameter for `Connect-AzureRmAccount`
    - https://github.com/Azure/azure-powershell/issues/3974
    - https://github.com/Azure/azure-powershell/issues/6709

## Version 5.3.4
* Updated Common.Strategy library to be able to validate that the current config for a resource is compatible with the target resource. Default is always true, individual resources and overridet the default.
* Updated all help files to include full parameter types and correct input/output types.
* Added ps1xml types to Common.Storage

## Version 5.3.3
* Updated help for `Get-AzureRmContextAutosaveSetting`

## Version 5.3.2
* Common code changes to enable cmdlets to request an Auxilary Auth header with tokens for multiple tenants given a list of resource IDs.

## Version 5.3.1
* Fixed formatting of OutputType in help files
* Ps1Xml attribute added to the basic output types

## Version 5.3.0
* Updated error messages for Enable-AzureRmContextAutoSave
* Create a context for each subscription when running `Connect-AzureRmAccount` with no previous context
* Extracted ARM sdk to common library to be reused by AzureRM.DevSpaces and AzureRM.AKS

## Version 5.2.0
* Added the following three values to the telemetry:
  - Inner exception types
  - ParameterSetName
  - InvocationName
* Fix issue where version 10.0.3 of Newtonsoft.Json wasn't being loaded on module import
* Retry TaskCanceledException appropriately when connections are left open.

## Version 5.1.0
* Fix issue where running `Clear-AzureRmContext` would keep an empty context with the name of the previous default context, which prevented the user from creating a new context with the old name

## Version 5.0.1
* Fix issue where default environments weren''t being retrieved without a default context set

## Version 5.0.0
* Set minimum dependency of module to PowerShell 5.0
* Enable context autosave by default
* Add USGovernmentOperationalInsightsEndpoint and USGovernmentOperationalInsightsEndpointResourceId properties to Azure environment for US Gov.

## Version 4.6.0
* Updated to the latest version of the Azure ClientRuntime

## Version 4.5.0
* Enable MSI authentication in unsupported scenarios
* Add support for user-defined Managed Service Identity

## Version 4.4.0
* Fixed issue with importing aliases
* Load version 10.0.3 of Newtonsoft.Json side-by-side with version 6.0.8

## Version 4.3.1
* Fix concurrent module import issue in PowerShell Workflow and Azure Automation

## Version 4.3.0
* Added deprecation warning for PowerShell 3 and 4
* 'Add-AzureRmAccount' has been renamed as 'Connect-AzureRmAccount'; an alias has been added for the old cmdlet name, and other aliases ('Login-AzAccount' and 'Login-AzureRmAccount') have been redirected to the new cmdlet name.
* 'Remove-AzureRmAccount' has been renamed as 'Disconnect-AzureRmAccount'; an alias has been added for the old cmdlet name, and other aliases ('Logout-AzAccount' and 'Logout-AzureRmAccount') have been redirected to the new cmdlet name.
* Corrected Resource Strings to use Connect-AzureRmAccount instead of Login-AzureRmAccount
* Add-AzureRmEnvironment and Set-AzureRmEnvironment
  - Added -AzureOperationalInsightsEndpoint and -AzureOperationalInsightsEndpointResourceId as parameters for use with OperationalInsights data plane RP.

## Version 4.2.0
* Added ResourceGroup Completer to -ResourceGroup parameters allowing tab completion through resource groups in current subscription
* Add-AzureRmAccount
  * Added -MSI login for authenticationg using the credentials of the Managed Service Identity of the current VM / Service
  * Fixed KeyVault Authentication when logging in with user-provided access tokens

## Version 4.1.1
- Updated USGovernmentActiveDirectoryEndpoint to https://login.microsoftonline.us/
    - For more information about the Azure Government endpoint mappings, please see the following: https://docs.microsoft.com/en-us/azure/azure-government/documentation-government-developer-guide#endpoint-mapping
- Added -AsJob support for cmdlets, enabling selected cmdlets to execute in the background and return a job to track and control progress
- Added -AsJob parameter to Get-AzureRmSubscription cmdlet

## Version 4.0.0
- Set-AzureRmDefault
    - Use this cmdlet to set a default resource group.  This will make the -ResourceGroup parameter optional for some cmdlets, and will use the default when a resource group is not specified
    - ```Set-AzureRmDefault -ResourceGroupName "ExampleResourceGroup"```
    - If resource group specified exists in the subscription, this resource group will be set to default.  Otherwise, the resource group will be created and then set to default.
- Get-AzureRmDefault
    - Use this cmdlet to get the current default resource group (and other defaults in the future).
    - ```Get-AzureRmDefault -ResourceGroup```
- Clear-AzureRmDefault
    - Use this cmdlet to remove the current default resource group
    - ```Clear-AzureRmDefault -ResourceGroup```
- Add-AzureRmEnvironment and Set-AzureRmEnvironment
    - Add the BatchAudience parameter, which allows you to specify the Azure Batch Active Directory audience to use when acquiring authentication tokens for the Batch service.
* Add support for online help
    - Run Get-Help with the -Online parameter to open the online help in your default Internet browser

## Version 3.4.1
* LocationCompleterAttribute added and available for cmdlets which use the -Location parameter
    - Use this feature by adding LocationCompleter(string[] validResourceTypes) onto the Location parameter

## Version 3.4.0
* Start-Job Support for AzureRm cmdlets.
    * All AzureRmCmdlets add -AzureRmContext parameter, which can accept a context (output of a Context cmdlet).
      - Common pattern for jobs with context persistence DISABLED: ```Start-Job {param ($context) New-AzureRmVM -AzureRmContext $context [... other parameters]} -ArgumentList (Get-AzureRmContext)```
      - Common pattern for jobs with context persistence ENABLED:```Start-Job {New-AzureRmVM [... other parameters]}```
    * Persist login information across sessions, new cmdlets:
      - Enable-AzureRmContextAutosave - Enable login persistence across sessions.
      - Disable-AzureRmContextAutosave - Disable login persistence across sessions.
    * Manage context information, new cmdets
      - Select-AzureRmContext - Select the active named context.
      - Rename-AzureRmContext - Rename an exsiting context for easy reference.
      - Remove-AzureRmContext - Remove an existing context.
      - Remove-AzureRmAccount - Remove all credentials, subscriptions, and tenants associated with an account.
    * Manage context information, cmdlet changes:
      - Added Scope = (Process | CurrentUser) to all cmdlets that change credentials
      - Get-AzureRmContext - Added ListAvailable parameter to list all saved contexts

## Version 3.3.1

## Version 3.3.0
- Data collection has been enabled by default. Usage data is collected by Microsoft in order to improve the user experience. The data is anonymous and does not include command-line argument values.
    - Use the Disable-AzureRmDataCollection cmdlet to turn the feature off
    - Use the Enable-AzureRmDataCollection cmdlet to turn this feature on

## Version 3.2.1
- Fix issue with non-interactive user authentication in RDFE (link)[https://github.com/Azure/azure-powershell/issues/4299]

## Version 3.2.0
* Fixed error when using Import-AzureRmContext or Save-AzureRmContext
    - More information can be found in this issue: https://github.com/Azure/azure-powershell/issues/3954

## Version 3.1.0
* Resolve-AzureRmError
  * New cmdlet to show details of errors and exceptions thrown by cmdlets, including server request/response data
* Send-Feedback
  * Enabled sending feedback without logging in
* Get-AzureRmSubscription
  * Fix bug in retrieving CSP subscriptions

## Version 3.0.1
* Add-AzureRmAccount
  * Added `-EnvironmentName` parameter alis for backward compatibility with 2.x versions of AzureRM.profile

## Version 3.0.0
* Added `Send-Feedback` cmdlet: allows a user to initiate a set of prompts which sends feedback to the Azure PowerShell team.
* The following aliases have been removed as they conflicted with existing cmdlet names in the Azure module:
    - `Enable-AzureDataCollection` (supported by `Enable-AzureRmDataCollection`)
    - `Disable-AzureDataCollection` (supported by `Disable-AzureRmDataCollection`)

## Version 2.8.0
* *Obsolete*: Save-AzureRmProfile is renamed to Save-AzureRmContext, there is an alias to the old cmdlet name, the alias will be removed in the next release.
* *Obsolete*: Select-AzureRmProfile is renamed to Import-AzureRmContext, there is an alias to the old cmdlet name, the alias will be removed in the next release.
* The PSAzureContext and PSAzureProfile output types of profile cmdlets will be changed in the next release.
* The Save-AzureRmContext cmdlet will have no OutputType in the next release.
* Fix bug in cmdlet common code to use FIPS-compliant algorithm for data hashes: https://github.com/Azure/azure-powershell/issues/3651

## Version 2.7.0

## Version 2.6.0

## Version 2.5.0

## Version 2.4.0

## Version 2.3.0
* Add-AzureRmAccount
    - Add position for Credential parameter so the following command is allowed: Add-AzureRmAccount (Get-Credential)
    - Updated parameter sets so the SubscriptionId and SubscriptionName are mutually exclusive<|MERGE_RESOLUTION|>--- conflicted
+++ resolved
@@ -18,13 +18,10 @@
         - Additional information about change #1
 -->
 ## Current Release
-<<<<<<< HEAD
-* Updated tenantId description for Connect-AzureRmAccount
-=======
 * Rename param TenantId in cmdlet Connect-AzureRmAccount to Tenant and add an alias for TenantId
+* Updated TenantId description for Connect-AzureRmAccount
 * Fix error message for failed login when providing tenant domain
     - https://github.com/Azure/azure-powershell/issues/6936
->>>>>>> eba8ea17
 
 ## Version 5.7.0
 * Fix issue with Get-AzureRmSubscription in CloudShell
