﻿// ----------------------------------------------------------------------------------
//
// Copyright Microsoft Corporation
// Licensed under the Apache License, Version 2.0 (the "License");
// you may not use this file except in compliance with the License.
// You may obtain a copy of the License at
// http://www.apache.org/licenses/LICENSE-2.0
// Unless required by applicable law or agreed to in writing, software
// distributed under the License is distributed on an "AS IS" BASIS,
// WITHOUT WARRANTIES OR CONDITIONS OF ANY KIND, either express or implied.
// See the License for the specific language governing permissions and
// limitations under the License.
// ----------------------------------------------------------------------------------

using System.Reflection;
using System.Runtime.InteropServices;
using Xunit;

// General Information about an assembly is controlled through the following 
// set of attributes. Change these attribute values to modify the information
// associated with an assembly.
[assembly: AssemblyTitle("Microsoft.Azure.Commands.TrafficManager.Test")]
[assembly: AssemblyDescription("")]
[assembly: AssemblyConfiguration("")]
[assembly: AssemblyCompany("")]
[assembly: AssemblyProduct("Microsoft.Azure.Commands.TrafficManager.Test")]
[assembly: AssemblyCopyright(Microsoft.WindowsAzure.Commands.Common.AzurePowerShell.AssemblyCopyright)]
[assembly: AssemblyTrademark("")]
[assembly: AssemblyCulture("")]

// Setting ComVisible to false makes the types in this assembly not visible 
// to COM components.  If you need to access a type in this assembly from 
// COM, set the ComVisible attribute to true on that type.
[assembly: ComVisible(false)]

// The following GUID is for the ID of the typelib if this project is exposed to COM
[assembly: Guid("a25aee3f-8dd6-4630-9c1b-f176eab889d3")]

// Version information for an assembly consists of the following four values:
//
//      Major Version
//      Minor Version 
//      Build Number
//      Revision
//
// You can specify all the values or you can default the Build and Revision Numbers 
// by using the '*' as shown below:
<<<<<<< HEAD
[assembly: AssemblyVersion("1.0.10")]
[assembly: AssemblyFileVersion("1.0.10")]
=======
[assembly: AssemblyVersion("1.0.11")]
[assembly: AssemblyFileVersion("1.0.11")]
>>>>>>> 8c9c6943
[assembly: CollectionBehavior(DisableTestParallelization = true)]<|MERGE_RESOLUTION|>--- conflicted
+++ resolved
@@ -45,11 +45,6 @@
 //
 // You can specify all the values or you can default the Build and Revision Numbers 
 // by using the '*' as shown below:
-<<<<<<< HEAD
-[assembly: AssemblyVersion("1.0.10")]
-[assembly: AssemblyFileVersion("1.0.10")]
-=======
 [assembly: AssemblyVersion("1.0.11")]
 [assembly: AssemblyFileVersion("1.0.11")]
->>>>>>> 8c9c6943
 [assembly: CollectionBehavior(DisableTestParallelization = true)]