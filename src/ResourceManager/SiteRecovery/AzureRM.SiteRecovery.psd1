--- conflicted
+++ resolved
@@ -9,11 +9,7 @@
 @{  
   
 # Version number of this module.  
-<<<<<<< HEAD
 ModuleVersion = '3.0.0'
-=======
-ModuleVersion = '2.1.0'
->>>>>>> 433d78c1
   
 # ID used to uniquely identify this module  
 GUID = 'd1de7560-48e1-48f3-bc8c-4eea3af2bbe1'  
