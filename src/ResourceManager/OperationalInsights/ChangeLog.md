--- conflicted
+++ resolved
@@ -18,12 +18,9 @@
         - Additional information about change #1
 -->
 ## Current Release
-<<<<<<< HEAD
 * Fixed issue with importing aliases
-=======
 
 ## Version 4.2.0
->>>>>>> 371ad6d7
 * Added support for V2 API querying via Invoke-AzureRmOperationalInsightsQuery. See [https://dev.loganalytics.io/](https://dev.loganalytics.io/) for more info on the new API.
 
 ## Version 4.1.0
