--- conflicted
+++ resolved
@@ -584,7 +584,7 @@
 {
     param([string]$providerNamespace, [string]$resourceType, [string]$preferredLocation)
     $provider = Get-AzureRmResourceProvider -ProviderNamespace $providerNamespace
-<<<<<<< HEAD
+
 	$resourceTypes = $null
 	if ( ( $provider.ResourceTypes -ne $null ) -and ( $provider.ResourceTypes.Count -gt 0 ) )
 	{
@@ -602,26 +602,7 @@
 			$resourceTypes = $provider.ResourceTypes | Where-Object { $_.ResourceType -eq $resourceType }
 		}
 	}
-=======
-    $resourceTypes = $null
-    if ( ( $provider.ResourceTypes -ne $null ) -and ( $provider.ResourceTypes.Count -gt 0 ) )
-    {
-        $nameFound = $provider.ResourceTypes[0]| Get-Member | Where-Object { $_.Name -eq "Name" }
-        $resourceTypeNameFound = $provider.ResourceTypes[0]| Get-Member | Where-Object { $_.Name -eq "ResourceTypeName" }
-        if ( $nameFound -ne $null )
-	{
-            $resourceTypes = $provider.ResourceTypes | Where-Object { $_.Name -eq $resourceType }    
-        }
-	elseif ( $resourceTypeNameFound -ne $null )
-        {
-            $resourceTypes = $provider.ResourceTypes | Where-Object { $_.ResourceTypeName -eq $resourceType }
-        }
-	else
-	{
-            $resourceTypes = $provider.ResourceTypes | Where-Object { $_.ResourceType -eq $resourceType }
-        }
-    }
->>>>>>> 83e9d15a
+
     $location = $resourceTypes.Locations | Where-Object { $_ -eq $preferredLocation }
     if ($location -eq $null)
     {
