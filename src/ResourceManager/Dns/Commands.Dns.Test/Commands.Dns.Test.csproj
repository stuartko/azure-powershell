﻿<?xml version="1.0" encoding="utf-8"?>
<Project ToolsVersion="4.0" DefaultTargets="Build" xmlns="http://schemas.microsoft.com/developer/msbuild/2003">
  <Import Project="..\..\..\..\tools\Common.Dependencies.Test.targets" />
  <Import Project="$(MSBuildExtensionsPath)\$(MSBuildToolsVersion)\Microsoft.Common.props" Condition="Exists('$(MSBuildExtensionsPath)\$(MSBuildToolsVersion)\Microsoft.Common.props')" />
  <PropertyGroup>
    <Configuration Condition=" '$(Configuration)' == '' ">Debug</Configuration>
    <Platform Condition=" '$(Platform)' == '' ">AnyCPU</Platform>
    <ProjectGuid>{133561EC-99AF-4ADC-AF41-39C4D3AD323B}</ProjectGuid>
    <OutputType>Library</OutputType>
    <AppDesignerFolder>Properties</AppDesignerFolder>
    <RootNamespace>Microsoft.Azure.Commands.Dns.Test</RootNamespace>
    <AssemblyName>Microsoft.Azure.Commands.Dns.Test</AssemblyName>
    <TargetFrameworkVersion>v4.5.2</TargetFrameworkVersion>
    <FileAlignment>512</FileAlignment>
    <TargetFrameworkProfile />
    <SolutionDir Condition="$(SolutionDir) == '' Or $(SolutionDir) == '*Undefined*'">..\..\..\</SolutionDir>
    <RestorePackages>true</RestorePackages>
    <CodeAnalysisAdditionalOptions>/assemblyCompareMode:StrongNameIgnoringVersion</CodeAnalysisAdditionalOptions>
    <NuGetPackageImportStamp>f9d44ab2</NuGetPackageImportStamp>
  </PropertyGroup>
  <PropertyGroup Condition="'$(Configuration)|$(Platform)' == 'Release|AnyCPU'">
    <SignAssembly>true</SignAssembly>
    <AssemblyOriginatorKeyFile>MSSharedLibKey.snk</AssemblyOriginatorKeyFile>
    <DelaySign>true</DelaySign>
    <CodeAnalysisIgnoreBuiltInRules>true</CodeAnalysisIgnoreBuiltInRules>
    <Prefer32Bit>false</Prefer32Bit>
  </PropertyGroup>
  <PropertyGroup Condition=" '$(Configuration)|$(Platform)' == 'Debug|AnyCPU' ">
    <DebugSymbols>true</DebugSymbols>
    <DebugType>full</DebugType>
    <Optimize>false</Optimize>
    <OutputPath>bin\Debug\</OutputPath>
    <DefineConstants>DEBUG;TRACE</DefineConstants>
    <ErrorReport>prompt</ErrorReport>
    <WarningLevel>4</WarningLevel>
  </PropertyGroup>
  <PropertyGroup Condition="'$(Configuration)|$(Platform)' == 'Release|AnyCPU'">
    <OutputPath>bin\Release\</OutputPath>
    <DefineConstants>TRACE;SIGN</DefineConstants>
    <Optimize>true</Optimize>
    <DebugType>pdbonly</DebugType>
    <PlatformTarget>AnyCPU</PlatformTarget>
    <ErrorReport>prompt</ErrorReport>
    <RunCodeAnalysis>false</RunCodeAnalysis>
  </PropertyGroup>
  <ItemGroup>
<<<<<<< HEAD
    <Reference Include="Hyak.Common">
      <HintPath>..\..\..\packages\Hyak.Common.1.0.3\lib\net45\Hyak.Common.dll</HintPath>
    </Reference>
    <Reference Include="Microsoft.Azure.Common, Version=2.0.0.0, Culture=neutral, PublicKeyToken=31bf3856ad364e35, processorArchitecture=MSIL">
      <SpecificVersion>False</SpecificVersion>
      <HintPath>..\..\..\packages\Microsoft.Azure.Common.2.1.0\lib\net45\Microsoft.Azure.Common.dll</HintPath>
    </Reference>
    <Reference Include="Microsoft.Azure.Gallery, Version=2.0.0.0, Culture=neutral, PublicKeyToken=31bf3856ad364e35, processorArchitecture=MSIL">
      <SpecificVersion>False</SpecificVersion>
      <HintPath>..\..\..\packages\Microsoft.Azure.Gallery.2.6.2-preview\lib\net40\Microsoft.Azure.Gallery.dll</HintPath>
    </Reference>
    <Reference Include="Microsoft.Azure.Management.Authorization, Version=2.0.0.0, Culture=neutral, PublicKeyToken=31bf3856ad364e35, processorArchitecture=MSIL">
      <SpecificVersion>False</SpecificVersion>
      <HintPath>..\..\..\packages\Microsoft.Azure.Management.Authorization.2.0.0\lib\net40\Microsoft.Azure.Management.Authorization.dll</HintPath>
      <Private>True</Private>
    </Reference>
    <Reference Include="Microsoft.Azure.Management.Dns">
=======
    <Reference Include="Microsoft.Azure.Management.Dns, Version=2.0.0.0, Culture=neutral, PublicKeyToken=31bf3856ad364e35, processorArchitecture=MSIL">
>>>>>>> 1e744fba
      <SpecificVersion>False</SpecificVersion>
      <HintPath>..\..\..\packages\Microsoft.Azure.Management.Dns.3.0.0\lib\net452\Microsoft.Azure.Management.Dns.dll</HintPath>
      <Private>True</Private>
    </Reference>
    <Reference Include="Microsoft.Azure.Management.Network, Version=19.0.2.0, Culture=neutral, PublicKeyToken=31bf3856ad364e35, processorArchitecture=MSIL">
      <HintPath>..\..\..\packages\Microsoft.Azure.Management.Network.19.3.0-preview\lib\net452\Microsoft.Azure.Management.Network.dll</HintPath>
    </Reference>
  </ItemGroup>
  <ItemGroup>
    <Compile Include="Properties\AssemblyInfo.cs" />
    <Compile Include="Properties\Resources.Designer.cs">
      <AutoGen>True</AutoGen>
      <DesignTime>True</DesignTime>
      <DependentUpon>Resources.resx</DependentUpon>
    </Compile>
    <Compile Include="ScenarioTests\ZoneTests.cs" />
    <Compile Include="ScenarioTests\RecordsTests.cs" />
    <Compile Include="ScenarioTests\DnsTestsBase.cs" />
  </ItemGroup>
  <ItemGroup>
    <ProjectReference Include="..\..\Network\Commands.Network\Commands.Network.csproj">
      <Project>{98cfd96b-a6bc-4f15-ae2c-603fc2b58981}</Project>
      <Name>Commands.Network</Name>
    </ProjectReference>
    <ProjectReference Include="..\Commands.Dns\Commands.Dns.csproj">
      <Project>{3cae1b57-ffec-4945-a6c5-6e5e8dea4ba9}</Project>
      <Name>Commands.Dns</Name>
    </ProjectReference>
  </ItemGroup>
  <ItemGroup>
    <Service Include="{82A7F48D-3B50-4B1E-B82E-3ADA8210C358}" />
  </ItemGroup>
  <ItemGroup>
    <None Include="MSSharedLibKey.snk" />
    <None Include="packages.config">
      <SubType>Designer</SubType>
    </None>
    <None Include="ScenarioTests\ZoneTests.ps1">
      <CopyToOutputDirectory>PreserveNewest</CopyToOutputDirectory>
    </None>
    <None Include="ScenarioTests\RecordsTests.ps1">
      <CopyToOutputDirectory>PreserveNewest</CopyToOutputDirectory>
    </None>
    <None Include="ScenarioTests\Common.ps1">
      <CopyToOutputDirectory>PreserveNewest</CopyToOutputDirectory>
    </None>
    <None Include="SessionRecords\Microsoft.Azure.Commands.ScenarioTest.DnsTests.RecordsTests\TestAliasRecordSet.json">
      <CopyToOutputDirectory>Always</CopyToOutputDirectory>
    </None>
    <None Include="SessionRecords\Microsoft.Azure.Commands.ScenarioTest.DnsTests.RecordsTests\TestResourceReference.json">
      <CopyToOutputDirectory>Always</CopyToOutputDirectory>
    </None>
    <None Include="SessionRecords\Microsoft.Azure.Commands.ScenarioTest.DnsTests.RecordsTests\TestRecordSetA.json">
      <CopyToOutputDirectory>Always</CopyToOutputDirectory>
    </None>
    <None Include="SessionRecords\Microsoft.Azure.Commands.ScenarioTest.DnsTests.RecordsTests\TestRecordSetAAAA.json">
      <CopyToOutputDirectory>Always</CopyToOutputDirectory>
    </None>
    <None Include="SessionRecords\Microsoft.Azure.Commands.ScenarioTest.DnsTests.RecordsTests\TestRecordSetAAAANonEmpty.json">
      <CopyToOutputDirectory>Always</CopyToOutputDirectory>
    </None>
    <None Include="SessionRecords\Microsoft.Azure.Commands.ScenarioTest.DnsTests.RecordsTests\TestRecordSetAddRecordTypeMismatch.json">
      <CopyToOutputDirectory>Always</CopyToOutputDirectory>
    </None>
    <None Include="SessionRecords\Microsoft.Azure.Commands.ScenarioTest.DnsTests.RecordsTests\TestRecordSetAddTwoCnames.json">
      <CopyToOutputDirectory>Always</CopyToOutputDirectory>
    </None>
    <None Include="SessionRecords\Microsoft.Azure.Commands.ScenarioTest.DnsTests.RecordsTests\TestRecordSetANonEmpty.json">
      <CopyToOutputDirectory>Always</CopyToOutputDirectory>
    </None>
    <None Include="SessionRecords\Microsoft.Azure.Commands.ScenarioTest.DnsTests.RecordsTests\TestRecordSetCNAME.json">
      <CopyToOutputDirectory>Always</CopyToOutputDirectory>
    </None>
    <None Include="SessionRecords\Microsoft.Azure.Commands.ScenarioTest.DnsTests.RecordsTests\TestRecordSetCNAMENonEmpty.json">
      <CopyToOutputDirectory>Always</CopyToOutputDirectory>
    </None>
    <None Include="SessionRecords\Microsoft.Azure.Commands.ScenarioTest.DnsTests.RecordsTests\TestRecordSetCrud.json">
      <CopyToOutputDirectory>Always</CopyToOutputDirectory>
    </None>
    <None Include="SessionRecords\Microsoft.Azure.Commands.ScenarioTest.DnsTests.RecordsTests\TestRecordSetCrudTrimsDotFromZoneName.json">
      <CopyToOutputDirectory>Always</CopyToOutputDirectory>
    </None>
    <None Include="SessionRecords\Microsoft.Azure.Commands.ScenarioTest.DnsTests.RecordsTests\TestRecordSetCrudWithPiping.json">
      <CopyToOutputDirectory>Always</CopyToOutputDirectory>
    </None>
    <None Include="SessionRecords\Microsoft.Azure.Commands.ScenarioTest.DnsTests.RecordsTests\TestRecordSetCrudWithPipingTrimsDotFromZoneName.json">
      <CopyToOutputDirectory>Always</CopyToOutputDirectory>
    </None>
    <None Include="SessionRecords\Microsoft.Azure.Commands.ScenarioTest.DnsTests.RecordsTests\TestRecordSetEtagMismatch.json">
      <CopyToOutputDirectory>Always</CopyToOutputDirectory>
    </None>
    <None Include="SessionRecords\Microsoft.Azure.Commands.ScenarioTest.DnsTests.RecordsTests\TestRecordSetGet.json">
      <CopyToOutputDirectory>Always</CopyToOutputDirectory>
    </None>
    <None Include="SessionRecords\Microsoft.Azure.Commands.ScenarioTest.DnsTests.RecordsTests\TestRecordSetMX.json">
      <CopyToOutputDirectory>Always</CopyToOutputDirectory>
    </None>
    <None Include="SessionRecords\Microsoft.Azure.Commands.ScenarioTest.DnsTests.RecordsTests\TestRecordSetCAA.json">
      <CopyToOutputDirectory>Always</CopyToOutputDirectory>
    </None>
    <None Include="SessionRecords\Microsoft.Azure.Commands.ScenarioTest.DnsTests.RecordsTests\TestRecordSetCAANonEmpty.json">
      <CopyToOutputDirectory>Always</CopyToOutputDirectory>
    </None>
    <None Include="SessionRecords\Microsoft.Azure.Commands.ScenarioTest.DnsTests.RecordsTests\TestRecordSetMXNonEmpty.json">
      <CopyToOutputDirectory>Always</CopyToOutputDirectory>
    </None>
    <None Include="SessionRecords\Microsoft.Azure.Commands.ScenarioTest.DnsTests.RecordsTests\TestRecordSetnewAlreadyExists.json">
      <CopyToOutputDirectory>Always</CopyToOutputDirectory>
    </None>
    <None Include="SessionRecords\Microsoft.Azure.Commands.ScenarioTest.DnsTests.RecordsTests\TestRecordSetNS.json">
      <CopyToOutputDirectory>Always</CopyToOutputDirectory>
    </None>
    <None Include="SessionRecords\Microsoft.Azure.Commands.ScenarioTest.DnsTests.RecordsTests\TestRecordSetNSNonEmpty.json">
      <CopyToOutputDirectory>Always</CopyToOutputDirectory>
    </None>
    <None Include="SessionRecords\Microsoft.Azure.Commands.ScenarioTest.DnsTests.RecordsTests\TestRecordSetPTR.json">
      <CopyToOutputDirectory>Always</CopyToOutputDirectory>
    </None>
    <None Include="SessionRecords\Microsoft.Azure.Commands.ScenarioTest.DnsTests.RecordsTests\TestRecordSetPTRNonEmpty.json">
      <CopyToOutputDirectory>Always</CopyToOutputDirectory>
    </None>
    <None Include="SessionRecords\Microsoft.Azure.Commands.ScenarioTest.DnsTests.RecordsTests\TestRecordSetRemoveRecordTypeMismatch.json">
      <CopyToOutputDirectory>Always</CopyToOutputDirectory>
    </None>
    <None Include="SessionRecords\Microsoft.Azure.Commands.ScenarioTest.DnsTests.RecordsTests\TestRecordSetSOA.json">
      <CopyToOutputDirectory>Always</CopyToOutputDirectory>
    </None>
    <None Include="SessionRecords\Microsoft.Azure.Commands.ScenarioTest.DnsTests.RecordsTests\TestRecordSetSRV.json">
      <CopyToOutputDirectory>Always</CopyToOutputDirectory>
    </None>
    <None Include="SessionRecords\Microsoft.Azure.Commands.ScenarioTest.DnsTests.RecordsTests\TestRecordSetSRVNonEmpty.json">
      <CopyToOutputDirectory>Always</CopyToOutputDirectory>
    </None>
    <None Include="SessionRecords\Microsoft.Azure.Commands.ScenarioTest.DnsTests.RecordsTests\TestRecordSetTXT.json">
      <CopyToOutputDirectory>Always</CopyToOutputDirectory>
    </None>
    <None Include="SessionRecords\Microsoft.Azure.Commands.ScenarioTest.DnsTests.RecordsTests\TestRecordSetTXTLegacyLengthValidation.json">
      <CopyToOutputDirectory>Always</CopyToOutputDirectory>
    </None>
    <None Include="SessionRecords\Microsoft.Azure.Commands.ScenarioTest.DnsTests.RecordsTests\TestRecordSetTXTLengthValidation.json">
      <CopyToOutputDirectory>Always</CopyToOutputDirectory>
    </None>
    <None Include="SessionRecords\Microsoft.Azure.Commands.ScenarioTest.DnsTests.RecordsTests\TestRecordSetTXTNonEmpty.json">
      <CopyToOutputDirectory>Always</CopyToOutputDirectory>
    </None>
    <None Include="SessionRecords\Microsoft.Azure.Commands.ScenarioTest.DnsTests.RecordsTests\TestRecordSetEndsWithZoneName.json">
      <CopyToOutputDirectory>Always</CopyToOutputDirectory>
    </None>
    <None Include="SessionRecords\Microsoft.Azure.Commands.ScenarioTest.DnsTests.RecordsTests\TestRecordSetNewRecordNoName.json">
      <CopyToOutputDirectory>Always</CopyToOutputDirectory>
    </None>
    <None Include="SessionRecords\Microsoft.Azure.Commands.ScenarioTest.DnsTests.ZoneTests\TestPrivateZoneCrud.json">
      <CopyToOutputDirectory>Always</CopyToOutputDirectory>
    </None>
    <None Include="SessionRecords\Microsoft.Azure.Commands.ScenarioTest.DnsTests.ZoneTests\TestPrivateZoneCrudByVirtualNetworkIds.json">
      <CopyToOutputDirectory>Always</CopyToOutputDirectory>
    </None>
    <None Include="SessionRecords\Microsoft.Azure.Commands.ScenarioTest.DnsTests.ZoneTests\TestPrivateZoneCrudByVirtualNetworkObjects.json">
      <CopyToOutputDirectory>Always</CopyToOutputDirectory>
    </None>
    <None Include="SessionRecords\Microsoft.Azure.Commands.ScenarioTest.DnsTests.ZoneTests\TestPrivateZoneCrudRegistrationVirtualNetwork.json">
      <CopyToOutputDirectory>Always</CopyToOutputDirectory>
    </None>
    <None Include="SessionRecords\Microsoft.Azure.Commands.ScenarioTest.DnsTests.ZoneTests\TestPrivateZoneCrudResolutionVirtualNetwork.json">
      <CopyToOutputDirectory>Always</CopyToOutputDirectory>
    </None>
    <None Include="SessionRecords\Microsoft.Azure.Commands.ScenarioTest.DnsTests.ZoneTests\TestZoneCrud.json">
      <CopyToOutputDirectory>Always</CopyToOutputDirectory>
    </None>
    <None Include="SessionRecords\Microsoft.Azure.Commands.ScenarioTest.DnsTests.ZoneTests\TestZoneCrudTrimsDot.json">
      <CopyToOutputDirectory>Always</CopyToOutputDirectory>
    </None>
    <None Include="SessionRecords\Microsoft.Azure.Commands.ScenarioTest.DnsTests.ZoneTests\TestZoneCrudWithPiping.json">
      <CopyToOutputDirectory>Always</CopyToOutputDirectory>
    </None>
    <None Include="SessionRecords\Microsoft.Azure.Commands.ScenarioTest.DnsTests.ZoneTests\TestZoneCrudWithPipingTrimsDot.json">
      <CopyToOutputDirectory>Always</CopyToOutputDirectory>
    </None>
    <None Include="SessionRecords\Microsoft.Azure.Commands.ScenarioTest.DnsTests.ZoneTests\TestZoneList.json">
      <CopyToOutputDirectory>Always</CopyToOutputDirectory>
    </None>
    <None Include="SessionRecords\Microsoft.Azure.Commands.ScenarioTest.DnsTests.ZoneTests\TestZoneListSubscription.json">
      <CopyToOutputDirectory>Always</CopyToOutputDirectory>
    </None>
    <None Include="SessionRecords\Microsoft.Azure.Commands.ScenarioTest.DnsTests.ZoneTests\TestZoneNewAlreadyExists.json">
      <CopyToOutputDirectory>Always</CopyToOutputDirectory>
    </None>
    <None Include="SessionRecords\Microsoft.Azure.Commands.ScenarioTest.DnsTests.ZoneTests\TestZoneRemoveEtagMismatch.json">
      <CopyToOutputDirectory>Always</CopyToOutputDirectory>
    </None>
    <None Include="SessionRecords\Microsoft.Azure.Commands.ScenarioTest.DnsTests.ZoneTests\TestZoneRemoveNotFound.json">
      <CopyToOutputDirectory>Always</CopyToOutputDirectory>
    </None>
    <None Include="SessionRecords\Microsoft.Azure.Commands.ScenarioTest.DnsTests.ZoneTests\TestZoneSetEtagMismatch.json">
      <CopyToOutputDirectory>Always</CopyToOutputDirectory>
    </None>
    <None Include="SessionRecords\Microsoft.Azure.Commands.ScenarioTest.DnsTests.ZoneTests\TestZoneSetNotFound.json">
      <CopyToOutputDirectory>Always</CopyToOutputDirectory>
    </None>
    <None Include="SessionRecords\Microsoft.Azure.Commands.ScenarioTest.DnsTests.ZoneTests\TestZoneAddRemoveRecordSet.json">
      <CopyToOutputDirectory>Always</CopyToOutputDirectory>
    </None>
  </ItemGroup>
  <ItemGroup>
    <EmbeddedResource Include="Properties\Resources.resx">
      <Generator>ResXFileCodeGenerator</Generator>
      <LastGenOutput>Resources.Designer.cs</LastGenOutput>
    </EmbeddedResource>
  </ItemGroup>
  <Import Project="$(MSBuildToolsPath)\Microsoft.CSharp.targets" />
</Project><|MERGE_RESOLUTION|>--- conflicted
+++ resolved
@@ -44,7 +44,6 @@
     <RunCodeAnalysis>false</RunCodeAnalysis>
   </PropertyGroup>
   <ItemGroup>
-<<<<<<< HEAD
     <Reference Include="Hyak.Common">
       <HintPath>..\..\..\packages\Hyak.Common.1.0.3\lib\net45\Hyak.Common.dll</HintPath>
     </Reference>
@@ -62,9 +61,6 @@
       <Private>True</Private>
     </Reference>
     <Reference Include="Microsoft.Azure.Management.Dns">
-=======
-    <Reference Include="Microsoft.Azure.Management.Dns, Version=2.0.0.0, Culture=neutral, PublicKeyToken=31bf3856ad364e35, processorArchitecture=MSIL">
->>>>>>> 1e744fba
       <SpecificVersion>False</SpecificVersion>
       <HintPath>..\..\..\packages\Microsoft.Azure.Management.Dns.3.0.0\lib\net452\Microsoft.Azure.Management.Dns.dll</HintPath>
       <Private>True</Private>
