--- conflicted
+++ resolved
@@ -18,12 +18,9 @@
         - Additional information about change #1
 -->
 ## Current Release
-<<<<<<< HEAD
 * Fix issue with Default Resource Group in CloudShell
-=======
 
 ## Version 4.1.0
->>>>>>> ad11aab3
 * Support for Private DNS Zones (Public Preview)
     - Adds ability to create DNS zones that are visible only to the associated virtual networks
 
