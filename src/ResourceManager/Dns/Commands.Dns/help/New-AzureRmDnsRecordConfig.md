--- conflicted
+++ resolved
@@ -55,15 +55,12 @@
 ### CName
 ```
 New-AzureRmDnsRecordConfig -Cname <String> [-DefaultProfile <IAzureContextContainer>] [<CommonParameters>]
-<<<<<<< HEAD
 ```
 
 ### Caa
 ```
 New-AzureRmDnsRecordConfig -CaaFlags <Byte> -CaaTag <String> -CaaValue <String>
  [-DefaultProfile <IAzureContextContainer>] [<CommonParameters>]
-=======
->>>>>>> 93dc1de9
 ```
 
 ## DESCRIPTION
@@ -245,13 +242,9 @@
 ```
 
 ### -DefaultProfile
-<<<<<<< HEAD
-The credentials, account, tenant, and subscription used for communication with azure.```yaml
-=======
 The credentials, account, tenant, and subscription used for communication with azure
 
 ```yaml
->>>>>>> 93dc1de9
 Type: IAzureContextContainer
 Parameter Sets: (All)
 Aliases: AzureRmContext, AzureCredential
