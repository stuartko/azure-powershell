﻿// ----------------------------------------------------------------------------------
//
// Copyright Microsoft Corporation
// Licensed under the Apache License, Version 2.0 (the "License");
// you may not use this file except in compliance with the License.
// You may obtain a copy of the License at
// http://www.apache.org/licenses/LICENSE-2.0
// Unless required by applicable law or agreed to in writing, software
// distributed under the License is distributed on an "AS IS" BASIS,
// WITHOUT WARRANTIES OR CONDITIONS OF ANY KIND, either express or implied.
// See the License for the specific language governing permissions and
// limitations under the License.
// ----------------------------------------------------------------------------------

using System;
using System.Linq;
using System.Text;
using System.Threading.Tasks;
using System.Collections.Generic;
using System.Management.Automation;
using Microsoft.Azure.Management.RecoveryServices.Backup.Models;
using Microsoft.Azure.Commands.RecoveryServices.Backup.Helpers;
using Microsoft.Azure.Commands.RecoveryServices.Backup.Cmdlets.Models;
using Microsoft.Azure.Commands.RecoveryServices.Backup.Cmdlets.ProviderModel;

namespace Microsoft.Azure.Commands.RecoveryServices.Backup.Cmdlets
{
    /// <summary>
    /// Update existing protection policy
    /// </summary>
    [Cmdlet(VerbsCommon.Set, "AzureRmRecoveryServicesProtectionPolicy")]
    public class SetAzureRmRecoveryServicesProtectionPolicy : RecoveryServicesBackupCmdletBase
    {
        [Parameter(Mandatory = false, HelpMessage = ParamHelpMsg.Policy.RetentionPolicy)]
        [ValidateNotNullOrEmpty]
        public AzureRmRecoveryServicesRetentionPolicyBase RetentionPolicy { get; set; }

        [Parameter(Mandatory = false, HelpMessage = ParamHelpMsg.Policy.SchedulePolicy)]
        [ValidateNotNullOrEmpty]
        public AzureRmRecoveryServicesSchedulePolicyBase SchedulePolicy { get; set; }

        [Parameter(Mandatory = true, HelpMessage = ParamHelpMsg.Policy.ProtectionPolicy, ValueFromPipeline=true)]
        [ValidateNotNullOrEmpty]
        public AzureRmRecoveryServicesPolicyBase Policy { get; set; }

        public override void ExecuteCmdlet()
        {
            ExecutionBlock(() =>
                {
                    base.ExecuteCmdlet();

<<<<<<< HEAD
                    PsBackupProviderManager providerManager = new PsBackupProviderManager(new Dictionary<System.Enum, object>()
                    {  
                        {ContainerParams.Name, Name},             
                    }, HydraAdapter);

                    IPsBackupProvider psBackupProvider = providerManager.GetProviderInstance(ContainerType.AzureVM);
                });
=======
            PsBackupProviderManager providerManager = new PsBackupProviderManager(new Dictionary<System.Enum, object>()
            { 
                {PolicyParams.ProtectionPolicy, Policy},
                {PolicyParams.RetentionPolicy, RetentionPolicy},
                {PolicyParams.SchedulePolicy, SchedulePolicy},                
            }, HydraAdapter);

            IPsBackupProvider psBackupProvider = providerManager.GetProviderInstance(Policy.WorkloadType, 
                                                                                     Policy.BackupManagementType);
            psBackupProvider.ModifyPolicy();

            // now get the created policy and return
            ProtectionPolicyResponse policy = psBackupProvider.GetPolicy();

            // now convert hydraPolicy to PSObject
            WriteObject(ConversionHelpers.GetPolicyModel(policy.Item));
>>>>>>> aaae0faf
        }
    }
}<|MERGE_RESOLUTION|>--- conflicted
+++ resolved
@@ -45,19 +45,8 @@
 
         public override void ExecuteCmdlet()
         {
-            ExecutionBlock(() =>
-                {
-                    base.ExecuteCmdlet();
+            base.ExecuteCmdlet();
 
-<<<<<<< HEAD
-                    PsBackupProviderManager providerManager = new PsBackupProviderManager(new Dictionary<System.Enum, object>()
-                    {  
-                        {ContainerParams.Name, Name},             
-                    }, HydraAdapter);
-
-                    IPsBackupProvider psBackupProvider = providerManager.GetProviderInstance(ContainerType.AzureVM);
-                });
-=======
             PsBackupProviderManager providerManager = new PsBackupProviderManager(new Dictionary<System.Enum, object>()
             { 
                 {PolicyParams.ProtectionPolicy, Policy},
@@ -74,7 +63,6 @@
 
             // now convert hydraPolicy to PSObject
             WriteObject(ConversionHelpers.GetPolicyModel(policy.Item));
->>>>>>> aaae0faf
         }
     }
 }