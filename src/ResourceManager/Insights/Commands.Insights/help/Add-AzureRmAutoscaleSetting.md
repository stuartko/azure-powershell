---
external help file: Microsoft.Azure.Commands.Insights.dll-Help.xml
Module Name: AzureRM.Insights
ms.assetid: 7436F31F-9DCB-4365-BA6D-41BDB5D7FCB6
online version: 
schema: 2.0.0
---

# Add-AzureRmAutoscaleSetting

## SYNOPSIS
Creates an Autoscale setting.

## SYNTAX

### UpdateAutoscaleSetting
```
Add-AzureRmAutoscaleSetting -SettingSpec <PSAutoscaleSetting> -ResourceGroupName <String> [-DisableSetting]
 [-AutoscaleProfile <System.Collections.Generic.List`1[Microsoft.Azure.Management.Insights.Models.AutoscaleProfile]>]
 [-Notification <System.Collections.Generic.List`1[Microsoft.Azure.Management.Insights.Models.AutoscaleNotification]>]
 [-DefaultProfile <IAzureContextContainer>] [<CommonParameters>]
```

### CreateAutoscaleSetting
```
Add-AzureRmAutoscaleSetting -Location <String> -Name <String> -ResourceGroupName <String> [-DisableSetting]
 [-AutoscaleProfile <System.Collections.Generic.List`1[Microsoft.Azure.Management.Insights.Models.AutoscaleProfile]>]
 -TargetResourceId <String>
 [-Notification <System.Collections.Generic.List`1[Microsoft.Azure.Management.Insights.Models.AutoscaleNotification]>]
 [-DefaultProfile <IAzureContextContainer>] [<CommonParameters>]
```

## DESCRIPTION
The **Add-AzureRmAutoscaleSetting** cmdlet creates an Autoscale setting.

This cmdlet implements the ShouldProcess pattern, i.e. it might request confirmation from the user before actually creating, modifying, or removing the resource.

## EXAMPLES

### Example 1: Create an Autoscale setting
```
PS C:\>$Rule1 = New-AzureRmAutoscaleRule -MetricName "Requests" -MetricResourceId "/subscriptions/b93fb07a-6f93-30be-bf3e-4f0deca15f4f/resourceGroups/Default-Web-EastUS/providers/microsoft.web/sites/mywebsite" -Operator GreaterThan -MetricStatistic Average -Threshold 10 -TimeGrain 00:01:00 -ScaleActionCooldown 00:05:00 -ScaleActionDirection Increase -ScaleActionScaleType ChangeCount -ScaleActionValue "1" 

PS C:\> $Rule2 = New-AzureRmAutoscaleRule -MetricName "Requests" -MetricResourceId "/subscriptions/b93fb07a-6f93-30be-bf3e-4f0deca15f4f/resourceGroups/Default-Web-EastUS/providers/microsoft.web/sites/mywebsite" -Operator GreaterThan -MetricStatistic Average -Threshold 10 -TimeGrain 00:01:00 -ScaleActionCooldown 00:10:00 -ScaleActionDirection Increase -ScaleActionScaleType ChangeCount -ScaleActionValue "2"

PS C:\> $Profile1 = New-AzureRmAutoscaleProfile -DefaultCapacity "1" -MaximumCapacity "10" -MinimumCapacity "1" -StartTimeWindow 2015-03-05T14:00:00 -EndTimeWindow 2015-03-05T14:30:00 -TimeWindowTimeZone GMT -Rules $Rule1, $Rule2 -Name "adios"

PS C:\> $Profile2 = New-AzureRmAutoscaleProfile -DefaultCapacity "1" -MaximumCapacity "10" -MinimumCapacity "1" -Rules $Rule1, $Rule2 -Name "SecondProfileName" -RecurrenceFrequency Minute -ScheduleDays "1", "2", "3" -ScheduleHours 5, 10, 15 -ScheduleMinutes 15, 30, 45 -ScheduleTimeZone GMT

PS C:\> Add-AzureRmAutoscaleSetting -Location "East US" -Name "MySetting" -ResourceGroupName "Default-Web-EastUS" -TargetResourceId "/subscriptions/b93fb07a-6f93-30be-bf3e-4f0deca15f4f/resourceGroups/Default-Web-EastUS/providers/microsoft.web/serverFarms/DefaultServerFarm" -AutoscaleProfiles $Profile1, $Profile2
```

The first two commands use New-AzureRmAutoscaleRule to create two Autoscale rules, $Rule1 and $Rule2.

The third and fourth commands use New-AzureRmAutoscaleProfile to create Autoscale profiles, $Profile1 and $Profile2, using $Rule1 and $Rule2.

The final command creates an Autoscale setting using the profiles in $Profile1 and $Profile2.

## PARAMETERS

### -AutoscaleProfile
Specifies a list of profiles to add to the Autoscale setting, or $Null to add no profile.

```yaml
Type: System.Collections.Generic.List`1[Microsoft.Azure.Management.Monitor.Management.Models.AutoscaleProfile]
Parameter Sets: (All)
Aliases: AutoscaleProfiles

Required: False
Position: Named
Default value: None
Accept pipeline input: True (ByPropertyName)
Accept wildcard characters: False
```

### -DefaultProfile
The credentials, account, tenant, and subscription used for communication with azure

```yaml
Type: IAzureContextContainer
Parameter Sets: (All)
Aliases: AzureRmContext, AzureCredential

Required: False
Position: Named
Default value: None
Accept pipeline input: False
Accept wildcard characters: False
```

### -DisableSetting
Disables an existing Autoscale setting.

```yaml
Type: SwitchParameter
Parameter Sets: (All)
Aliases: 

Required: False
Position: Named
Default value: None
Accept pipeline input: True (ByPropertyName)
Accept wildcard characters: False
```

### -Location
Specifies the location of the Autoscale setting.

```yaml
Type: String
Parameter Sets: CreateAutoscaleSetting
Aliases: 

Required: True
Position: Named
Default value: None
Accept pipeline input: True (ByPropertyName)
Accept wildcard characters: False
```

### -Name
Specifies the name of the Autoscale setting to create.

```yaml
Type: String
Parameter Sets: CreateAutoscaleSetting
Aliases: 

Required: True
Position: Named
Default value: None
Accept pipeline input: True (ByPropertyName)
Accept wildcard characters: False
```

### -Notification
Specifies a list of comma-separated notifications.

```yaml
Type: System.Collections.Generic.List`1[Microsoft.Azure.Management.Monitor.Management.Models.AutoscaleNotification]
Parameter Sets: (All)
Aliases: Notifications

Required: False
Position: Named
Default value: None
Accept pipeline input: True (ByPropertyName)
Accept wildcard characters: False
```

### -ResourceGroupName
Specifies the name of the resource group for the resource associated with the Autoscale setting.

```yaml
Type: String
Parameter Sets: (All)
Aliases: ResourceGroup

Required: True
Position: Named
Default value: None
Accept pipeline input: True (ByPropertyName)
Accept wildcard characters: False
```

### -SettingSpec
Specifies an **AutoscaleSetting** object.
You can use the Get-AzureRmAutoscaleSetting cmdlet to get an **AutoscaleSetting** object or you can construct one in a Windows PowerShell script.

```yaml
Type: PSAutoscaleSetting
<<<<<<< HEAD
Parameter Sets: Parameters for Add-AzureRmAutoscaleSetting cmdlet in the update semantics
Aliases: InputObject
=======
Parameter Sets: UpdateAutoscaleSetting
Aliases: 
>>>>>>> a68b2fc9

Required: True
Position: Named
Default value: None
Accept pipeline input: True (ByPropertyName)
Accept wildcard characters: False
```

### -TargetResourceId
Specifies the ID of the resource to autoscale.

```yaml
Type: String
Parameter Sets: CreateAutoscaleSetting
Aliases: 

Required: True
Position: Named
Default value: None
Accept pipeline input: True (ByPropertyName)
Accept wildcard characters: False
```

### CommonParameters
This cmdlet supports the common parameters: -Debug, -ErrorAction, -ErrorVariable, -InformationAction, -InformationVariable, -OutVariable, -OutBuffer, -PipelineVariable, -Verbose, -WarningAction, and -WarningVariable. For more information, see about_CommonParameters (http://go.microsoft.com/fwlink/?LinkID=113216).

## INPUTS

## OUTPUTS

### Microsoft.Azure.Commands.Insights.OutputClasses.PSAddAutoscaleSettingOperationResponse

## NOTES

## RELATED LINKS

[Get-AzureRmAutoscaleSetting](./Get-AzureRmAutoscaleSetting.md)

[New-AzureRmAutoscaleProfile](./New-AzureRmAutoscaleProfile.md)

[New-AzureRmAutoscaleRule](./New-AzureRmAutoscaleRule.md)

[Remove-AzureRmAutoscaleSetting](./Remove-AzureRmAutoscaleSetting.md)

<|MERGE_RESOLUTION|>--- conflicted
+++ resolved
@@ -169,13 +169,8 @@
 
 ```yaml
 Type: PSAutoscaleSetting
-<<<<<<< HEAD
 Parameter Sets: Parameters for Add-AzureRmAutoscaleSetting cmdlet in the update semantics
 Aliases: InputObject
-=======
-Parameter Sets: UpdateAutoscaleSetting
-Aliases: 
->>>>>>> a68b2fc9
 
 Required: True
 Position: Named
