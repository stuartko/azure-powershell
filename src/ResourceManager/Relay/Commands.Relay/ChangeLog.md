<!--
    Please leave this section at the top of the change log.

    Changes for the current release should go under the section titled "Current Release", and should adhere to the following format:

    ## Current Release
    * Overview of change #1
        - Additional information about change #1
    * Overview of change #2
        - Additional information about change #2
        - Additional information about change #2
    * Overview of change #3
    * Overview of change #4
        - Additional information about change #4

    ## YYYY.MM.DD - Version X.Y.Z (Previous Release)
    * Overview of change #1
        - Additional information about change #1
-->
## Current Release
<<<<<<< HEAD
* Updated help files to include full parameter types.
=======

## Version 0.3.6
>>>>>>> ea403690
* Updated markdown files, fix for the parameter name issue in example

## Version 0.3.5
* Fixed formatting of OutputType in help files

## Version 0.3.4
* Set minimum dependency of module to PowerShell 5.0

## Version 0.3.3
* Updated to the latest version of the Azure ClientRuntime

## Version 0.3.2
* Fix issue with Default Resource Group in CloudShell

## Version 0.3.1
* Added Location Completer to -Location parameters allowing tab completion through valid Locations
* Added ResourceGroup Completer to -ResourceGroup parameters allowing tab completion through resource groups in current subscription

## Version 0.3.0
* Add support for online help
    - Run Get-Help with the -Online parameter to open the online help in your default Internet browser
    
## Version 0.2.7

## Version 0.2.6

## Version 0.2.4

## Version 0.2.3

## Version 0.2.2

## Version 0.2.1

## Version 0.2.0

## Version 0.1.1

## Version 0.1.0
* Adds cmdlets for the Azure Relay which allows users to create and manage all Azure Relay resources.
    - `New-AzureRmRelayNamespace`
    - `Get-AzureRmRelayNamespace`
    - `Set-AzureRmRelayNamespace`
    - `Remove-AzureRmRelayNamespace`
    - `New-AzureRmWcfRelay`
    - `Get-AzureRmWcfRelay`
    - `Set-AzureRmWcfRelay`
    - `Remove-AzureRmWcfRelay`
    - `New-AzureRmRelayHybridConnection`
    - `Get-AzureRmRelayHybridConnection`
    - `Set-AzureRmRelayHybridConnection`
    - `Remove-AzureRmRelayHybridConnection`
    - `Test-AzureRmRelayName`
    - `Get-AzureRmRelayOperation`
    - `New-AzureRmRelayKey`
    - `Get-AzureRmRelayKey`
    - `New-AzureRmRelayAuthorizationRule`
    - `Get-AzureRmRelayAuthorizationRule`
    - `Set-AzureRmRelayAuthorizationRule`
    - `Remove-AzureRmRelayAuthorizationRule`<|MERGE_RESOLUTION|>--- conflicted
+++ resolved
@@ -18,12 +18,9 @@
         - Additional information about change #1
 -->
 ## Current Release
-<<<<<<< HEAD
 * Updated help files to include full parameter types.
-=======
 
 ## Version 0.3.6
->>>>>>> ea403690
 * Updated markdown files, fix for the parameter name issue in example
 
 ## Version 0.3.5
