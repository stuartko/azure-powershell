--- conflicted
+++ resolved
@@ -19,11 +19,8 @@
         - Additional information about change #1
 -->
 ## Upcoming Release
-<<<<<<< HEAD
 * Update references in .psd1 to use relative path
-=======
 * Added new category "Operational Excellence" to Get-AzAdvisorRecommendation cmdlet.
->>>>>>> 75db95d1
 
 ## Version 1.0.1
 * Fixed miscellaneous typos across module
