<!--
    Please leave this section at the top of the change log.

    Changes for the upcoming release should go under the section titled "Upcoming Release", and should adhere to the following format:

    ## Upcoming Release
    * Overview of change #1
        - Additional information about change #1
    * Overview of change #2
        - Additional information about change #2
        - Additional information about change #2
    * Overview of change #3
    * Overview of change #4
        - Additional information about change #4

    ## YYYY.MM.DD - Version X.Y.Z (Previous Release)
    * Overview of change #1
        - Additional information about change #1
-->

## Upcoming Release

<<<<<<< HEAD
## Version 1.0.1-preview
* Renamed `CoreQuota` on `BatchAccountContext` to `DedicatedCoreQuota`. There is also a new `LowPriorityCoreQuota`.
  - This impacts **Get-AzBatchAccount**.
* **New-AzBatchTask** `-ResourceFile` parameter now takes a collection of `PSResourceFile` objects, which can be constructed using the new **New-AzBatchResourceFile** cmdlet.
* New **New-AzBatchResourceFile** cmdlet to help create `PSResourceFile` objects. These can be supplied to **New-AzBatchTask** on the `-ResourceFile` parameter.
  - This supports two new kinds of resource file in addition to the existing `HttpUrl` way:
    - `AutoStorageContainerName` based resource files download an entire auto-storage container to the Batch node.
    - `StorageContainerUrl` based resource files download the container specified in the URL to the Batch node.
* Removed `ApplicationPackages` property of `PSApplication` returned by **Get-AzBatchApplication**.
  - The specific packages inside of an application now can be retrieved using **Get-AzBatchApplicationPackage**. For example: `Get-AzBatchApplication -AccountName myaccount -ResourceGroupName myresourcegroup -ApplicationId myapplication`.
* Renamed `ApplicationId` to `ApplicationName` on **Get-AzBatchApplicationPackage**, **New-AzBatchApplicationPackage**, **Remove-AzBatchApplicationPackage**, **Get-AzBatchApplication**, **New-AzBatchApplication**, **Remove-AzBatchApplication**, and **Set-AzBatchApplication**.
  - `ApplicationId` now is an alias of `ApplicationName`.
* Added new `PSWindowsUserConfiguration` property to `PSUserAccount`.
* Renamed `Version` to `Name` on `PSApplicationPackage`.
* Renamed `BlobSource` to `HttpUrl` on `PSResourceFile`.
* Removed `OSDisk` property from `PSVirtualMachineConfiguration`.
* Removed **Set-AzBatchPoolOSVersion**. This operation is no longer supported.
* Removed `TargetOSVersion` from `PSCloudServiceConfiguration`.
* Renamed `CurrentOSVersion` to `OSVersion` on `PSCloudServiceConfiguration`.
* Removed `DataEgressGiB` and `DataIngressGiB` from `PSPoolUsageMetrics`.
=======
## Version 1.1.1
* Fixed typo in help message and documentation to capitalize Windows
* Fixed miscellaneous typos across module

## Version 1.1.0
* Updated cmdlets with plural nouns to singular, and deprecated plural names.
>>>>>>> 2003a545

## Version 1.0.0
* General availability of `Az.Batch` module
* Added the ability to see what version of the Azure Batch Node Agent is running on each of the VMs in a pool, via the new `NodeAgentInformation` property on `PSComputeNode`.
* Removed the `ValidationStatus` property from `PSTaskCounts`.
* The `Caching` default for `PSDataDisk` is now `ReadWrite` instead of `None`.<|MERGE_RESOLUTION|>--- conflicted
+++ resolved
@@ -19,9 +19,6 @@
 -->
 
 ## Upcoming Release
-
-<<<<<<< HEAD
-## Version 1.0.1-preview
 * Renamed `CoreQuota` on `BatchAccountContext` to `DedicatedCoreQuota`. There is also a new `LowPriorityCoreQuota`.
   - This impacts **Get-AzBatchAccount**.
 * **New-AzBatchTask** `-ResourceFile` parameter now takes a collection of `PSResourceFile` objects, which can be constructed using the new **New-AzBatchResourceFile** cmdlet.
@@ -41,14 +38,13 @@
 * Removed `TargetOSVersion` from `PSCloudServiceConfiguration`.
 * Renamed `CurrentOSVersion` to `OSVersion` on `PSCloudServiceConfiguration`.
 * Removed `DataEgressGiB` and `DataIngressGiB` from `PSPoolUsageMetrics`.
-=======
+
 ## Version 1.1.1
 * Fixed typo in help message and documentation to capitalize Windows
 * Fixed miscellaneous typos across module
 
 ## Version 1.1.0
 * Updated cmdlets with plural nouns to singular, and deprecated plural names.
->>>>>>> 2003a545
 
 ## Version 1.0.0
 * General availability of `Az.Batch` module
