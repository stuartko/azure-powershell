<!--
    Please leave this section at the top of the change log.

    Changes for the upcoming release should go under the section titled "Upcoming Release", and should adhere to the following format:

    ## Upcoming Release
    * Overview of change #1
        - Additional information about change #1
    * Overview of change #2
        - Additional information about change #2
        - Additional information about change #2
    * Overview of change #3
    * Overview of change #4
        - Additional information about change #4

    ## YYYY.MM.DD - Version X.Y.Z (Previous Release)
    * Overview of change #1
        - Additional information about change #1
-->

## Upcoming Release
<<<<<<< HEAD
* Update references in .psd1 to use relative path
=======

## Version 1.1.2
>>>>>>> a5902057
* **Get-AzBatchNodeAgentSku** is deprecated and will be replaced by **Get-AzBatchSupportImage** in version 2.0.0.

## Version 1.1.1
* Fixed typo in help message and documentation to capitalize Windows
* Fixed miscellaneous typos across module

## Version 1.1.0
* Updated cmdlets with plural nouns to singular, and deprecated plural names.

## Version 1.0.0
* General availability of `Az.Batch` module
* Added the ability to see what version of the Azure Batch Node Agent is running on each of the VMs in a pool, via the new `NodeAgentInformation` property on `PSComputeNode`.
* Removed the `ValidationStatus` property from `PSTaskCounts`.
* The `Caching` default for `PSDataDisk` is now `ReadWrite` instead of `None`.<|MERGE_RESOLUTION|>--- conflicted
+++ resolved
@@ -19,12 +19,9 @@
 -->
 
 ## Upcoming Release
-<<<<<<< HEAD
 * Update references in .psd1 to use relative path
-=======
 
 ## Version 1.1.2
->>>>>>> a5902057
 * **Get-AzBatchNodeAgentSku** is deprecated and will be replaced by **Get-AzBatchSupportImage** in version 2.0.0.
 
 ## Version 1.1.1
