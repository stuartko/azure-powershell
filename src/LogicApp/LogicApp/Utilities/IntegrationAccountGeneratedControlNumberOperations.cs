﻿// ----------------------------------------------------------------------------------
//
// Copyright Microsoft Corporation
// Licensed under the Apache License, Version 2.0 (the "License");
// you may not use this file except in compliance with the License.
// You may obtain a copy of the License at
// http://www.apache.org/licenses/LICENSE-2.0
// Unless required by applicable law or agreed to in writing, software
// distributed under the License is distributed on an "AS IS" BASIS,
// WITHOUT WARRANTIES OR CONDITIONS OF ANY KIND, either express or implied.
// See the License for the specific language governing permissions and
// limitations under the License.
// ----------------------------------------------------------------------------------

namespace Microsoft.Azure.Commands.LogicApp.Utilities
{
    using System;
    using System.Collections.Generic;
    using System.Globalization;
    using System.Linq;
    using System.Management.Automation;
    using Microsoft.Azure.Management.Logic;
    using Microsoft.Azure.Management.Logic.Models;
    using Newtonsoft.Json;
    using Newtonsoft.Json.Linq;

    /// <summary>
    /// LogicApp client partial class for integration account control number operations.
    /// </summary>
    public partial class IntegrationAccountClient
    {
        /// <summary>
        /// Updates the integration account generated interchange control number for a given agreement.
        /// </summary>
        /// <param name="resourceGroupName">The integration account agreement resource group.</param>
        /// <param name="integrationAccountName">The integration account name.</param>
        /// <param name="integrationAccountAgreementName">The integration account agreement name.</param>
        /// <param name="integrationAccountControlNumber">The integration account control number object.</param>
        /// <returns>Updated integration account control number</returns>
        public IntegrationAccountControlNumber UpdateIntegrationAccountGeneratedIcn(string resourceGroupName, string integrationAccountName, string integrationAccountAgreementName, IntegrationAccountControlNumber integrationAccountControlNumber)
        {
            if (!this.DoesIntegrationAccountAgreementExist(resourceGroupName, integrationAccountName, integrationAccountAgreementName))
            {
                throw new PSArgumentException(message: string.Format(
                    CultureInfo.InvariantCulture,
                    Properties.Resource.ResourceNotFound,
                    integrationAccountAgreementName,
                    resourceGroupName));
            }

<<<<<<< HEAD
            return IntegrationAccountClient.SessionContentToIntegrationAccountControlNumber(
=======
            return SessionContentToIntegrationAccountControlNumber(
>>>>>>> e8d8ec61
                sessionContent: this.LogicManagementClient.IntegrationAccountSessions
                    .CreateOrUpdate(
                        resourceGroupName: resourceGroupName,
                        integrationAccountName: integrationAccountName,
                        sessionName: SessionNameForGeneratedIcn(integrationAccountAgreementName),
                        session: new IntegrationAccountSession
                        {
                            Content = integrationAccountControlNumber
                        })
                    .Content,
                integrationAccountAgreementName: integrationAccountAgreementName);
        }

        /// <summary>
        /// Gets the integration account generated interchange control number by agreement name.
        /// </summary>
        /// <param name="resourceGroupName">The integration account resource group name.</param>
        /// <param name="integrationAccountName">The integration account name.</param>
        /// <param name="integrationAccountAgreementName">The integration account agreement name.</param>
        /// <returns>Integration account control number object.</returns>
        public IntegrationAccountControlNumber GetIntegrationAccountGeneratedIcn(string resourceGroupName, string integrationAccountName, string integrationAccountAgreementName)
        {
<<<<<<< HEAD
            return IntegrationAccountClient.SessionContentToIntegrationAccountControlNumber(
=======
            return SessionContentToIntegrationAccountControlNumber(
>>>>>>> e8d8ec61
                sessionContent: this.LogicManagementClient.IntegrationAccountSessions
                    .Get(
                        resourceGroupName: resourceGroupName,
                        integrationAccountName: integrationAccountName,
                        sessionName: SessionNameForGeneratedIcn(integrationAccountAgreementName))
                     .Content,
                integrationAccountAgreementName: integrationAccountAgreementName);
        }

        /// <summary>
        /// Tries to get the integration account generated interchange control number by agreement name.
        /// Returns a placeholder if the underlying session is not found.
        /// </summary>
        /// <param name="resourceGroupName">The integration account resource group name.</param>
        /// <param name="integrationAccountName">The integration account name.</param>
        /// <param name="integrationAccountAgreementName">The integration account agreement name.</param>
        /// <returns>Integration account control number object.</returns>
        public IntegrationAccountControlNumber TryGetIntegrationAccountGeneratedIcn(string resourceGroupName, string integrationAccountName, string integrationAccountAgreementName)
        {
            try
            {
<<<<<<< HEAD
                return IntegrationAccountClient.SessionContentToIntegrationAccountControlNumber(
=======
                return SessionContentToIntegrationAccountControlNumber(
>>>>>>> e8d8ec61
                    sessionContent: this.LogicManagementClient.IntegrationAccountSessions
                        .Get(
                            resourceGroupName: resourceGroupName,
                            integrationAccountName: integrationAccountName,
                            sessionName: SessionNameForGeneratedIcn(integrationAccountAgreementName))
                         .Content,
                    integrationAccountAgreementName: integrationAccountAgreementName);
            }
            catch (ErrorResponseException ex)
            {
                if (ex.Body.Error.Code == "SessionNotFound")
                {
                    return new IntegrationAccountControlNumber { ControlNumber = Properties.Resource.GeneratedControlNumberNotFound, ControlNumberChangedTime = DateTime.MinValue };
                }

                throw;
            }
        }

        /// <summary>
        /// Gets the integration account generated interchange control numbers by resource group name.
        /// </summary>
        /// <param name="resourceGroupName">The integration account agreement resource group name.</param>
        /// <param name="integrationAccountName">The integration account name.</param>
        /// <param name="agreementType">The agreement type.</param>
        /// <returns>List of integration account agreements.</returns>
        public IList<QualifiedIntegrationAccountControlNumber> ListIntegrationAccountGeneratedIcns(string resourceGroupName, string integrationAccountName, AgreementType agreementType)
        {
            return this
                .ListIntegrationAccountAgreements(
                    resourceGroupName: resourceGroupName,
                    integrationAccountName: integrationAccountName)
                .Where(agreement => agreement.AgreementType == agreementType)
                .Select(agreement => new QualifiedIntegrationAccountControlNumber(
                    icn: this.TryGetIntegrationAccountGeneratedIcn(
                        resourceGroupName: resourceGroupName,
                        integrationAccountName: integrationAccountName,
                        integrationAccountAgreementName: agreement.Name),
                    agreementName: agreement.Name))
                .ToList();
        }

        /// <summary>
        /// Converts session content to integration account control number.
        /// </summary>
        /// <param name="sessionContent">The session content.</param>
        /// <param name="integrationAccountAgreementName">The integration account agreement name.</param>
        /// <returns>The <see cref="IntegrationAccountControlNumber"/>.</returns>
        /// <exception cref="PSInvalidOperationException">If the session content is not in the expected format.</exception>
        private static IntegrationAccountControlNumber SessionContentToIntegrationAccountControlNumber(object sessionContent, string integrationAccountAgreementName, string controlNumber = null)
        {
            var content = sessionContent as JObject;
            if (content != null)
            {
                try
                {
                    return content.ToObject<IntegrationAccountControlNumber>();
                }
                catch (FormatException)
                {
                }
                catch (JsonException)
                {
                }
            }

            if (string.IsNullOrEmpty(controlNumber))
            {
                throw new PSInvalidOperationException(message: string.Format(
                    Properties.Resource.GeneratedControlNumberInvalidFormat,
                    integrationAccountAgreementName));
            }
            else
            {
                throw new PSInvalidOperationException(message: string.Format(
                    Properties.Resource.ReceivedControlNumberInvalidFormat,
                    controlNumber,
                    integrationAccountAgreementName));
            }
        }

        /// <summary>
        /// Gets the integration account session name for generated interchange control number for a given integration account agreement name.
        /// </summary>
        /// <param name="integrationAccountAgreementName">The integration account agreement name.</param>
        /// <returns>The integration account session name for generated interchange control number.</returns>
        private static string SessionNameForGeneratedIcn(string integrationAccountAgreementName)
        {
            // NOTE(daviburg): The session name is formed using the B2B connectors format for all generated control numbers.
            // At the moment we only care for ICN type which never has the acknowledgement suffix.
            return string.Format(
                Constants.GeneratedControlNumberSessionIdFormat,
                integrationAccountAgreementName,
                ControlNumberType.Icn,
                string.Empty);
        }
   }
}<|MERGE_RESOLUTION|>--- conflicted
+++ resolved
@@ -48,11 +48,7 @@
                     resourceGroupName));
             }
 
-<<<<<<< HEAD
-            return IntegrationAccountClient.SessionContentToIntegrationAccountControlNumber(
-=======
             return SessionContentToIntegrationAccountControlNumber(
->>>>>>> e8d8ec61
                 sessionContent: this.LogicManagementClient.IntegrationAccountSessions
                     .CreateOrUpdate(
                         resourceGroupName: resourceGroupName,
@@ -75,11 +71,7 @@
         /// <returns>Integration account control number object.</returns>
         public IntegrationAccountControlNumber GetIntegrationAccountGeneratedIcn(string resourceGroupName, string integrationAccountName, string integrationAccountAgreementName)
         {
-<<<<<<< HEAD
-            return IntegrationAccountClient.SessionContentToIntegrationAccountControlNumber(
-=======
             return SessionContentToIntegrationAccountControlNumber(
->>>>>>> e8d8ec61
                 sessionContent: this.LogicManagementClient.IntegrationAccountSessions
                     .Get(
                         resourceGroupName: resourceGroupName,
@@ -101,11 +93,7 @@
         {
             try
             {
-<<<<<<< HEAD
-                return IntegrationAccountClient.SessionContentToIntegrationAccountControlNumber(
-=======
                 return SessionContentToIntegrationAccountControlNumber(
->>>>>>> e8d8ec61
                     sessionContent: this.LogicManagementClient.IntegrationAccountSessions
                         .Get(
                             resourceGroupName: resourceGroupName,
