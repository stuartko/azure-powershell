﻿# ----------------------------------------------------------------------------------
#
# Copyright Microsoft Corporation
# Licensed under the Apache License, Version 2.0 (the "License");
# you may not use this file except in compliance with the License.
# You may obtain a copy of the License at
# http://www.apache.org/licenses/LICENSE-2.0
# Unless required by applicable law or agreed to in writing, software
# distributed under the License is distributed on an "AS IS" BASIS,
# WITHOUT WARRANTIES OR CONDITIONS OF ANY KIND, either express or implied.
# See the License for the specific language governing permissions and
# limitations under the License.
# ----------------------------------------------------------------------------------

<#
.SYNOPSIS
Get guest configuration policy report by Vm name scope
#>
function Get-AzVMGuestPolicyStatus-VmNameScope
{
	$rgName = "vivga"
	$vmName = "Viv1809SDDC"

    $reports = Get-AzVMGuestPolicyStatus -ResourceGroupName $rgName -VMName $vmName
	Assert-NotNull $reports
	Assert-True { $reports.Count -gt 0 }
}

<#
.SYNOPSIS
Get guest configuration policy report by Vm name scope for custom policy
#>
function Get-AzVMGuestPolicyStatus-VmNameScope_Custom
{
	$rgName = "amits-test"
	$vmName = "amits-winser6"

    $reports = Get-AzVMGuestPolicyStatus -ResourceGroupName $rgName -VMName $vmName
	Assert-NotNull $reports
	Assert-True { $reports.Count -gt 0 }
}

<#
.SYNOPSIS
Get guest configuration policy report by Initiative id scope
#>
function Get-AzVMGuestPolicyStatus-InitiativeIdScope
{
	$rgName = "vivga"
	$vmName = "Viv1809SDDC"
	$initiativeId = "/providers/Microsoft.Authorization/policySetDefinitions/25ef9b72-4af2-4501-acd1-fc814e73dde1"

    $reports = Get-AzVMGuestPolicyStatus -ResourceGroupName $rgName -VMName $vmName -InitiativeId $initiativeId
	Assert-NotNull $reports
	Assert-True { $reports.Count -gt 0 }
}

<#
.SYNOPSIS
Get guest configuration custom policy report by Initiative id scope
#>
function Get-AzVMGuestPolicyStatus-InitiativeIdScope_Custom
{
	$rgName = "amits-test"
	$vmName = "amits-winser6"
	$initiativeId = "/subscriptions/b5e4748c-f69a-467c-8749-e2f9c8cd3db0/providers/Microsoft.Authorization/policySetDefinitions/8174929b-2752-46af-9167-89d2d6780439"

    $reports = Get-AzVMGuestPolicyStatus -ResourceGroupName $rgName -VMName $vmName -InitiativeId $initiativeId
	Assert-NotNull $reports
	Assert-True { $reports.Count -gt 0 }
}

<#
.SYNOPSIS
Get guest configuration policy report by Initiative name scope
#>
function Get-AzVMGuestPolicyStatus-InitiativeNameScope
{
	$rgName = "vivga"
	$vmName = "Viv1809SDDC"
	$initiativeName = "25ef9b72-4af2-4501-acd1-fc814e73dde1"

    $reports = Get-AzVMGuestPolicyStatus -ResourceGroupName $rgName -VMName $vmName -InitiativeName $initiativeName
	Assert-NotNull $reports
	Assert-True { $reports.Count -gt 0 }
}

<#
.SYNOPSIS
<<<<<<< HEAD
Get guest configuration custom policy report by Initiative name scope
#>
function Get-AzVMGuestPolicyStatus-InitiativeNameScope_Custom
{
	$rgName = "amits-test"
	$vmName = "amits-winser6"
	$initiativeName = "8174929b-2752-46af-9167-89d2d6780439"

    $reports = Get-AzVMGuestPolicyStatus -ResourceGroupName $rgName -VMName $vmName -InitiativeName $initiativeName
	Assert-NotNull $reports
	Assert-True { $reports.Count -gt 0 }
}

<#
.SYNOPSIS
Get guest configuration policy by Id scope
=======
Get guest configuration policy by ReportId scope
>>>>>>> 5294e349
#>
function Get-AzVMGuestPolicyStatus-ReportIdScope
{
	$rgName = "vivga"
	$vmName = "Viv1809SDDC"
	$initiativeName = "25ef9b72-4af2-4501-acd1-fc814e73dde1"
	$reports = Get-AzVMGuestPolicyStatus -ResourceGroupName $rgName -VMName $vmName -InitiativeName $initiativeName
	Assert-NotNull $reports
	Assert-True { $reports.Count -gt 0 }

	$Id= $reports[0].ReportId;

    $report = Get-AzVMGuestPolicyStatus -ReportId $Id
	Assert-NotNull $report
}

<#
.SYNOPSIS
Get guest configuration custom policy by Id scope
#>
function Get-AzVMGuestPolicyStatus-IdScope_Custom
{
	$rgName = "amits-test"
	$vmName = "amits-winser6"
	$initiativeName = "8174929b-2752-46af-9167-89d2d6780439"
	$reports = Get-AzVMGuestPolicyStatus -ResourceGroupName $rgName -VMName $vmName -InitiativeName $initiativeName
	Assert-NotNull $reports
	Assert-True { $reports.Count -gt 0 }

	$Id= $reports[0].Id;

    $report = Get-AzVMGuestPolicyStatus -Id $Id
	Assert-NotNull $report
}<|MERGE_RESOLUTION|>--- conflicted
+++ resolved
@@ -87,7 +87,6 @@
 
 <#
 .SYNOPSIS
-<<<<<<< HEAD
 Get guest configuration custom policy report by Initiative name scope
 #>
 function Get-AzVMGuestPolicyStatus-InitiativeNameScope_Custom
@@ -103,10 +102,7 @@
 
 <#
 .SYNOPSIS
-Get guest configuration policy by Id scope
-=======
 Get guest configuration policy by ReportId scope
->>>>>>> 5294e349
 #>
 function Get-AzVMGuestPolicyStatus-ReportIdScope
 {
@@ -125,9 +121,9 @@
 
 <#
 .SYNOPSIS
-Get guest configuration custom policy by Id scope
+Get guest configuration custom policy by ReportId scope
 #>
-function Get-AzVMGuestPolicyStatus-IdScope_Custom
+function Get-AzVMGuestPolicyStatus-ReportIdScope_Custom
 {
 	$rgName = "amits-test"
 	$vmName = "amits-winser6"
@@ -136,8 +132,8 @@
 	Assert-NotNull $reports
 	Assert-True { $reports.Count -gt 0 }
 
-	$Id= $reports[0].Id;
+	$Id= $reports[0].ReportId;
 
-    $report = Get-AzVMGuestPolicyStatus -Id $Id
+    $report = Get-AzVMGuestPolicyStatus -ReportId $Id
 	Assert-NotNull $report
 }