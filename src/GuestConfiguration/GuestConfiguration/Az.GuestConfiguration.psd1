--- conflicted
+++ resolved
@@ -12,7 +12,7 @@
 # RootModule = ''
 
 # Version number of this module.
-ModuleVersion = '0.10.1'
+ModuleVersion = '0.10.2'
 
 # Supported PSEditions
 CompatiblePSEditions = 'Core', 'Desktop'
@@ -30,11 +30,8 @@
 Copyright = 'Microsoft Corporation. All rights reserved.'
 
 # Description of the functionality provided by this module
-<<<<<<< HEAD
-Description = 'Service cmdlets for Azure Policy Guest Configuration. Allows querying for Guest Configuration node compliance status, compliance reasons, and compliance status history. For more information, please visit: https://aka.ms/guestconfigcmdlets'
-=======
-Description = 'Microsoft Azure PowerShell - Guest Configuration service cmdlets for Azure Resource Manager. Allows querying VM compliance statuses for initiatives (part of Azure Policy) of category "Guest configuration", compliance reasons, compliance status history. For more information, please visit: https://aka.ms/guestconfigcmdlets'
->>>>>>> 89f37a85
+Description = 'Microsoft Azure PowerShell - Guest Configuration service cmdlets for Azure Resource Manager. Allows querying VM compliance statuses for initiatives (part of Azure Policy) of category "Guest configuration", compliance reasons, compliance status history. For more information, please visit: https://aka.ms/guestconfigcmdlets '
+
 
 # Minimum version of the Windows PowerShell engine required by this module
 PowerShellVersion = '5.1'
@@ -55,7 +52,7 @@
 # ProcessorArchitecture = ''
 
 # Modules that must be imported into the global environment prior to importing this module
-RequiredModules = @(@{ModuleName = 'Az.Accounts'; ModuleVersion = '1.2.0'; })
+RequiredModules = @(@{ModuleName = 'Az.Accounts'; ModuleVersion = '1.1.0'; })
 
 # Assemblies that must be loaded prior to importing this module
 RequiredAssemblies = '.\Microsoft.Azure.Management.GuestConfiguration.dll'
@@ -108,14 +105,10 @@
         # IconUri = ''
 
         # ReleaseNotes of this module
-        ReleaseNotes = '* Initial release of Az.GuestConfiguration module. Provides these two cmdlets.
-  * Get-AzVMGuestPolicyReport
-    * Provides compliance status of a VM in a resource group, compliance reasons.
-  * Get-AzVMGuestPolicyStatusHistory:
-    * Provides historical compliance statuses of a VM in a resource group, for a maximum of past 14 days.'
+        ReleaseNotes = 'Initial Release'
 
         # Prerelease string of this module
-        # Prerelease = ''
+        #Prerelease = 'preview'
 
         # Flag to indicate whether the module requires explicit user acceptance for install/update/save
         # RequireLicenseAcceptance = $false
