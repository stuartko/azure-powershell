<!--
    Please leave this section at the top of the change log.

    Changes for the upcoming release should go under the section titled "Upcoming Release", and should adhere to the following format:

    ## Upcoming Release
    * Overview of change #1
        - Additional information about change #1
    * Overview of change #2
        - Additional information about change #2
        - Additional information about change #2
    * Overview of change #3
    * Overview of change #4
        - Additional information about change #4

    ## YYYY.MM.DD - Version X.Y.Z (Previous Release)
    * Overview of change #1
        - Additional information about change #1
-->
## Upcoming Release
<<<<<<< HEAD
*Fixed documentation typo where "Azure" was all lowercase letters
=======
* Fixed miscellaneous typos across module
>>>>>>> baf27377

## Version 1.0.0
* General availability of `Az.MarketplaceOrdering` module<|MERGE_RESOLUTION|>--- conflicted
+++ resolved
@@ -18,11 +18,8 @@
         - Additional information about change #1
 -->
 ## Upcoming Release
-<<<<<<< HEAD
-*Fixed documentation typo where "Azure" was all lowercase letters
-=======
+* Fixed documentation typo where "Azure" was all lowercase letters
 * Fixed miscellaneous typos across module
->>>>>>> baf27377
 
 ## Version 1.0.0
 * General availability of `Az.MarketplaceOrdering` module