--- conflicted
+++ resolved
@@ -11,50 +11,44 @@
 This topic displays help topics for the Azure private DNS Cmdlets.
 
 ## Az.PrivateDns Cmdlets
-<<<<<<< HEAD
 ### [Add-AzPrivateDnsRecordConfig](Add-AzPrivateDnsRecordConfig.md)
 Adds a Private DNS record to a local record set object.
 
 ### [Get-AzPrivateDnsRecordSet](Get-AzPrivateDnsRecordSet.md)
-Gets a Private DNS record set.
-=======
+Gets a record set from a Private DNS zone.
+
 ### [Get-AzPrivateDnsVirtualNetworkLink](Get-AzPrivateDnsVirtualNetworkLink.md)
 Gets a virtual network link associated with the specified Private DNS zone.
->>>>>>> c013357b
 
 ### [Get-AzPrivateDnsZone](Get-AzPrivateDnsZone.md)
 Gets a Private DNS zone.
 
-<<<<<<< HEAD
 ### [New-AzPrivateDnsRecordConfig](New-AzPrivateDnsRecordConfig.md)
 Creates a new Private DNS record local object.
 
 ### [New-AzPrivateDnsRecordSet](New-AzPrivateDnsRecordSet.md)
-Creates a Private DNS record set.
-=======
+Creates a record set in a Private DNS zone.
+
 ### [New-AzPrivateDnsVirtualNetworkLink](New-AzPrivateDnsVirtualNetworkLink.md)
 Creates a new private DNS virtual network link.
->>>>>>> c013357b
 
 ### [New-AzPrivateDnsZone](New-AzPrivateDnsZone.md)
 Creates a new private DNS zone.
 
-<<<<<<< HEAD
 ### [Remove-AzPrivateDnsRecordConfig](Remove-AzPrivateDnsRecordConfig.md)
 Removes a Private DNS record from a local record set object.
 
 ### [Remove-AzPrivateDnsRecordSet](Remove-AzPrivateDnsRecordSet.md)
-Deletes a record set.
-=======
+Deletes a record set from a Private DNS zone.
+
 ### [Remove-AzPrivateDnsVirtualNetworkLink](Remove-AzPrivateDnsVirtualNetworkLink.md)
 Removes a virtual network link from a resource group.
->>>>>>> c013357b
 
 ### [Remove-AzPrivateDnsZone](Remove-AzPrivateDnsZone.md)
 Removes a private DNS zone from a resource group.
 
 ### [Set-AzPrivateDnsRecordSet](Set-AzPrivateDnsRecordSet.md)
-Updates a Private DNS record set.
+Updates a record set in a Private DNS zone.
 
 ### [Set-AzPrivateDnsZone](Set-AzPrivateDnsZone.md)
 Updates a Private DNS zone from a resource group.
