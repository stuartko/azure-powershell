--- conflicted
+++ resolved
@@ -12,11 +12,7 @@
 
   <ItemGroup>
     <PackageReference Include="Microsoft.Azure.Management.NetApp" Version="1.1.0" />
-<<<<<<< HEAD
-    <PackageReference Include="Microsoft.Azure.Management.Network" Version="19.16.1-preview" />
-=======
     <PackageReference Include="Microsoft.Azure.Management.Network" Version="19.17.0-preview" />
->>>>>>> 1f5a940b
   </ItemGroup>
 
 </Project>