--- conflicted
+++ resolved
@@ -11,13 +11,8 @@
   </PropertyGroup>
 
   <ItemGroup>
-<<<<<<< HEAD
-    <PackageReference Include="Microsoft.Azure.Management.NetApp" Version="1.3.0" />
+    <PackageReference Include="Microsoft.Azure.Management.NetApp" Version="1.4.0" />
     <PackageReference Include="Microsoft.Azure.Management.Network" Version="20.0.1-preview" />
-=======
-    <PackageReference Include="Microsoft.Azure.Management.NetApp" Version="1.4.0" />
-    <PackageReference Include="Microsoft.Azure.Management.Network" Version="19.21.1-preview" />
->>>>>>> 1d889097
   </ItemGroup>
 
 </Project>