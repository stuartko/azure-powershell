<!--
    Please leave this section at the top of the change log.

    Changes for the upcoming release should go under the section titled "Upcoming Release", and should adhere to the following format:

    ## Upcoming Release
    * Overview of change #1
        - Additional information about change #1
    * Overview of change #2
        - Additional information about change #2
        - Additional information about change #2
    * Overview of change #3
    * Overview of change #4
        - Additional information about change #4

    ## YYYY.MM.DD - Version X.Y.Z (Previous Release)
    * Overview of change #1
        - Additional information about change #1
-->
## Upcoming Release
<<<<<<< HEAD

## Version 1.13.0
=======
* Updated ADF .Net SDK version to 4.20.0
>>>>>>> 0c0bcc37
* Added Customer Managed Key Encryption to DataFactory

## Version 1.12.1
* Updated ADF .Net SDK version to 4.19.0

## Version 1.12.0
* Added User Assigned Identities to Data Factory.
* Updated ADF .Net SDK version to 4.18.0

## Version 1.11.5
* Updated ADF .Net SDK version to 4.15.0

## Version 1.11.4
* Updated ADF .Net SDK version to 4.14.0

## Version 1.11.3
* Fixed the command `Invoke-AzDataFactoryV2Pipeline` for SupportsShouldProcess issue

## Version 1.11.2
* Updated ADF .Net SDK version to 4.13.0

## Version 1.11.1
* Improved error message of `New-AzDataFactoryV2LinkedServiceEncryptedCredential` command

## Version 1.11.0
* Updated ADF .Net SDK version to 4.12.0
* Updated ADF encryption client SDK version to 4.14.7587.7
* Added `Stop-AzDataFactoryV2TriggerRun` and `Invoke-AzDataFactoryV2TriggerRun` commands

## Version 1.10.2
* Fixed typo in output messages

## Version 1.10.1
* Updated ADF .Net SDK version to 4.11.0

## Version 1.10.0
* Added missing properties to PSPipelineRun class.

## Version 1.9.0

* Added global parameters to Data Factory.

## Version 1.8.2
* Updated ADF .Net SDK version to 4.9.0

## Version 1.8.1
* Updated assembly version of data factory V2 cmdlets

## Version 1.8.0
* Supported CRUD of data flow runtime properties in Managed IR.

## Version 1.7.0
* Updated ADF .Net SDK version to 4.8.0
* Added optional parameters to `Invoke-AzDataFactoryV2Pipeline` command to support rerun

## Version 1.6.1
* Update ADF .Net SDK version to 4.7.0

## Version 1.6.0
* Add AutoUpdateETA, LatestVersion, PushedVersion, TaskQueueId and VersionStatus properties for Get-AzDataFactoryV2IntegrationRuntime cmd

* Update ADF .Net SDK version to 4.6.0
* Add parameter "PublicIPs" for "Set-AzureRmDataFactoryV2IntegrationRuntime" cmd 
to enable create Azure-SSIS IR with static public IP addresses.

## Version 1.5.1
* Update ADF .Net SDK version to 4.5.0
* Update references in .psd1 to use relative path

## Version 1.5.0
* Update ADF .Net SDK version to 4.4.0
* Add parameter "ExpressCustomSetup" for "Set-AzureRmDataFactoryV2IntegrationRuntime" cmd to enable setup configurations and 3rd party components without custom setup script.

## Version 1.4.1
* Update ADF .Net SDK version to 4.3.0

## Version 1.4.0
* Adding CRUD commands for ADF V2 data flow: Set-AzDataFactoryV2DataFlow, Remove-AzDataFactoryV2DataFlow, and Get-AzDataFactoryV2DataFlow.
* Adding action commands for ADF V2 data flow debug Session: Start-AzDataFactoryV2DataFlowDebugSession, Get-AzDataFactoryV2DataFlowDebugSession, Add-AzDataFactoryV2DataFlowDebugSessionPackage, Invoke-AzDataFactoryV2DataFlowDebugSessionCommand and Stop-AzDataFactoryV2DataFlowDebugSession.
* Update ADF .Net SDK version to 4.2.0

## Version 1.3.0
* Adding 3 new commands for ADF V2 - Add-AzDataFactoryV2TriggerSubscription, Remove-AzDataFactoryV2TriggerSubscription, and Get-AzDataFactoryV2TriggerSubscriptionStatus
* Updated ADF .Net SDK version to 4.1.3


## Version 1.2.0
* Fix typo to capitalize "Windows" in 'New-AzDataFactoryEncryptValue" documentation
* Fixed miscellaneous typos across module
* Updated ADF .Net SDK version to 4.1.2
* Add parameter "DataProxyIntegrationRuntimeName", "DataProxyStagingLinkedServiceName" and "DataProxyStagingPath" for "Set-AzureRmDataFactoryV2IntegrationRuntime" cmd to enable set up Self-Hosted Integration Runtime as a proxy for SSIS Integration Runtime
* Updated PSTriggerRun to show the triggered pipelines, message and properties, and PSActivityRun to show the activity type

## Version 1.1.3
* Updated ADF .Net SDK version to 4.1.0
* Fix typo in documentation for `Get-AzDataFactoryV2PipelineRun`

## Version 1.1.2
* Updating the output of get activity runs, get pipeline runs, and get trigger runs ADF cmdlets to support Select-Object pipe.

## Version 1.1.1
* Add SsisProperties if NodeCount not null for managed integration runtime.

## Version 1.1.0
* Updated ADF .Net SDK version to 3.0.2
* Updated Set-AzDataFactoryV2 cmdlet with extra parameters for RepoConfiguration related settings.

## Version 1.0.2
* Updated ADF .Net SDK version to 3.0.1

## Version 1.0.1
* Updated ADF .Net SDK version to 3.0.0

## Version 1.0.0
* General availability of `Az.DataFactory` module
* Removed -LinkedServiceName parameter from Get-AzDataFactoryV2ActivityRun<|MERGE_RESOLUTION|>--- conflicted
+++ resolved
@@ -18,12 +18,9 @@
         - Additional information about change #1
 -->
 ## Upcoming Release
-<<<<<<< HEAD
+* Updated ADF .Net SDK version to 4.20.0
 
 ## Version 1.13.0
-=======
-* Updated ADF .Net SDK version to 4.20.0
->>>>>>> 0c0bcc37
 * Added Customer Managed Key Encryption to DataFactory
 
 ## Version 1.12.1
