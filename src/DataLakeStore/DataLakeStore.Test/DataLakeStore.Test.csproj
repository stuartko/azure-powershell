--- conflicted
+++ resolved
@@ -12,11 +12,7 @@
 
   <ItemGroup>
     <PackageReference Include="Microsoft.Azure.Management.DataLake.Store" Version="2.4.2-preview" />
-<<<<<<< HEAD
-    <PackageReference Include="Microsoft.Azure.Management.Network" Version="20.0.0-preview" />
-=======
     <PackageReference Include="Microsoft.Azure.Management.Network" Version="19.18.0-preview" />
->>>>>>> b534ec60
   </ItemGroup>
 
   <ItemGroup>
