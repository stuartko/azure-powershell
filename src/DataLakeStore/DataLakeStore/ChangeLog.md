--- conflicted
+++ resolved
@@ -18,12 +18,8 @@
         - Additional information about change #1
 -->
 ## Upcoming Release
-<<<<<<< HEAD
-* Added option of Byte encoding for New-AzDataLakeStoreItem, Add-AzDAtaLakeStoreItemContent, Get-AzDAtaLakeStoreItemContent
-* Add breaking change description for Export-AzDataLakeStoreItem and Import-AzDataLakeStoreItem
-=======
+* Added breaking change description for `Export-AzDataLakeStoreItem` and `Import-AzDataLakeStoreItem`
 * Added option of Byte encoding for `New-AzDataLakeStoreItem`, `Add-AzDAtaLakeStoreItemContent`, and `Get-AzDAtaLakeStoreItemContent`
->>>>>>> 962bcad4
 
 ## Version 1.2.7
 * Added reference to System.Buffers explicitly in csproj and psd1.
