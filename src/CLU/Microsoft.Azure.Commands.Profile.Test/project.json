{
  "version": "1.0.0-*",
  "description": "Tests for Authentication Management Cmdlets",
  "authors": [ "markcowl" ],
  "tags": [ "" ],
  "projectUrl": "",
  "licenseUrl": "",
  "frameworks": {
    "dnxcore50": {
      "dependencies": {
        "Microsoft.NETCore": "5.0.1-beta-23516",
        "Microsoft.NETCore.Platforms": "1.0.1-beta-23516",
<<<<<<< HEAD
       "Microsoft.CSharp": "4.0.1-beta-23516"
=======
        "Microsoft.CSharp": "4.0.1-beta-23516"
>>>>>>> b10d7b93
      }
    }
  },
  "dependencies": {
    "System.Linq": "4.0.1-beta-23516",
    "Microsoft.CLU": "1.0.0",
    "Commands.Common": "",
    "Commands.Common.Authentication": "",
    "Commands.ResourceManager.Common": "",
    "Commands.ScenarioTests.ResourceManager.Common": "",
    "Microsoft.Azure.Commands.Profile": "",
    "Microsoft.Azure.Management.Resources": "3.1.1-preview",
    "Microsoft.IdentityModel.Clients.ActiveDirectory": "3.6.210231457-alpha",
    "Microsoft.Rest.ClientRuntime": "1.4.1",
    "Microsoft.Rest.ClientRuntime.Azure": "2.1.0",
    "Microsoft.Rest.ClientRuntime.Azure.Authentication": "1.0.0-preview",
    "Newtonsoft.Json": "7.0.1",
    "System.Collections": "4.0.11-beta-23516",
    "System.Collections.Concurrent": "4.0.11-beta-23516",
    "System.Diagnostics.Tools": "4.0.1-beta-23516",
    "System.Diagnostics.TraceSource": "4.0.0-beta-23516",
    "System.Diagnostics.Tracing": "4.0.21-beta-23516",
    "System.IO": "4.0.11-beta-23516",
    "System.IO.FileSystem": "4.0.1-beta-23516",
    "System.Net.Http": "4.0.1-beta-23516",
    "System.Net.WebHeaderCollection": "4.0.1-beta-23516",
    "System.Reflection": "4.1.0-beta-23516",
    "System.Reflection.Extensions": "4.0.1-beta-23516",
    "System.Reflection.Primitives": "4.0.1-beta-23516",
    "System.Reflection.TypeExtensions": "4.1.0-beta-23516",
    "System.Runtime": "4.0.21-beta-23516",
    "System.Runtime.Extensions": "4.0.11-beta-23516",
    "System.Runtime.Serialization.Json": "4.0.1-beta-23516",
    "System.Runtime.Serialization.Primitives": "4.1.0-beta-23516",
    "System.Runtime.Serialization.Xml": "4.1.0-beta-23516",
    "System.Security.Cryptography.Algorithms": "4.0.0-beta-23516",
    "System.Security.Cryptography.X509Certificates": "4.0.0-beta-23516",
    "System.Text.Encoding": "4.0.11-beta-23516",
    "System.Text.Encoding.Extensions": "4.0.11-beta-23516",
    "System.Threading": "4.0.11-beta-23516",
    "System.Threading.Tasks": "4.0.11-beta-23516",
    "System.Threading.Thread": "4.0.0-beta-23516",
    "System.Xml.ReaderWriter": "4.0.11-beta-23516",
<<<<<<< HEAD
    "xunit": "2.2.0-beta1-build3220",
    "xunit.assert": "2.2.0-beta1-build3220",
    "xunit.runner.dnx": "2.1.0-rc1-build204"
=======
    "xunit": "2.2.0-beta1-build3217",
    "xunit.assert": "2.1.0-rc1-build3168",
    "xunit.runner.dnx": "2.1.0-rc1-build204",
    "Microsoft.CLU": "1.0.0",
    "System.Linq": "4.0.1-beta-23409"
>>>>>>> b10d7b93
  },
  "commands": {
    "test": "xunit.runner.dnx"
  }
}<|MERGE_RESOLUTION|>--- conflicted
+++ resolved
@@ -10,11 +10,7 @@
       "dependencies": {
         "Microsoft.NETCore": "5.0.1-beta-23516",
         "Microsoft.NETCore.Platforms": "1.0.1-beta-23516",
-<<<<<<< HEAD
-       "Microsoft.CSharp": "4.0.1-beta-23516"
-=======
         "Microsoft.CSharp": "4.0.1-beta-23516"
->>>>>>> b10d7b93
       }
     }
   },
@@ -58,17 +54,9 @@
     "System.Threading.Tasks": "4.0.11-beta-23516",
     "System.Threading.Thread": "4.0.0-beta-23516",
     "System.Xml.ReaderWriter": "4.0.11-beta-23516",
-<<<<<<< HEAD
     "xunit": "2.2.0-beta1-build3220",
     "xunit.assert": "2.2.0-beta1-build3220",
     "xunit.runner.dnx": "2.1.0-rc1-build204"
-=======
-    "xunit": "2.2.0-beta1-build3217",
-    "xunit.assert": "2.1.0-rc1-build3168",
-    "xunit.runner.dnx": "2.1.0-rc1-build204",
-    "Microsoft.CLU": "1.0.0",
-    "System.Linq": "4.0.1-beta-23409"
->>>>>>> b10d7b93
   },
   "commands": {
     "test": "xunit.runner.dnx"
