﻿// ----------------------------------------------------------------------------------
//
// Copyright Microsoft Corporation
// Licensed under the Apache License, Version 2.0 (the "License");
// you may not use this file except in compliance with the License.
// You may obtain a copy of the License at
// http://www.apache.org/licenses/LICENSE-2.0
// Unless required by applicable law or agreed to in writing, software
// distributed under the License is distributed on an "AS IS" BASIS,
// WITHOUT WARRANTIES OR CONDITIONS OF ANY KIND, either express or implied.
// See the License for the specific language governing permissions and
// limitations under the License.
// ----------------------------------------------------------------------------------

using System.Collections.Generic;
using System.Management.Automation;
using Microsoft.Azure.Commands.ResourceManager.Cmdlets.Tags;

namespace Microsoft.Azure.Commands.Tags.Tag
{
    /// <summary>
    /// Creates a new tag with the specified values
    /// </summary>
    [Cmdlet(VerbsCommon.New, "AzureRmTag"), OutputType(typeof(PSTag))]
<<<<<<< HEAD
    [CliCommandAlias("resource;tag;create")]
=======
    [CliCommandAlias("tag create")]
>>>>>>> 41dd4e7f
    public class NewAzureTagCommand : TagBaseCmdlet
    {
        [Parameter(Position = 0, Mandatory = true, ValueFromPipelineByPropertyName = true, HelpMessage = "Name of the tag. If the tag name doesn't exist, create the tag name. Otherwise, add the value to the existing tag name.")]
        [ValidateNotNullOrEmpty]
        [Alias("n")]
        public string Name { get; set; }

        [Parameter(Position = 1, Mandatory = false, ValueFromPipelineByPropertyName = true, HelpMessage = "Value of the tag. If specified, add the tag value to the tag name. Otherwise, keep the tag value unchanged.")]
        [ValidateNotNullOrEmpty]
        public string Value { get; set; }

        protected override void ProcessRecord()
        {
            WriteObject(TagsClient.CreateTag(Name, Value != null ? new List<string> { Value } : null));
        }
    }
}<|MERGE_RESOLUTION|>--- conflicted
+++ resolved
@@ -22,11 +22,7 @@
     /// Creates a new tag with the specified values
     /// </summary>
     [Cmdlet(VerbsCommon.New, "AzureRmTag"), OutputType(typeof(PSTag))]
-<<<<<<< HEAD
-    [CliCommandAlias("resource;tag;create")]
-=======
-    [CliCommandAlias("tag create")]
->>>>>>> 41dd4e7f
+    [CliCommandAlias("resource tag create")]
     public class NewAzureTagCommand : TagBaseCmdlet
     {
         [Parameter(Position = 0, Mandatory = true, ValueFromPipelineByPropertyName = true, HelpMessage = "Name of the tag. If the tag name doesn't exist, create the tag name. Otherwise, add the value to the existing tag name.")]
