﻿// ----------------------------------------------------------------------------------
//
// Copyright Microsoft Corporation
// Licensed under the Apache License, Version 2.0 (the "License");
// you may not use this file except in compliance with the License.
// You may obtain a copy of the License at
// http://www.apache.org/licenses/LICENSE-2.0
// Unless required by applicable law or agreed to in writing, software
// distributed under the License is distributed on an "AS IS" BASIS,
// WITHOUT WARRANTIES OR CONDITIONS OF ANY KIND, either express or implied.
// See the License for the specific language governing permissions and
// limitations under the License.
// ----------------------------------------------------------------------------------

using System.IO;
using System.Management.Automation;
using Microsoft.Azure.Commands.Resources.Models;
using Microsoft.Azure.Commands.Resources.Models.ActiveDirectory;
using Microsoft.Azure.Commands.Resources.Models.Authorization;
using Microsoft.Azure.Commands.Utilities.Common;
using Newtonsoft.Json;

namespace Microsoft.Azure.Commands.Resources
{
    /// <summary>
    /// Updates an existing role definition.
    /// </summary>
    [Cmdlet(VerbsCommon.Set, "AzureRmRoleDefinition"), OutputType(typeof(PSRoleDefinition))]
<<<<<<< HEAD
    [CliCommandAlias("resource;role;definition;set")]
=======
    [CliCommandAlias("networksecurityrole definition set")]
>>>>>>> 41dd4e7f
    public class SetAzureRoleDefinitionCommand : ResourcesBaseCmdlet
    {
        [ValidateNotNullOrEmpty]
        [Parameter(Mandatory = true, ParameterSetName = ParameterSet.InputFile, HelpMessage = "File name containing a single role definition.")]
        public string InputFile { get; set; }

        [ValidateNotNullOrEmpty]
        [Parameter(Mandatory = true, ValueFromPipeline = true, ParameterSetName = ParameterSet.RoleDefinition, HelpMessage = "Role definition.")]
        public PSRoleDefinition Role { get; set; }

        protected override void ProcessRecord()
        {
            PSRoleDefinition role = null;
            if (!string.IsNullOrEmpty(InputFile))
            {
                string fileName = InputFile;
                if (!(new FileInfo(fileName)).Exists)
                {
                    throw new PSArgumentException(string.Format("File {0} does not exist", fileName));
                }

                try
                {
                    role = JsonConvert.DeserializeObject<PSRoleDefinition>(File.ReadAllText(fileName));
                }
                catch (JsonException)
                {
                    WriteVerbose("Deserializing the input role definition failed.");
                    throw;
                }
            }

            role = role ?? Role;
            WriteObject(PoliciesClient.UpdateRoleDefinition(role, DefaultProfile.Context.Subscription.Id.ToString()));
        }
    }
}<|MERGE_RESOLUTION|>--- conflicted
+++ resolved
@@ -26,11 +26,7 @@
     /// Updates an existing role definition.
     /// </summary>
     [Cmdlet(VerbsCommon.Set, "AzureRmRoleDefinition"), OutputType(typeof(PSRoleDefinition))]
-<<<<<<< HEAD
-    [CliCommandAlias("resource;role;definition;set")]
-=======
-    [CliCommandAlias("networksecurityrole definition set")]
->>>>>>> 41dd4e7f
+    [CliCommandAlias("resource role definition set")]
     public class SetAzureRoleDefinitionCommand : ResourcesBaseCmdlet
     {
         [ValidateNotNullOrEmpty]
