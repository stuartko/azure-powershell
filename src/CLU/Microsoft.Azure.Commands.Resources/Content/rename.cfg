--- conflicted
+++ resolved
@@ -1,11 +1,6 @@
-<<<<<<< HEAD
-﻿ResourceGroup: group
-new: create
-=======
 ﻿new: create
 adapplication: ad app
 adgroup: ad group
 adservice: ad sp
 aduser: ad users
-ResourceGroup: group
->>>>>>> 2db5c9e8
+ResourceGroup: group