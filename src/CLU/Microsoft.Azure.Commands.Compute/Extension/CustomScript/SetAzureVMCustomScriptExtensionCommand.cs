--- conflicted
+++ resolved
@@ -34,11 +34,8 @@
         VerbsCommon.Set,
         ProfileNouns.VirtualMachineCustomScriptExtension,
         DefaultParameterSetName = SetCustomScriptExtensionByContainerBlobsParamSetName)]
-<<<<<<< HEAD
+    [CliCommandAlias("vm;customscriptextension;set")]
     [OutputType(typeof(void))]
-=======
-    [CliCommandAlias("vm;customscriptextension;set")]
->>>>>>> ba037917
     public class SetAzureVMCustomScriptExtensionCommand : VirtualMachineExtensionBaseCmdlet
     {
         protected const string SetCustomScriptExtensionByContainerBlobsParamSetName = "SetCustomScriptExtensionByContainerAndFileNames";
