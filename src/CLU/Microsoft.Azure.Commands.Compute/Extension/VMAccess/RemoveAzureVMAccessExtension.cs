--- conflicted
+++ resolved
@@ -21,12 +21,8 @@
     [Cmdlet(
         VerbsCommon.Remove,
         ProfileNouns.VirtualMachineAccessExtension)]
-<<<<<<< HEAD
-    [CliCommandAlias("vm;extension;access;rm")]
-=======
     [CliCommandAlias("vm accessextension rm")]
     [OutputType(typeof(void))]
->>>>>>> 45506478
     public class RemoveAzureVMAccessExtensionCommand : VirtualMachineExtensionBaseCmdlet
     {
         [Parameter(
