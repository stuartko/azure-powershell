﻿// ----------------------------------------------------------------------------------
//
// Copyright Microsoft Corporation
// Licensed under the Apache License, Version 2.0 (the "License");
// you may not use this file except in compliance with the License.
// You may obtain a copy of the License at
// http://www.apache.org/licenses/LICENSE-2.0
// Unless required by applicable law or agreed to in writing, software
// distributed under the License is distributed on an "AS IS" BASIS,
// WITHOUT WARRANTIES OR CONDITIONS OF ANY KIND, either express or implied.
// See the License for the specific language governing permissions and
// limitations under the License.
// ----------------------------------------------------------------------------------

using Microsoft.Azure.Commands.Compute.Common;
using Microsoft.Azure.Commands.Compute.Models;
using Microsoft.WindowsAzure.Commands.Utilities.Common;
using System;
using System.Linq;
using System.Management.Automation;

namespace Microsoft.Azure.Commands.Compute
{
    [Cmdlet(
        VerbsCommon.Remove,
        ProfileNouns.DataDisk),
    OutputType(
        typeof(PSVirtualMachine))]
<<<<<<< HEAD
    [CliCommandAlias("vm;config;datadisk;rm")]
=======
    [CliCommandAlias("vm datadisk rm")]
>>>>>>> 45506478
    public class RemoveAzureVMDataDiskCommand : Microsoft.Azure.Commands.ResourceManager.Common.AzureRMCmdlet
    {
        [Alias("VMProfile")]
        [Parameter(
            Mandatory = true,
            Position = 0,
            ValueFromPipeline = true,
            ValueFromPipelineByPropertyName = true,
            HelpMessage = HelpMessages.VMProfile)]
        [ValidateNotNullOrEmpty]
        public PSVirtualMachine VM { get; set; }

        [Alias("Name")]
        [Parameter(
            Mandatory = true,
            Position = 1,
            ValueFromPipelineByPropertyName = true,
            HelpMessage = HelpMessages.VMDataDiskName)]
        [ValidateNotNullOrEmpty]
        public string[] DataDiskNames { get; set; }

        protected override void ProcessRecord()
        {
            var storageProfile = this.VM.StorageProfile;

            if (storageProfile != null && storageProfile.DataDisks != null)
            {
                var disks = storageProfile.DataDisks.ToList();
                var comp = StringComparison.OrdinalIgnoreCase;
                foreach (var diskName in DataDiskNames)
                {
                    disks.RemoveAll(d => string.Equals(d.Name, diskName, comp));
                }
                storageProfile.DataDisks = disks;
            }

            this.VM.StorageProfile = storageProfile;
            
            WriteObject(this.VM);
        }
    }
}<|MERGE_RESOLUTION|>--- conflicted
+++ resolved
@@ -26,11 +26,7 @@
         ProfileNouns.DataDisk),
     OutputType(
         typeof(PSVirtualMachine))]
-<<<<<<< HEAD
-    [CliCommandAlias("vm;config;datadisk;rm")]
-=======
-    [CliCommandAlias("vm datadisk rm")]
->>>>>>> 45506478
+    [CliCommandAlias("vm config datadisk rm")]
     public class RemoveAzureVMDataDiskCommand : Microsoft.Azure.Commands.ResourceManager.Common.AzureRMCmdlet
     {
         [Alias("VMProfile")]
