--- conflicted
+++ resolved
@@ -29,11 +29,7 @@
         ProfileNouns.NetworkInterface),
     OutputType(
         typeof(PSVirtualMachine))]
-<<<<<<< HEAD
-    [CliCommandAlias("vm;config;network;interface;rm")]
-=======
     [CliCommandAlias("vm network interface rm")]
->>>>>>> 45506478
     public class RemoveAzureVMNetworkInterfaceCommand : Microsoft.Azure.Commands.ResourceManager.Common.AzureRMCmdlet
     {
         [Alias("VMProfile")]
