{
  "version": "1.0.0-*",
  "description": "Tests for Authentication Management Cmdlets",
  "authors": [ "markcowl" ],
  "tags": [ "" ],
  "projectUrl": "",
  "licenseUrl": "",
  "frameworks": {
    "dnxcore50": {
      "dependencies": {
        "Microsoft.NETCore": "5.0.1-beta-23516",
        "Microsoft.NETCore.Platforms": "1.0.1-beta-23516",
<<<<<<< HEAD
       "Microsoft.CSharp": "4.0.1-beta-23516"
=======
        "Microsoft.CSharp": "4.0.1-beta-23516"
>>>>>>> b10d7b93
      }
    }
  },
  "dependencies": {
    "System.Linq": "4.0.1-beta-23516",
    "Microsoft.CLU": "1.0.0",
    "Commands.Common": "",
    "Commands.Common.Authentication": "",
    "Commands.ResourceManager.Common": "",
    "Microsoft.Azure.Management.Resources": "3.1.1-preview",
    "Microsoft.IdentityModel.Clients.ActiveDirectory": "3.6.210231457-alpha",
    "Microsoft.Rest.ClientRuntime": "1.4.1",
    "Microsoft.Rest.ClientRuntime.Azure": "2.1.0",
    "Microsoft.Rest.ClientRuntime.Azure.Authentication": "1.0.0-preview",
    "Newtonsoft.Json": "7.0.0",
    "System.Collections": "4.0.11-beta-23409",
    "System.Collections.Concurrent": "4.0.11-beta-23409",
    "System.Diagnostics.Tools": "4.0.1-beta-23516",
    "System.Diagnostics.TraceSource": "4.0.0-beta-23516",
    "System.Diagnostics.Tracing": "4.0.21-beta-23516",
    "System.IO": "4.0.11-beta-23516",
    "System.IO.FileSystem": "4.0.1-beta-23516",
    "System.Net.Http": "4.0.1-beta-23516",
    "System.Net.WebHeaderCollection": "4.0.1-beta-23516",
    "System.Reflection": "4.1.0-beta-23516",
    "System.Reflection.Extensions": "4.0.1-beta-23516",
    "System.Reflection.Primitives": "4.0.1-beta-23516",
    "System.Reflection.TypeExtensions": "4.1.0-beta-23516",
    "System.Runtime": "4.0.21-beta-23516",
    "System.Runtime.Extensions": "4.0.11-beta-23409",
    "System.Runtime.Serialization.Json": "4.0.1-beta-23409",
    "System.Runtime.Serialization.Primitives": "4.1.0-beta-23516",
    "System.Runtime.Serialization.Xml": "4.1.0-beta-23516",
    "System.Security.Cryptography.Algorithms": "4.0.0-beta-23516",
    "System.Security.Cryptography.X509Certificates": "4.0.0-beta-23516",
    "System.Text.Encoding": "4.0.11-beta-23516",
    "System.Text.Encoding.Extensions": "4.0.11-beta-23516",
    "System.Threading": "4.0.11-beta-23409",
    "System.Threading.Tasks": "4.0.11-beta-23516",
    "System.Threading.Thread": "4.0.0-beta-23516",
    "System.Xml.ReaderWriter": "4.0.11-beta-23516",
    "xunit.runner.dnx": "2.1.0-rc1-build204",
    "xunit": "2.2.0-beta1-build3220",
    "Microsoft.Azure.Test.HttpRecorder": "2.0.0",
    "Microsoft.Rest.ClientRuntime.Azure.TestFramework": "1.0.0",
    "Microsoft.CLU": "1.0.0",
    "System.Linq": "4.0.1-beta-23409"
  }
}<|MERGE_RESOLUTION|>--- conflicted
+++ resolved
@@ -10,11 +10,7 @@
       "dependencies": {
         "Microsoft.NETCore": "5.0.1-beta-23516",
         "Microsoft.NETCore.Platforms": "1.0.1-beta-23516",
-<<<<<<< HEAD
-       "Microsoft.CSharp": "4.0.1-beta-23516"
-=======
         "Microsoft.CSharp": "4.0.1-beta-23516"
->>>>>>> b10d7b93
       }
     }
   },
@@ -29,9 +25,9 @@
     "Microsoft.Rest.ClientRuntime": "1.4.1",
     "Microsoft.Rest.ClientRuntime.Azure": "2.1.0",
     "Microsoft.Rest.ClientRuntime.Azure.Authentication": "1.0.0-preview",
-    "Newtonsoft.Json": "7.0.0",
-    "System.Collections": "4.0.11-beta-23409",
-    "System.Collections.Concurrent": "4.0.11-beta-23409",
+    "Newtonsoft.Json": "7.0.1",
+    "System.Collections": "4.0.11-beta-23516",
+    "System.Collections.Concurrent": "4.0.11-beta-23516",
     "System.Diagnostics.Tools": "4.0.1-beta-23516",
     "System.Diagnostics.TraceSource": "4.0.0-beta-23516",
     "System.Diagnostics.Tracing": "4.0.21-beta-23516",
@@ -44,8 +40,8 @@
     "System.Reflection.Primitives": "4.0.1-beta-23516",
     "System.Reflection.TypeExtensions": "4.1.0-beta-23516",
     "System.Runtime": "4.0.21-beta-23516",
-    "System.Runtime.Extensions": "4.0.11-beta-23409",
-    "System.Runtime.Serialization.Json": "4.0.1-beta-23409",
+    "System.Runtime.Extensions": "4.0.11-beta-23516",
+    "System.Runtime.Serialization.Json": "4.0.1-beta-23516",
     "System.Runtime.Serialization.Primitives": "4.1.0-beta-23516",
     "System.Runtime.Serialization.Xml": "4.1.0-beta-23516",
     "System.Security.Cryptography.Algorithms": "4.0.0-beta-23516",
@@ -59,8 +55,6 @@
     "xunit.runner.dnx": "2.1.0-rc1-build204",
     "xunit": "2.2.0-beta1-build3220",
     "Microsoft.Azure.Test.HttpRecorder": "2.0.0",
-    "Microsoft.Rest.ClientRuntime.Azure.TestFramework": "1.0.0",
-    "Microsoft.CLU": "1.0.0",
-    "System.Linq": "4.0.1-beta-23409"
+    "Microsoft.Rest.ClientRuntime.Azure.TestFramework": "1.0.0"
   }
 }