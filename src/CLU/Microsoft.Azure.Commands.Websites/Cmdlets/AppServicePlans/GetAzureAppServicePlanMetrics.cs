--- conflicted
+++ resolved
@@ -24,12 +24,8 @@
     /// <summary>
     /// this commandlet will let you get Azure servce plan metrics
     /// </summary>
-<<<<<<< HEAD
     [Cmdlet(VerbsCommon.Get, "AzureRMAppServicePlanMetrics"), OutputType(typeof(PSResourceMetric))]
-=======
-    [Cmdlet(VerbsCommon.Get, "AzureRMAppServicePlanMetrics")]
     [CliCommandAlias("appservice;plan;metrics;ls")]
->>>>>>> ba037917
     public class GetAzureAppServicePlanMetricsCmdlet : AppServicePlanBaseCmdlet
     {
         [Parameter(Position = 2, Mandatory = true, HelpMessage = "Names of web app metrics")]
