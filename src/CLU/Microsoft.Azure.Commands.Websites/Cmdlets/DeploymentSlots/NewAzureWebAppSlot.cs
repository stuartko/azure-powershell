﻿// ----------------------------------------------------------------------------------
//
// Copyright Microsoft Corporation
// Licensed under the Apache License, Version 2.0 (the "License");
// you may not use this file except in compliance with the License.
// You may obtain a copy of the License at
// http://www.apache.org/licenses/LICENSE-2.0
// Unless required by applicable law or agreed to in writing, software
// distributed under the License is distributed on an "AS IS" BASIS,
// WITHOUT WARRANTIES OR CONDITIONS OF ANY KIND, either express or implied.
// See the License for the specific language governing permissions and
// limitations under the License.
// ----------------------------------------------------------------------------------


using System;
using System.Collections;
using System.Collections.Generic;
using System.Linq;
using System.Management.Automation;
using Microsoft.Azure.Commands.WebApps.Models;
using Microsoft.Azure.Commands.Websites.Models.WebApp;
using Microsoft.Azure.Management.WebSites.Models;

namespace Microsoft.Azure.Commands.WebApps.Cmdlets.DeploymentSlots
{
    /// <summary>
    /// this commandlet will let you create a new Azure Web app slot using ARM APIs
    /// </summary>
    [Cmdlet(VerbsCommon.New, "AzureRMWebAppSlot")]
<<<<<<< HEAD
    [OutputType(typeof(PSSite))]
=======
    [CliCommandAlias("appservice;slot;create")]
>>>>>>> ba037917
    public class NewAzureWebAppSlotCmdlet : WebAppBaseClientCmdLet
    {
        [Parameter(Position = 0, Mandatory = true, HelpMessage = "The name of the resource group.")]
        [ValidateNotNullOrEmpty]
        [Alias("group", "g")]
        public string ResourceGroupName { get; set; }

        [Parameter(Position = 1, Mandatory = true, HelpMessage = "The name of the web app.", ValueFromPipelineByPropertyName = true)]
        [ValidateNotNullOrEmpty]
        [Alias("n")]
        public string Name { get; set; }

        [Parameter(Position = 2, Mandatory = false, HelpMessage = "The name of the web app slot.")]
        [ValidateNotNullOrEmpty]
        public string Slot { get; set; }

        [Parameter(Position = 3, Mandatory = false, HelpMessage = "The name of the app service plan eg: Default1.")]
        [Alias("plan")]
        public string AppServicePlan { get; set; }

        [Parameter(Position = 4, Mandatory = false, HelpMessage = "The source web app to clone", ValueFromPipeline = true)]
        [ValidateNotNullOrEmpty]
        public Site SourceWebApp { get; set; }

        [Parameter(Position = 6, Mandatory = false, HelpMessage = "Ignore source control on source web app")]
        [ValidateNotNullOrEmpty]
        public SwitchParameter IgnoreSourceControl { get; set; }

        [Parameter(Position = 7, Mandatory = false, HelpMessage = "Ignore custom hostnames on source web app")]
        [ValidateNotNullOrEmpty]
        public SwitchParameter IgnoreCustomHostNames { get; set; }

        [Parameter(Position = 8, Mandatory = false, HelpMessage = "Overrides all application settings in new web app")]
        [ValidateNotNullOrEmpty]
        public Hashtable AppSettingsOverrides { get; set; }

        protected override void ProcessRecord()
        {
            base.ProcessRecord();
            CloningInfo cloningInfo = null;
            if (SourceWebApp != null)
            {
                cloningInfo = new CloningInfo
                {
                    SourceWebAppId = SourceWebApp.Id,
                    CloneCustomHostNames = !IgnoreCustomHostNames.IsPresent,
                    CloneSourceControl = !IgnoreSourceControl.IsPresent,
                    ConfigureLoadBalancing = false,
                    AppSettingsOverrides = AppSettingsOverrides == null ? null : AppSettingsOverrides.Cast<DictionaryEntry>().ToDictionary(kvp => kvp.Key.ToString(), kvp => kvp.Value.ToString(), StringComparer.Ordinal)
                };
            }

            var webApp = WebsitesClient.GetWebApp(ResourceGroupName, Name, null);

            WriteObject((PSSite)WebsitesClient.CreateWebApp(ResourceGroupName, Name, Slot, webApp.Location, AppServicePlan, cloningInfo));
        }
    }
}


<|MERGE_RESOLUTION|>--- conflicted
+++ resolved
@@ -28,11 +28,8 @@
     /// this commandlet will let you create a new Azure Web app slot using ARM APIs
     /// </summary>
     [Cmdlet(VerbsCommon.New, "AzureRMWebAppSlot")]
-<<<<<<< HEAD
     [OutputType(typeof(PSSite))]
-=======
     [CliCommandAlias("appservice;slot;create")]
->>>>>>> ba037917
     public class NewAzureWebAppSlotCmdlet : WebAppBaseClientCmdLet
     {
         [Parameter(Position = 0, Mandatory = true, HelpMessage = "The name of the resource group.")]
