--- conflicted
+++ resolved
@@ -23,12 +23,8 @@
     /// <summary>
     /// this commandlet will let you delete an Azure web app slot
     /// </summary>
-<<<<<<< HEAD
     [Cmdlet(VerbsCommon.Remove, "AzureRMWebAppSlot"), OutputType(typeof(HttpStatusCode))]
-=======
-    [Cmdlet(VerbsCommon.Remove, "AzureRMWebAppSlot"), OutputType(typeof(AzureOperationResponse))]
     [CliCommandAlias("appservice;slot;rm")]
->>>>>>> ba037917
     public class RemoveAzureWebAppSlotCmdlet : WebAppSlotBaseCmdlet
     {
        //always delete the slots, 
