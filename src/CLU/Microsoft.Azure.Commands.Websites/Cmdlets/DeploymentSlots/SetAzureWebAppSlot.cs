﻿// ----------------------------------------------------------------------------------
//
// Copyright Microsoft Corporation
// Licensed under the Apache License, Version 2.0 (the "License");
// you may not use this file except in compliance with the License.
// You may obtain a copy of the License at
// http://www.apache.org/licenses/LICENSE-2.0
// Unless required by applicable law or agreed to in writing, software
// distributed under the License is distributed on an "AS IS" BASIS,
// WITHOUT WARRANTIES OR CONDITIONS OF ANY KIND, either express or implied.
// See the License for the specific language governing permissions and
// limitations under the License.
// ----------------------------------------------------------------------------------


using System;
using System.Collections;
using System.Collections.Generic;
using System.Linq;
using System.Management.Automation;
using Microsoft.Azure.Commands.WebApps.Utilities;
using Microsoft.Azure.Commands.Websites.Models.WebApp;
using Microsoft.Azure.Management.WebSites.Models;

namespace Microsoft.Azure.Commands.WebApps.Cmdlets.DeploymentSlots
{
    /// <summary>
    /// this commandlet will let you create a new Azure Web app using ARM APIs
    /// </summary>
<<<<<<< HEAD
    [Cmdlet(VerbsCommon.Set, "AzureRMWebAppSlot"), OutputType(typeof(PSSite))]
=======
    [Cmdlet(VerbsCommon.Set, "AzureRMWebAppSlot")]
    [CliCommandAlias("appservice;slot;set")]
>>>>>>> ba037917
    public class SetAzureWebAppSlotCmdlet : WebAppSlotBaseCmdlet
    {
        [Parameter(Position = 3, Mandatory = false, HelpMessage = "The name of the app service plan eg: Default1.")]
        [Alias("plan")]
        public string AppServicePlan { get; set; }

        [Parameter(Position = 4, Mandatory = false, HelpMessage = "Default documents for web app")]
        [ValidateNotNullOrEmpty]
        [Alias("docs")]
        public string[] DefaultDocuments { get; set; }

        [Parameter(Position = 5, Mandatory = false, HelpMessage = ".NET Framework version")]
        [ValidateNotNullOrEmpty]
        public string NetFrameworkVersion { get; set; }

        [Parameter(Position = 6, Mandatory = false, HelpMessage = "PHP version")]
        [ValidateNotNullOrEmpty]
        public string PhpVersion { get; set; }

        [Parameter(Position = 7, Mandatory = false, HelpMessage = "Whether or not request tracing is enabled")]
        [ValidateNotNullOrEmpty]
        public bool RequestTracingEnabled { get; set; }

        [Parameter(Position = 8, Mandatory = false, HelpMessage = "Whether or not http logging is enabled")]
        [ValidateNotNullOrEmpty]
        public bool HttpLoggingEnabled { get; set; }

        [Parameter(Position = 9, Mandatory = false, HelpMessage = "Whether or not detailed error logging is enabled")]
        [ValidateNotNullOrEmpty]
        public bool DetailedErrorLoggingEnabled { get; set; }

        [Parameter(Position = 10, Mandatory = false, HelpMessage = "Web app settings")]
        [ValidateNotNullOrEmpty]
        public Hashtable AppSettings { get; set; }

        [Parameter(Position = 11, Mandatory = false, HelpMessage = "Web app connection strings")]
        [ValidateNotNullOrEmpty]
        // TODO: CLU
        //public Hashtable ConnectionStrings { get; set; }
        public Dictionary<string, ConnStringValueTypePair> ConnectionStrings { get; set; }

        [Parameter(Position = 12, Mandatory = false, HelpMessage = "Web app handler mappings")]
        [ValidateNotNullOrEmpty]
        public IList<HandlerMapping> HandlerMappings { get; set; }

        [Parameter(Position = 13, Mandatory = false, HelpMessage = "Web app managed pipeline mode. Allowed Values [Classic|Integrated]")]
        [ValidateSet("Classic", "Integrated")]
        public string ManagedPipelineMode { get; set; }

        [Parameter(Position = 14, Mandatory = false, HelpMessage = "Whether or not detailed error logging is enabled")]
        [ValidateNotNullOrEmpty]
        public bool WebSocketsEnabled { get; set; }

        [Parameter(Position = 15, Mandatory = false, HelpMessage = "Whether or not to use 32-bit worker process. By default worker process is 64-bit")]
        [ValidateNotNullOrEmpty]
        public bool Use32BitWorkerProcess { get; set; }

        protected override void ProcessRecord()
        {
            base.ProcessRecord();
            SiteConfig siteConfig = null;
            string location = null;
            switch (ParameterSetName)
            {
                case ParameterSet1Name:
                    WebApp = WebsitesClient.GetWebApp(ResourceGroupName, Name, Slot);
                    location = WebApp.Location;
                    var parameters = new HashSet<string>(MyInvocation.BoundParameters.Keys, StringComparer.OrdinalIgnoreCase);
                    if (parameters.Any(p => CmdletHelpers.SiteConfigParameters.Contains(p)))
                    {
                        siteConfig = new SiteConfig
                        {
                            DefaultDocuments = parameters.Contains("DefaultDocuments") ? DefaultDocuments : null,
                            NetFrameworkVersion = parameters.Contains("NetFrameworkVersion") ? NetFrameworkVersion : null,
                            PhpVersion = parameters.Contains("PhpVersion") ? PhpVersion : null,
                            RequestTracingEnabled =
                                parameters.Contains("RequestTracingEnabled") ? (bool?)RequestTracingEnabled : null,
                            HttpLoggingEnabled = parameters.Contains("HttpLoggingEnabled") ? (bool?)HttpLoggingEnabled : null,
                            DetailedErrorLoggingEnabled =
                                parameters.Contains("DetailedErrorLoggingEnabled") ? (bool?)DetailedErrorLoggingEnabled : null,
                            HandlerMappings = parameters.Contains("HandlerMappings") ? HandlerMappings : null,
                            ManagedPipelineMode =
                                parameters.Contains("ManagedPipelineMode")
                                    ? (ManagedPipelineMode?)Enum.Parse(typeof(ManagedPipelineMode), ManagedPipelineMode)
                                    : null,
                            WebSocketsEnabled = parameters.Contains("WebSocketsEnabled") ? (bool?)WebSocketsEnabled : null,
                            Use32BitWorkerProcess =
                                parameters.Contains("Use32BitWorkerProcess") ? (bool?)Use32BitWorkerProcess : null
                        };
                    }

                    // Update web app configuration
                    WebsitesClient.UpdateWebAppConfiguration(ResourceGroupName, location, Name, Slot, siteConfig, AppSettings.ConvertToStringDictionary(), ConnectionStrings);

                    if (parameters.Contains("AppServicePlan"))
                    {
                        WebsitesClient.UpdateWebApp(ResourceGroupName, location, Name, Slot, AppServicePlan);
                    }


                    break;
                case ParameterSet2Name:
                    // Web app is direct or pipeline input
                    string servicePlanName;
                    string rg;
                    location = WebApp.Location;
                    siteConfig = WebApp.SiteConfig;

                    // Update web app configuration
                    WebsitesClient.UpdateWebAppConfiguration(ResourceGroupName, location, Name, Slot, siteConfig, WebApp.SiteConfig == null ? null : WebApp.SiteConfig.AppSettings.ToDictionary(nvp => nvp.Name, nvp => nvp.Value, StringComparer.OrdinalIgnoreCase), WebApp.SiteConfig == null ? null : WebApp.SiteConfig.ConnectionStrings.ToDictionary(nvp => nvp.Name, nvp => new ConnStringValueTypePair { Type = nvp.Type, Value = nvp.ConnectionString }, StringComparer.OrdinalIgnoreCase));

                    CmdletHelpers.TryParseAppServicePlanMetadataFromResourceId(WebApp.ServerFarmId, out rg, out servicePlanName);
                    WebsitesClient.UpdateWebApp(ResourceGroupName, location, Name, Slot, servicePlanName);
                    break;
            }

            WriteObject((PSSite)WebsitesClient.GetWebApp(ResourceGroupName, Name, Slot));
        }
    }
}<|MERGE_RESOLUTION|>--- conflicted
+++ resolved
@@ -27,12 +27,8 @@
     /// <summary>
     /// this commandlet will let you create a new Azure Web app using ARM APIs
     /// </summary>
-<<<<<<< HEAD
     [Cmdlet(VerbsCommon.Set, "AzureRMWebAppSlot"), OutputType(typeof(PSSite))]
-=======
-    [Cmdlet(VerbsCommon.Set, "AzureRMWebAppSlot")]
     [CliCommandAlias("appservice;slot;set")]
->>>>>>> ba037917
     public class SetAzureWebAppSlotCmdlet : WebAppSlotBaseCmdlet
     {
         [Parameter(Position = 3, Mandatory = false, HelpMessage = "The name of the app service plan eg: Default1.")]
