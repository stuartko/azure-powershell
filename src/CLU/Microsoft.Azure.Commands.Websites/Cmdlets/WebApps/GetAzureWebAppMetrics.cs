--- conflicted
+++ resolved
@@ -24,11 +24,8 @@
     /// this commandlet will let you get Azure Web App metrics
     /// </summary>
     [Cmdlet(VerbsCommon.Get, "AzureRMWebAppMetrics")]
-<<<<<<< HEAD
     [OutputType(typeof(PSResourceMetric))]
-=======
     [CliCommandAlias("appservice;metrics;ls")]
->>>>>>> ba037917
     public class GetAzureWebAppMetricsCmdlet : WebAppBaseCmdlet
     {
         [Parameter(Position = 2, Mandatory = true, HelpMessage = "Names of web app metrics")]
