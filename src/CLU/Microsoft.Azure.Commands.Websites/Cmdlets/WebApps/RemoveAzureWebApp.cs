﻿
// ----------------------------------------------------------------------------------
//
// Copyright Microsoft Corporation
// Licensed under the Apache License, Version 2.0 (the "License");
// you may not use this file except in compliance with the License.
// You may obtain a copy of the License at
// http://www.apache.org/licenses/LICENSE-2.0
// Unless required by applicable law or agreed to in writing, software
// distributed under the License is distributed on an "AS IS" BASIS,
// WITHOUT WARRANTIES OR CONDITIONS OF ANY KIND, either express or implied.
// See the License for the specific language governing permissions and
// limitations under the License.
// ----------------------------------------------------------------------------------

using System.Management.Automation;
using System.Net;

namespace Microsoft.Azure.Commands.WebApps.Cmdlets.WebApps
{
    /// <summary>
    /// this commandlet will let you delete an Azure web app
    /// </summary>
<<<<<<< HEAD
    [Cmdlet(VerbsCommon.Remove, "AzureRMWebApp"), OutputType(typeof(HttpStatusCode))]
=======
    [Cmdlet(VerbsCommon.Remove, "AzureRMWebApp")]
    [CliCommandAlias("appservice;rm")]
>>>>>>> ba037917
    public class RemoveAzureWebAppCmdlet : WebAppBaseCmdlet
    {

       //always delete the slots, 
        private bool deleteSlotsByDefault = true;

        // leave behind the empty webhosting plan 
        private bool deleteEmptyServerFarmByDefault = false;

        //always delete the metrics
        private bool deleteMetricsByDefault = true;

        [Parameter(Mandatory = false, HelpMessage = "Do not ask for confirmation.")]
        [Alias("f")]
        public SwitchParameter Force { get; set; }
            
        protected override void ProcessRecord()
        {
            base.ProcessRecord();
            ConfirmAction(
                Force.IsPresent,
                string.Format(WebSites.Properties.Resources.RemoveWebsiteWarning, Name),
                WebSites.Properties.Resources.RemoveWebsiteMessage,
                Name,
                () =>
                {
                    WebsitesClient.RemoveWebApp(ResourceGroupName, Name, null, deleteEmptyServerFarmByDefault, deleteMetricsByDefault, deleteSlotsByDefault);
                });

        }
    }
}


<|MERGE_RESOLUTION|>--- conflicted
+++ resolved
@@ -21,12 +21,8 @@
     /// <summary>
     /// this commandlet will let you delete an Azure web app
     /// </summary>
-<<<<<<< HEAD
     [Cmdlet(VerbsCommon.Remove, "AzureRMWebApp"), OutputType(typeof(HttpStatusCode))]
-=======
-    [Cmdlet(VerbsCommon.Remove, "AzureRMWebApp")]
     [CliCommandAlias("appservice;rm")]
->>>>>>> ba037917
     public class RemoveAzureWebAppCmdlet : WebAppBaseCmdlet
     {
 
