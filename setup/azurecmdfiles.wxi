--- conflicted
+++ resolved
@@ -97,6 +97,15 @@
                         <Component Id="cmp1D51F57A02A3C8949E02ED001784388C" Guid="*">
                             <File Id="fil1D9D6C76E1B943389910123884F80E38" KeyPath="yes" Source="$(var.sourceDir)\ResourceManager\AzureResourceManager\DataFactories\Microsoft.Azure.ResourceManager.dll" />
                         </Component>
+                        <Component Id="cmp0E60A03D189105D6E7A23E5B6943A5C4" Guid="*">
+                            <File Id="fil0114E75108ED068529C5ADCBB1BFD9DF" KeyPath="yes" Source="$(var.sourceDir)\ResourceManager\AzureResourceManager\DataFactories\Microsoft.Data.Edm.dll" />
+                        </Component>
+                        <Component Id="cmp0EE9B6E82BF354ED584258F3D7524FCC" Guid="*">
+                            <File Id="filF058DF83A3C7D1C1E4C33B68B512C589" KeyPath="yes" Source="$(var.sourceDir)\ResourceManager\AzureResourceManager\DataFactories\Microsoft.Data.OData.dll" />
+                        </Component>
+                        <Component Id="cmp3EF2308A3A5D4416CF0A37CF350381A2" Guid="*">
+                            <File Id="filBD789B715F4C6F58DFFACC4839072346" KeyPath="yes" Source="$(var.sourceDir)\ResourceManager\AzureResourceManager\DataFactories\Microsoft.Data.Services.Client.dll" />
+                        </Component>
                         <Component Id="cmp8549E2CC25A35DDCAD1C042F4E80E254" Guid="*">
                             <File Id="filF8F961D8FC629431B44B43A76538C334" KeyPath="yes" Source="$(var.sourceDir)\ResourceManager\AzureResourceManager\DataFactories\Microsoft.DataFactories.Runtime.dll" />
                         </Component>
@@ -180,6 +189,15 @@
                         <Component Id="cmp04F046DCD3C191FC98D9F1338855F823" Guid="*">
                             <File Id="fil2726BF25C508F620D514549EED9C51DB" KeyPath="yes" Source="$(var.sourceDir)\ResourceManager\AzureResourceManager\Insights\Microsoft.Azure.Insights.dll" />
                         </Component>
+                        <Component Id="cmp2591E42374FAC2E1ECB763DEBCAD6CA6" Guid="*">
+                            <File Id="fil026AC17EB4E84AFA3C77F14CA14F4EF8" KeyPath="yes" Source="$(var.sourceDir)\ResourceManager\AzureResourceManager\Insights\Microsoft.Data.Edm.dll" />
+                        </Component>
+                        <Component Id="cmp32AF78F6912DCA522A0FFAC8FD603B2F" Guid="*">
+                            <File Id="filEC137547A5F97E0CEB774FDE22C6D0BE" KeyPath="yes" Source="$(var.sourceDir)\ResourceManager\AzureResourceManager\Insights\Microsoft.Data.OData.dll" />
+                        </Component>
+                        <Component Id="cmp27231928A2D67FBC8D981AB504BD21F1" Guid="*">
+                            <File Id="fil469AB2B99910FBDB757FB64FAA43EEF2" KeyPath="yes" Source="$(var.sourceDir)\ResourceManager\AzureResourceManager\Insights\Microsoft.Data.Services.Client.dll" />
+                        </Component>
                         <Component Id="cmpE4D93F3591A5E0258D9F3BC7B60DAB6A" Guid="*">
                             <File Id="fil080BD0B87E23FB9630A97BC7403CF375" KeyPath="yes" Source="$(var.sourceDir)\ResourceManager\AzureResourceManager\Insights\Microsoft.IdentityModel.Clients.ActiveDirectory.dll" />
                         </Component>
@@ -197,6 +215,9 @@
                         </Component>
                         <Component Id="cmp5D4BF2AFED5DA226237313E9C2F8099B" Guid="*">
                             <File Id="filC27FF716D5D45BE809FDF4A013ED221B" KeyPath="yes" Source="$(var.sourceDir)\ResourceManager\AzureResourceManager\Insights\System.Net.Http.Formatting.dll" />
+                        </Component>
+                        <Component Id="cmp0BBA12BCAEC94783EC690D768E1A9476" Guid="*">
+                            <File Id="fil1AD7EC261964401DA187C10AFD95DF02" KeyPath="yes" Source="$(var.sourceDir)\ResourceManager\AzureResourceManager\Insights\System.Spatial.dll" />
                         </Component>
                     </Directory>
                     <Directory Id="dirF32F5B70B51A29EED3B6A42F959BE600" Name="KeyVault">
@@ -266,6 +287,9 @@
                         <Component Id="cmpAD51B1C903B9CB0DB18004F97CD8ADBA" Guid="*">
                             <File Id="fil3208D4A9BD36690D97F5BC942D634247" KeyPath="yes" Source="$(var.sourceDir)\ResourceManager\AzureResourceManager\KeyVault\System.Net.Http.Primitives.dll" />
                         </Component>
+                        <Component Id="cmp03F452B7335FA9F557105A7C423D8695" Guid="*">
+                            <File Id="filA1447FC0D40ED88A76676B51C5DCD116" KeyPath="yes" Source="$(var.sourceDir)\ResourceManager\AzureResourceManager\KeyVault\System.Spatial.dll" />
+                        </Component>
                     </Directory>
                     <Directory Id="dir8CC0FAD05155C42F124B6D0BCA0E7D61" Name="RedisCache">
                         <Component Id="cmp69C36860BD8B6FC1A4C57B49FD96943F" Guid="*">
@@ -444,7 +468,6 @@
                         <Component Id="cmpBF4C7868DB8CE8B4B50CAF51B647E2B1" Guid="*">
                             <File Id="fil19BB25F9DA24781AACDA2274CE28507D" KeyPath="yes" Source="$(var.sourceDir)\ResourceManager\AzureResourceManager\Resources\Microsoft.Azure.ResourceManager.dll" />
                         </Component>
-<<<<<<< HEAD
                         <Component Id="cmpF62DAC19C5372AC038D746C88EFEADFB" Guid="*">
                             <File Id="filDABC128694F5874375CB4CB1753939B0" KeyPath="yes" Source="$(var.sourceDir)\ResourceManager\AzureResourceManager\Resources\Microsoft.Azure.Test.Framework.dll" />
                         </Component>
@@ -460,8 +483,6 @@
                         <Component Id="cmpABB2FE63524DC4243E6F2FCDF24C7D5D" Guid="*">
                             <File Id="filB09D1539CCB60FACBC1A4134C2FA31AF" KeyPath="yes" Source="$(var.sourceDir)\ResourceManager\AzureResourceManager\Resources\Microsoft.Data.Services.Client.dll" />
                         </Component>
-=======
->>>>>>> c8ac33ab
                         <Component Id="cmp3F61F18D6C072A4C001EB2E9AC4DA285" Guid="*">
                             <File Id="fil13B48C7E8D2086EE58727B777EDCF250" KeyPath="yes" Source="$(var.sourceDir)\ResourceManager\AzureResourceManager\Resources\Microsoft.IdentityModel.Clients.ActiveDirectory.dll" />
                         </Component>
@@ -522,15 +543,12 @@
                         <Component Id="cmp353F25E254A7722E3CADF046790D3C4D" Guid="*">
                             <File Id="filBBAEBE5F5EEA3669E221D2C320887E4A" KeyPath="yes" Source="$(var.sourceDir)\ResourceManager\AzureResourceManager\Resources\System.Net.Http.Primitives.dll" />
                         </Component>
-<<<<<<< HEAD
                         <Component Id="cmpCADE67F2ED98E9D37A3889AE074E65ED" Guid="*">
                             <File Id="fil59FE45D1790EB33DE9F5C7E23E2F7100" KeyPath="yes" Source="$(var.sourceDir)\ResourceManager\AzureResourceManager\Resources\System.Spatial.dll" />
                         </Component>
                         <Component Id="cmp0DBB1A9E8815FACE01E98D9FC176F761" Guid="*">
                             <File Id="filDA6AD875BE41A54DFE251E643544CE27" KeyPath="yes" Source="$(var.sourceDir)\ResourceManager\AzureResourceManager\Resources\xunit.dll" />
                         </Component>
-=======
->>>>>>> c8ac33ab
                     </Directory>
                     <Directory Id="dir70AE8239A404E2C5D5621DBCDA6733C9" Name="Sql">
                         <Component Id="cmp5746A3BAD258D8EA1473730146C01F1D" Guid="*">
@@ -634,6 +652,15 @@
                         <Component Id="cmp455BD6804E7AFF3C169D8BBEA142F350" Guid="*">
                             <File Id="filB6DAF827AA3819E3724603968C47E81B" KeyPath="yes" Source="$(var.sourceDir)\ResourceManager\AzureResourceManager\StreamAnalytics\Microsoft.Azure.ResourceManager.dll" />
                         </Component>
+                        <Component Id="cmpBB7EA343079FE26FE38927CF77F2C51A" Guid="*">
+                            <File Id="fil19775EBEA08FEB2645E093B3FB5DF062" KeyPath="yes" Source="$(var.sourceDir)\ResourceManager\AzureResourceManager\StreamAnalytics\Microsoft.Data.Edm.dll" />
+                        </Component>
+                        <Component Id="cmp85D01ED2294B536D8472C9A5B5491A95" Guid="*">
+                            <File Id="filF8E63A75266C8CB45DFCCC0A0F1DC92E" KeyPath="yes" Source="$(var.sourceDir)\ResourceManager\AzureResourceManager\StreamAnalytics\Microsoft.Data.OData.dll" />
+                        </Component>
+                        <Component Id="cmp0A8A301216E191E94F3BCB9F34E1AF69" Guid="*">
+                            <File Id="filC2B7D5513C8D5D1E0A7DD3F14874E7B7" KeyPath="yes" Source="$(var.sourceDir)\ResourceManager\AzureResourceManager\StreamAnalytics\Microsoft.Data.Services.Client.dll" />
+                        </Component>
                         <Component Id="cmpFA850AB1FD136DBF5C2B996258D7951E" Guid="*">
                             <File Id="fil9F13D09ABC703F20DA1AF7819335EE2A" KeyPath="yes" Source="$(var.sourceDir)\ResourceManager\AzureResourceManager\StreamAnalytics\Microsoft.IdentityModel.Clients.ActiveDirectory.dll" />
                         </Component>
@@ -678,6 +705,9 @@
                         </Component>
                         <Component Id="cmp50F7BE65E6B760565BEA45A1FD026E5A" Guid="*">
                             <File Id="fil58ECD5D8224B64964939E2B6FFF6CEAC" KeyPath="yes" Source="$(var.sourceDir)\ResourceManager\AzureResourceManager\StreamAnalytics\System.Net.Http.Primitives.dll" />
+                        </Component>
+                        <Component Id="cmp39C80C84537D91210F1CD95CE24DDD6D" Guid="*">
+                            <File Id="fil32E37469BB7EA0E12E1503A1B5B901F3" KeyPath="yes" Source="$(var.sourceDir)\ResourceManager\AzureResourceManager\StreamAnalytics\System.Spatial.dll" />
                         </Component>
                     </Directory>
                     <Directory Id="dirB7A521425BBDC8EB5AA06380BBC1E2B3" Name="Tags">
@@ -2358,18 +2388,12 @@
                         <Component Id="cmp3AC709C29C5C98FAE63EC5ACF073B2AF" Guid="*">
                             <File Id="filBD421847424CAE48F72C74C69770D8C0" KeyPath="yes" Source="$(var.sourceDir)\ServiceManagement\Azure\StorSimple\Microsoft.Azure.Common.NetFramework.dll" />
                         </Component>
-<<<<<<< HEAD
-                        <Component Id="cmpF584FEE91889D98A4299209A1B9B1B94" Guid="*">
-                            <File Id="fil1E84C52FC3BA4FCD7D38DF81574031BC" KeyPath="yes" Source="$(var.sourceDir)\ServiceManagement\Azure\StorSimple\Microsoft.Azure.ResourceManager.dll" />
-                        </Component>
                         <Component Id="cmp3A441B3B72BBDE324C9BE767A91B2B22" Guid="*">
                             <File Id="fil6EAE6F5F90187576171FD9854D69889F" KeyPath="yes" Source="$(var.sourceDir)\ServiceManagement\Azure\StorSimple\Microsoft.Azure.Test.Framework.dll" />
                         </Component>
                         <Component Id="cmp1762C8B0F315879B27C69F85B4769909" Guid="*">
                             <File Id="filBF87CC17D5360E5C7047791E3CD7B294" KeyPath="yes" Source="$(var.sourceDir)\ServiceManagement\Azure\StorSimple\Microsoft.Azure.Test.HttpRecorder.dll" />
                         </Component>
-=======
->>>>>>> c8ac33ab
                         <Component Id="cmp9E03AAB684EA41B087D79346AE6C1073" Guid="*">
                             <File Id="fil501FE0FB963E03A9292BE5CC5A895CBB" KeyPath="yes" Source="$(var.sourceDir)\ServiceManagement\Azure\StorSimple\Microsoft.IdentityModel.Clients.ActiveDirectory.dll" />
                         </Component>
@@ -2529,6 +2553,9 @@
             <ComponentRef Id="cmp17C8052411378D4FBD409F0DBF5A3AAB" />
             <ComponentRef Id="cmp951B200A49755FC237755AA2C77A0E32" />
             <ComponentRef Id="cmp1D51F57A02A3C8949E02ED001784388C" />
+            <ComponentRef Id="cmp0E60A03D189105D6E7A23E5B6943A5C4" />
+            <ComponentRef Id="cmp0EE9B6E82BF354ED584258F3D7524FCC" />
+            <ComponentRef Id="cmp3EF2308A3A5D4416CF0A37CF350381A2" />
             <ComponentRef Id="cmp8549E2CC25A35DDCAD1C042F4E80E254" />
             <ComponentRef Id="cmp2E106693251FC564A4D03DA3778E26F7" />
             <ComponentRef Id="cmp7BF776718E3154F969306B3FB853D175" />
@@ -2556,12 +2583,16 @@
             <ComponentRef Id="cmp3720A4CCA2E5F4D2EC35291198D4BEE3" />
             <ComponentRef Id="cmpB6D50CCF3757EBDA9602AA570BCE0D1E" />
             <ComponentRef Id="cmp04F046DCD3C191FC98D9F1338855F823" />
+            <ComponentRef Id="cmp2591E42374FAC2E1ECB763DEBCAD6CA6" />
+            <ComponentRef Id="cmp32AF78F6912DCA522A0FFAC8FD603B2F" />
+            <ComponentRef Id="cmp27231928A2D67FBC8D981AB504BD21F1" />
             <ComponentRef Id="cmpE4D93F3591A5E0258D9F3BC7B60DAB6A" />
             <ComponentRef Id="cmp969D3C7FCFB07B7318A8A57FCD133108" />
             <ComponentRef Id="cmp209CCEE0DCF9E72717C6DEDE4C8984E1" />
             <ComponentRef Id="cmp5CEBB63124C5833CCFA24A6D28E11CC9" />
             <ComponentRef Id="cmpF5AF8CEC5E3C01F32D02BF852FD840AC" />
             <ComponentRef Id="cmp5D4BF2AFED5DA226237313E9C2F8099B" />
+            <ComponentRef Id="cmp0BBA12BCAEC94783EC690D768E1A9476" />
             <ComponentRef Id="cmpF691ECE2E61383DFBF997C509D946386" />
             <ComponentRef Id="cmp4384DC163B139D10A7988F6DCE10A880" />
             <ComponentRef Id="cmp0635B54B2B3E0564FEA476E0C9A701C7" />
@@ -2584,6 +2615,7 @@
             <ComponentRef Id="cmp5CDCB0785A318F614D9422554B3F4ED2" />
             <ComponentRef Id="cmpE90D51E3A3C747163C7F1D6DC5409800" />
             <ComponentRef Id="cmpAD51B1C903B9CB0DB18004F97CD8ADBA" />
+            <ComponentRef Id="cmp03F452B7335FA9F557105A7C423D8695" />
             <ComponentRef Id="cmp69C36860BD8B6FC1A4C57B49FD96943F" />
             <ComponentRef Id="cmp7D5E86930E84748A0DD514885305713B" />
             <ComponentRef Id="cmpB7F69E2328CC8CB1B9E69DAE4C52B988" />
@@ -2642,14 +2674,11 @@
             <ComponentRef Id="cmp1E110B3A62CD167B9B41556BD0F2CD6F" />
             <ComponentRef Id="cmpE1BF6EAEEB822D9D73DBCFAB13791982" />
             <ComponentRef Id="cmpBF4C7868DB8CE8B4B50CAF51B647E2B1" />
-<<<<<<< HEAD
             <ComponentRef Id="cmpF62DAC19C5372AC038D746C88EFEADFB" />
             <ComponentRef Id="cmp59E348355866C4C93CF1C80074476F24" />
             <ComponentRef Id="cmpA937677C4B398F4B7A4CF18B5A1E292D" />
             <ComponentRef Id="cmp49A15EDF3D2E72E177EF373D2E9AB2DE" />
             <ComponentRef Id="cmpABB2FE63524DC4243E6F2FCDF24C7D5D" />
-=======
->>>>>>> c8ac33ab
             <ComponentRef Id="cmp3F61F18D6C072A4C001EB2E9AC4DA285" />
             <ComponentRef Id="cmpE7396D3C1C29168AEE4870C9146437BD" />
             <ComponentRef Id="cmpEFA6723DE788649C36CFD4875ED618EA" />
@@ -2670,11 +2699,8 @@
             <ComponentRef Id="cmp5B024A4E29BF400F1ED3DE2CE1F2E0DD" />
             <ComponentRef Id="cmp997A920A652163E94E56A412D2BEC28C" />
             <ComponentRef Id="cmp353F25E254A7722E3CADF046790D3C4D" />
-<<<<<<< HEAD
             <ComponentRef Id="cmpCADE67F2ED98E9D37A3889AE074E65ED" />
             <ComponentRef Id="cmp0DBB1A9E8815FACE01E98D9FC176F761" />
-=======
->>>>>>> c8ac33ab
             <ComponentRef Id="cmp5746A3BAD258D8EA1473730146C01F1D" />
             <ComponentRef Id="cmp56F52674BB946225BB64533814DCF37F" />
             <ComponentRef Id="cmp499092B04619C0EDE4686B78E1128605" />
@@ -2708,6 +2734,9 @@
             <ComponentRef Id="cmp4C4A177B8EA12C43941AF159F0A16E07" />
             <ComponentRef Id="cmpDE1CE796EE504A069B56DCA4A16FD2D7" />
             <ComponentRef Id="cmp455BD6804E7AFF3C169D8BBEA142F350" />
+            <ComponentRef Id="cmpBB7EA343079FE26FE38927CF77F2C51A" />
+            <ComponentRef Id="cmp85D01ED2294B536D8472C9A5B5491A95" />
+            <ComponentRef Id="cmp0A8A301216E191E94F3BCB9F34E1AF69" />
             <ComponentRef Id="cmpFA850AB1FD136DBF5C2B996258D7951E" />
             <ComponentRef Id="cmpB5D013974F5418F70273380DBDD9266F" />
             <ComponentRef Id="cmp13BB804F8DBF8DC64F33621628AE0FEA" />
@@ -2723,6 +2752,7 @@
             <ComponentRef Id="cmp79186A81BC669D6024CCF1A09E2E2C5A" />
             <ComponentRef Id="cmp5A3BD827A14F986178D0A9A181EF2AA5" />
             <ComponentRef Id="cmp50F7BE65E6B760565BEA45A1FD026E5A" />
+            <ComponentRef Id="cmp39C80C84537D91210F1CD95CE24DDD6D" />
             <ComponentRef Id="cmp4AC5851471CC40284384D744CCDD8C50" />
             <ComponentRef Id="cmpE1EF08FBA8BC9006E225B9DD83DF428F" />
             <ComponentRef Id="cmp019CEEDFCC1D69922E8F00B5A76B7560" />
@@ -3262,12 +3292,8 @@
             <ComponentRef Id="cmp844CE71A108EFCC5B93A410D5205E6DB" />
             <ComponentRef Id="cmp6A927AFF9D7CBE438F31603C59A5D1A6" />
             <ComponentRef Id="cmp3AC709C29C5C98FAE63EC5ACF073B2AF" />
-<<<<<<< HEAD
-            <ComponentRef Id="cmpF584FEE91889D98A4299209A1B9B1B94" />
             <ComponentRef Id="cmp3A441B3B72BBDE324C9BE767A91B2B22" />
             <ComponentRef Id="cmp1762C8B0F315879B27C69F85B4769909" />
-=======
->>>>>>> c8ac33ab
             <ComponentRef Id="cmp9E03AAB684EA41B087D79346AE6C1073" />
             <ComponentRef Id="cmpEC794DBE4822765C546A06D80EAA3292" />
             <ComponentRef Id="cmpB48F1BD4D2E8307615F7E22174FF4E6D" />
