--- conflicted
+++ resolved
@@ -1,6 +1,7 @@
 ## 2015.09.03 version 0.9.8
-<<<<<<< HEAD
-
+* Azure Compute (ARM) Cmdlets
+	* Add -Launch parameter for Get-AzureRemoteDesktopFile cmdlet
+	
 * Azure Compute (ARM) Cmdlets
   * Added Id parameter for VM cmdlets to support piping scenario without ResourceGroupName parameter
   * Added Set-AzureVMDataDisk cmdlet
@@ -9,11 +10,6 @@
   * Changed the warning message to a non-terminating error message for ResourceNotFound in VM cmdlets
   * Exposed ComputeImageConfig in Get-AzurePlatformVMImage cmdlet
 
-=======
-* Azure Compute (ARM) Cmdlets
-	* Add -Launch parameter for Get-AzureRemoteDesktopFile cmdlet
-	
->>>>>>> 7da0852f
 ## 2015.08.17 version 0.9.7
 * Azure Profile cmdlets
   * New-AzureProfile
