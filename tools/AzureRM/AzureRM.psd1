#
# Module manifest for module 'PSGet_AzureRM'
#
# Generated by: Microsoft Corporation
#
# Generated on: 10/16/2018
#

@{

# Script module or binary module file associated with this manifest.
# RootModule = ''

# Version number of this module.
ModuleVersion = '6.11.0'

# Supported PSEditions
# CompatiblePSEditions = @()

# ID used to uniquely identify this module
GUID = 'b433e830-b479-4f7f-9c80-9cc6c28e1b51'

# Author of this module
Author = 'Microsoft Corporation'

# Company or vendor of this module
CompanyName = 'Microsoft Corporation'

# Copyright statement for this module
Copyright = 'Microsoft Corporation. All rights reserved.'

# Description of the functionality provided by this module
Description = 'Azure Resource Manager Module'

# Minimum version of the Windows PowerShell engine required by this module
PowerShellVersion = '5.0'

# Name of the Windows PowerShell host required by this module
# PowerShellHostName = ''

# Minimum version of the Windows PowerShell host required by this module
# PowerShellHostVersion = ''

# Minimum version of Microsoft .NET Framework required by this module. This prerequisite is valid for the PowerShell Desktop edition only.
DotNetFrameworkVersion = '4.5.2'

# Minimum version of the common language runtime (CLR) required by this module. This prerequisite is valid for the PowerShell Desktop edition only.
CLRVersion = '4.0'

# Processor architecture (None, X86, Amd64) required by this module
# ProcessorArchitecture = ''

# Modules that must be imported into the global environment prior to importing this module
RequiredModules = @(@{ModuleName = 'AzureRM.Profile'; RequiredVersion = '5.7.0'; }, 
               @{ModuleName = 'Azure.Storage'; RequiredVersion = '4.6.1'; }, 
               @{ModuleName = 'AzureRM.AnalysisServices'; RequiredVersion = '0.6.14'; }, 
               @{ModuleName = 'Azure.AnalysisServices'; RequiredVersion = '0.5.4'; }, 
               @{ModuleName = 'AzureRM.ApiManagement'; RequiredVersion = '6.1.5'; }, 
               @{ModuleName = 'AzureRM.ApplicationInsights'; RequiredVersion = '0.1.8'; }, 
               @{ModuleName = 'AzureRM.Automation'; RequiredVersion = '5.1.1'; }, 
               @{ModuleName = 'AzureRM.Backup'; RequiredVersion = '4.0.11'; }, 
               @{ModuleName = 'AzureRM.Batch'; RequiredVersion = '4.1.5'; }, 
               @{ModuleName = 'AzureRM.Billing'; RequiredVersion = '0.14.6'; }, 
               @{ModuleName = 'AzureRM.Cdn'; RequiredVersion = '5.0.6'; }, 
               @{ModuleName = 'AzureRM.CognitiveServices'; RequiredVersion = '0.9.11'; }, 
               @{ModuleName = 'AzureRM.Compute'; RequiredVersion = '5.7.1'; }, 
               @{ModuleName = 'AzureRM.Consumption'; RequiredVersion = '0.3.7'; }, 
               @{ModuleName = 'AzureRM.ContainerInstance'; RequiredVersion = '0.2.10'; }, 
               @{ModuleName = 'AzureRM.ContainerRegistry'; RequiredVersion = '1.0.10'; }, 
               @{ModuleName = 'AzureRM.DataFactories'; RequiredVersion = '5.0.3'; }, 
               @{ModuleName = 'AzureRM.DataFactoryV2'; RequiredVersion = '0.5.11'; }, 
               @{ModuleName = 'AzureRM.DataLakeAnalytics'; RequiredVersion = '5.1.4'; }, 
<<<<<<< HEAD
               @{ModuleName = 'AzureRM.DataLakeStore'; RequiredVersion = '6.1.2'; }, 
=======
               @{ModuleName = 'AzureRM.DataLakeStore'; RequiredVersion = '6.2.0'; }, 
>>>>>>> 48315d1c
               @{ModuleName = 'AzureRM.DevTestLabs'; RequiredVersion = '4.0.9'; }, 
               @{ModuleName = 'AzureRM.Dns'; RequiredVersion = '5.1.0'; }, 
               @{ModuleName = 'AzureRM.EventGrid'; RequiredVersion = '0.3.7'; }, 
               @{ModuleName = 'AzureRM.EventHub'; RequiredVersion = '0.6.10'; }, 
               @{ModuleName = 'AzureRM.HDInsight'; RequiredVersion = '4.1.8'; }, 
               @{ModuleName = 'AzureRM.Insights'; RequiredVersion = '5.1.4'; }, 
               @{ModuleName = 'AzureRM.IotHub'; RequiredVersion = '3.1.8'; }, 
               @{ModuleName = 'AzureRM.KeyVault'; RequiredVersion = '5.2.1'; }, 
               @{ModuleName = 'AzureRM.LogicApp'; RequiredVersion = '4.1.4'; }, 
               @{ModuleName = 'AzureRM.MachineLearning'; RequiredVersion = '0.18.5'; }, 
               @{ModuleName = 'AzureRM.MachineLearningCompute'; RequiredVersion = '0.4.8'; }, 
               @{ModuleName = 'AzureRM.MarketplaceOrdering'; RequiredVersion = '0.2.5'; }, 
               @{ModuleName = 'AzureRM.Media'; RequiredVersion = '0.10.4'; }, 
               @{ModuleName = 'AzureRM.Network'; RequiredVersion = '6.9.1'; }, 
               @{ModuleName = 'AzureRM.NotificationHubs'; RequiredVersion = '5.0.3'; }, 
               @{ModuleName = 'AzureRM.OperationalInsights'; RequiredVersion = '5.0.6'; }, 
               @{ModuleName = 'AzureRM.PolicyInsights'; RequiredVersion = '1.0.4'; }, 
               @{ModuleName = 'AzureRM.PowerBIEmbedded'; RequiredVersion = '4.1.10'; }, 
               @{ModuleName = 'AzureRM.RecoveryServices'; RequiredVersion = '4.1.8'; }, 
               @{ModuleName = 'AzureRM.RecoveryServices.Backup'; RequiredVersion = '4.4.1'; }, 
               @{ModuleName = 'AzureRM.RecoveryServices.SiteRecovery'; RequiredVersion = '0.2.10'; }, 
               @{ModuleName = 'AzureRM.RedisCache'; RequiredVersion = '5.1.0'; }, 
               @{ModuleName = 'AzureRM.Relay'; RequiredVersion = '0.3.10'; }, 
               @{ModuleName = 'AzureRM.Resources'; RequiredVersion = '6.7.0'; }, 
               @{ModuleName = 'AzureRM.Scheduler'; RequiredVersion = '0.16.10'; }, 
               @{ModuleName = 'AzureRM.ServiceBus'; RequiredVersion = '0.6.12'; }, 
               @{ModuleName = 'AzureRM.ServiceFabric'; RequiredVersion = '0.3.12'; }, 
               @{ModuleName = 'AzureRM.SignalR'; RequiredVersion = '1.0.0'; }, 
               @{ModuleName = 'AzureRM.Sql'; RequiredVersion = '4.11.5'; }, 
               @{ModuleName = 'AzureRM.Storage'; RequiredVersion = '5.2.0'; }, 
               @{ModuleName = 'AzureRM.StreamAnalytics'; RequiredVersion = '4.0.10'; }, 
               @{ModuleName = 'AzureRM.Tags'; RequiredVersion = '4.0.5'; }, 
               @{ModuleName = 'AzureRM.TrafficManager'; RequiredVersion = '4.1.1'; }, 
               @{ModuleName = 'AzureRM.UsageAggregates'; RequiredVersion = '4.0.5'; }, 
               @{ModuleName = 'AzureRM.Websites'; RequiredVersion = '5.2.0'; })

# Assemblies that must be loaded prior to importing this module
# RequiredAssemblies = @()

# Script files (.ps1) that are run in the caller's environment prior to importing this module.
# ScriptsToProcess = @()

# Type files (.ps1xml) to be loaded when importing this module
# TypesToProcess = @()

# Format files (.ps1xml) to be loaded when importing this module
# FormatsToProcess = @()

# Modules to import as nested modules of the module specified in RootModule/ModuleToProcess
# NestedModules = @()

# Functions to export from this module, for best performance, do not use wildcards and do not delete the entry, use an empty array if there are no functions to export.
FunctionsToExport = @()

# Cmdlets to export from this module, for best performance, do not use wildcards and do not delete the entry, use an empty array if there are no cmdlets to export.
CmdletsToExport = @()

# Variables to export from this module
# VariablesToExport = @()

# Aliases to export from this module, for best performance, do not use wildcards and do not delete the entry, use an empty array if there are no aliases to export.
AliasesToExport = @()

# DSC resources to export from this module
# DscResourcesToExport = @()

# List of all modules packaged with this module
# ModuleList = @()

# List of all files packaged with this module
# FileList = @()

# Private data to pass to the module specified in RootModule/ModuleToProcess. This may also contain a PSData hashtable with additional module metadata used by PowerShell.
PrivateData = @{

    PSData = @{

        # Tags applied to this module. These help with module discovery in online galleries.
        # Tags = @()

        # A URL to the license for this module.
        LicenseUri = 'https://aka.ms/azps-license'

        # A URL to the main website for this project.
        ProjectUri = 'https://github.com/Azure/azure-powershell'

        # A URL to an icon representing this module.
        # IconUri = ''

        # ReleaseNotes of this module
        ReleaseNotes = '6.11.0 - October 2018
AzureRM.Profile
* Fix issue with Get-AzureRmSubscription in CloudShell
* Update common code to use latest version of ClientRuntime

AzureRM.Backup
* Deprecated Azure Backup cmdlets.

AzureRM.Compute
* Added new sizes to the whitelist of VM sizes for which accelerated networking will be turned on when using the simple param set for ''New-AzureRmVm''
* Added ResourceName argument completer to all cmdlets.
<<<<<<< HEAD
=======

AzureRM.DataLakeStore
* Adding support for Virtual Network Rules
    - Get-AzureRmDataLakeStoreVirtualNetworkRule: Gets or Lists Azure Data Lake Store virtual network rule.
    - Add-AzureRmDataLakeStoreVirtualNetworkRule: Adds a virtual network rule to the specified Data Lake Store account.
    - Set-AzureRmDataLakeStoreVirtualNetworkRule: Modifies the specified virtual network rule in the specified Data Lake Store account.
    - Remove-AzureRmDataLakeStoreVirtualNetworkRule: Deletes an Azure Data Lake Store virtual network rule.
>>>>>>> 48315d1c

AzureRM.Network
* Update cmdlet Test-AzureRmNetworkWatcherConnectivity, pass the protocol value to backend.
* Added ResourceName argument completer to all cmdlets.

AzureRM.Resources
* Fix isssue where Get-AzureRMRoleDefinition throws an unintelligible exception (when the default profile has no subscription in it and no scope is specified) by adding a meaningful exception in the scenario. Also set the default param set to ''RoleDefinitionNameParameterSet''.
'

        # Prerelease string of this module
        # Prerelease = ''

        # Flag to indicate whether the module requires explicit user acceptance for install/update
        # RequireLicenseAcceptance = $false

        # External dependent modules of this module
        # ExternalModuleDependencies = @()

    } # End of PSData hashtable
    
 } # End of PrivateData hashtable

# HelpInfo URI of this module
# HelpInfoURI = ''

# Default prefix for commands exported from this module. Override the default prefix using Import-Module -Prefix.
# DefaultCommandPrefix = ''

}
<|MERGE_RESOLUTION|>--- conflicted
+++ resolved
@@ -70,11 +70,7 @@
                @{ModuleName = 'AzureRM.DataFactories'; RequiredVersion = '5.0.3'; }, 
                @{ModuleName = 'AzureRM.DataFactoryV2'; RequiredVersion = '0.5.11'; }, 
                @{ModuleName = 'AzureRM.DataLakeAnalytics'; RequiredVersion = '5.1.4'; }, 
-<<<<<<< HEAD
-               @{ModuleName = 'AzureRM.DataLakeStore'; RequiredVersion = '6.1.2'; }, 
-=======
                @{ModuleName = 'AzureRM.DataLakeStore'; RequiredVersion = '6.2.0'; }, 
->>>>>>> 48315d1c
                @{ModuleName = 'AzureRM.DevTestLabs'; RequiredVersion = '4.0.9'; }, 
                @{ModuleName = 'AzureRM.Dns'; RequiredVersion = '5.1.0'; }, 
                @{ModuleName = 'AzureRM.EventGrid'; RequiredVersion = '0.3.7'; }, 
@@ -176,8 +172,6 @@
 AzureRM.Compute
 * Added new sizes to the whitelist of VM sizes for which accelerated networking will be turned on when using the simple param set for ''New-AzureRmVm''
 * Added ResourceName argument completer to all cmdlets.
-<<<<<<< HEAD
-=======
 
 AzureRM.DataLakeStore
 * Adding support for Virtual Network Rules
@@ -185,7 +179,6 @@
     - Add-AzureRmDataLakeStoreVirtualNetworkRule: Adds a virtual network rule to the specified Data Lake Store account.
     - Set-AzureRmDataLakeStoreVirtualNetworkRule: Modifies the specified virtual network rule in the specified Data Lake Store account.
     - Remove-AzureRmDataLakeStoreVirtualNetworkRule: Deletes an Azure Data Lake Store virtual network rule.
->>>>>>> 48315d1c
 
 AzureRM.Network
 * Update cmdlet Test-AzureRmNetworkWatcherConnectivity, pass the protocol value to backend.
