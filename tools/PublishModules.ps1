--- conflicted
+++ resolved
@@ -772,107 +772,6 @@
 }
 
 <#
-<<<<<<< HEAD
-.SYNOPSIS
-    Saves a module into the local temporary repository
-
-.PARAMETER Module
-    Module information.
-
-.PARAMETER TempRepo
-    Name of the local temporary repository
-
-.PARAMETER TempRepoPath
-    Path to the local temporary repository
-#>
-function Save-PackageLocally {
-    [CmdletBinding()]
-    param(
-        $Module,
-        [string]$TempRepo,
-        [string]$TempRepoPath
-    )
-
-    $ModuleName = $module['ModuleName']
-    $RequiredVersion = $module['RequiredVersion']
-    if ($RequiredVersion -eq $null)
-    {
-        $RequiredVersion = $module['ModuleVersion']
-    }
-
-    # Only check for the modules that specifies = required exact dependency version
-    if ($RequiredVersion -ne $null) {
-        Write-Output "Checking for required module $ModuleName, $RequiredVersion"
-        if (Find-Module -Name $ModuleName -RequiredVersion $RequiredVersion -Repository $TempRepo -ErrorAction SilentlyContinue) {
-            Write-Output "Required dependency $ModuleName, $RequiredVersion found in the repo $TempRepo"
-        } elseif ((Get-Module -ListAvailable -Name $ModuleName | Where-Object {$_.Version -eq $RequiredVersion}) -ne $null) {
-            Write-Output "Required dependency $ModuleName, $RequiredVersion found in build modules"
-        } else {
-            Write-Warning "Required dependency $ModuleName, $RequiredVersion not found in the repo $TempRepo"
-            Write-Output "Downloading the package from PsGallery to the path $TempRepoPath"
-            # We try to download the package from the PsGallery as we are likely intending to use the existing version of the module.
-            # If the module not found in psgallery, the following commnad would fail and hence publish to local repo process would fail as well
-            Save-Package -Name $ModuleName -RequiredVersion $RequiredVersion -ProviderName Nuget -Path $TempRepoPath -Source https://www.powershellgallery.com/api/v2 | Out-Null
-            Write-Output "Downloaded the package sucessfully"
-        }
-    }
-}
-
-<#
-.SYNOPSIS
-Save the packages from PsGallery to local repo path
-This is typically used in a scenario where we are intending to use the existing publshed version of the module as a dependency
-Checks whether the module is already published in the local temp repo, if not downloads from the PSGallery
-This is used only for the rollup modules AzureRm or AzureStack at the moment
-
-.PARAMETER ModulePaths
-List of paths to modules.
-
-.PARAMETER TempRepo
-Name of local temporary repository.
-
-.PARAMETER TempRepoPath
-path to local temporary repository.
-
-#>
-function Save-PackagesFromPsGallery {
-    [CmdletBinding()]
-    param(
-        [String[]]$ModulePaths,
-
-        [ValidateNotNullOrEmpty()]
-        [String]$TempRepo,
-
-        [ValidateNotNullOrEmpty()]
-        [String]$TempRepoPath
-    )
-    PROCESS {
-
-        Write-Output "Saving..."
-
-        foreach ($modulePath in $ModulePaths) {
-
-            Write-Output "module path $modulePath"
-
-            $module = (Get-Item -Path $modulePath).Name
-            $moduleManifest = $module + ".psd1"
-
-            Write-Host "Verifying $module has all the dependencies in the repo $TempRepo"
-
-            $psDataFile = Import-PowershellDataFile (Join-Path $modulePath -ChildPath $moduleManifest)
-            $RequiredModules = $psDataFile['RequiredModules']
-
-            if ($RequiredModules -ne $null) {
-                foreach ($tmp in $RequiredModules) {
-                    foreach ($module in $tmp) {
-                        Save-PackageLocally -Module $module -TempRepo $TempRepo -TempRepoPath $TempRepoPath
-                    }
-                }
-            }
-        }
-    }
-}
-=======
 .SYNOPSIS Publish the nugets to PSGallery
 
 .PARAMETER ApiKey
@@ -904,7 +803,6 @@
 
         [ValidateNotNullOrEmpty()]
         [String]$RepoLocation,
->>>>>>> bced61c0
 
         [ValidateNotNullOrEmpty()]
         [String]$NugetExe,
@@ -974,31 +872,9 @@
     Register-PSRepository -Name $tempRepoName -SourceLocation $tempRepoPath -PublishLocation $tempRepoPath -InstallationPolicy Trusted -PackageManagementProvider NuGet
 }
 
-<<<<<<< HEAD
-
-
-        $sourceModulePath = "$packageFolder\ResourceManager\AzureResourceManager"
-
-$sourceModulePath
-$env:PSModulePath="$env:PSModulePath;$tempRepoPath;$sourceModulePath"
-$env:PSModulePath
-
-try {
-    $modulesInScope = Get-TargetModules -buildConfig $buildConfig -Scope $scope -PublishLocal $publishToLocal -Profile $Profile
-    Save-PackagesFromPsGallery -ModulePaths $modulesInScope -TempRepo $tempRepoName -TempRepoPath $tempRepoPath
-    foreach ($modulePath in $modulesInScope) {
-        # filter out AzureRM.Profile which always gets published first 
-        # And "Azure.Storage" which is built out as test dependencies  
-        $module = Get-Item -Path $modulePath
-        Write-Host "Changing $module module from $modulePath"
-        Change-RMModule -Path $modulePath -RepoLocation $repositoryLocation -TempRepo $tempRepoName -TempRepoPath $tempRepoPath -nugetExe $nugetExe
-        Write-Host "Changed $module module"
-    }
-=======
 $env:PSModulePath = "$env:PSModulePath;$tempRepoPath"
 
 $Errors = $null
->>>>>>> bced61c0
 
 try {
     $modules = Get-AllModules -BuildConfig $BuildConfig -Scope $Scope -PublishLocal:$PublishLocal -IsNetCore:$IsNetCore
