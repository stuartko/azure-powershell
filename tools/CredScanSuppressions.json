{
    "tool": "Credential Scanner",
    "suppressions": [
        {
            "file": "\\documentation\\development-docs\\azure-powershell-developer-guide.md",
            "_justification": "Documentation with non-live passwords in sample connection strings"
        },
        {
            "file": "\\src\\ResourceManager\\Compute\\Commands.Compute.Test\\Templates\\tstorgnztn-validator.pem",
            "_justification": "Legitimate test certificate file"
        },
        {
            "file": "\\src\\ResourceManager\\KeyVault\\Commands.KeyVault.Test\\Scripts\\bvtdata\\pfxtest.pfx",
            "_justification": "Legitimate test certificate file"
        },
        {
            "file": "\\src\\ResourceManager\\KeyVault\\Commands.KeyVault.Test\\Resources\\pshtest.pfx",
            "_justification": "Legitimate test certificate file"
        },
        {
            "file": "\\src\\ResourceManager\\KeyVault\\Commands.KeyVault.Test\\Scripts\\commondata\\importpfx01.pfx",
            "_justification": "Legitimate test certificate file"
        },
        {
            "file": "\\src\\ResourceManager\\KeyVault\\Commands.KeyVault.Test\\Scripts\\proddata\\pfxtest.pfx",
            "_justification": "Legitimate test certificate file"
        },
        {
            "file": "\\src\\ResourceManager\\KeyVault\\Commands.KeyVault.Test\\Scripts\\proddata\\pfxtest1024.pfx",
            "_justification": "Legitimate test certificate file"
        },
        {
            "file": "\\src\\ResourceManager\\KeyVault\\Commands.KeyVault.Test\\Scripts\\bvtdata\\pfxtest1024.pfx",
            "_justification": "Legitimate test certificate file"
        },
        {
            "file": "\\src\\ResourceManager\\Network\\Commands.Network.Test\\ScenarioTests\\Data\\ApplicationGatewaySslCert1.pfx",
            "_justification": "Legitimate test certificate file"
        },
        {
            "file": "\\src\\ResourceManager\\Network\\Commands.Network.Test\\ScenarioTests\\Data\\ApplicationGatewaySslCert2.pfx",
            "_justification": "Legitimate test certificate file"
        },
        {
            "file": "\\src\\ServiceManagement\\Common\\Commands.ScenarioTest\\Resources\\ChefExtension\\tstorgnztn-validator.pem",
            "_justification": "Legitimate test certificate file"
        },
        {
            "file": "\\src\\ServiceManagement\\Compute\\Commands.ServiceManagement.Test\\Resources\\rdpcert.pfx",
            "_justification": "Legitimate test certificate file"
        },
        {
            "file": "\\src\\ServiceManagement\\Sql\\Commands.SqlDatabase.Test\\Resources\\PowershellTestSSLCert.pfx",
            "_justification": "Legitimate test certificate file"
        },
        {
            "file": "\\src\\ServiceManagement\\Sql\\Commands.SqlDatabase.Test\\Resources\\PowershellTestClientCert.pfx",
            "_justification": "Legitimate test certificate file"
        },
        {
            "file": "\\src\\ResourceManager\\ApiManagement\\Commands.ApiManagement.Test\\testcertificate.pfx",
            "_justification": "Legitimate test certificate file"
        },
        {
            "file": "\\src\\ResourceManager\\ApiManagement\\Commands.SMAPI.Test\\Resources\\testcertificate.pfx",
            "_justification": "Legitimate test certificate file"
        },
        {
            "file": "\\src\\Common\\Commands.Common.Authentication.Test\\Resources\\ValidProfile3.PublishSettings",
            "_justification": "Legitimate test publishsettings file"
        },
        {
            "file": "\\src\\Common\\Commands.Common.Authentication.Test\\Resources\\ValidProfile2.PublishSettings",
            "_justification": "Legitimate test publishsettings file"
        },
        {
            "file": "\\src\\Common\\Commands.Common.Authentication.Test\\Resources\\ValidProfileChinaOld.PublishSettings",
            "_justification": "Legitimate test publishsettings file"
        },
        {
            "file": "\\src\\Common\\Commands.Common.Authentication.Test\\Resources\\Azure.publishsettings",
            "_justification": "Legitimate test publishsettings file"
        },
        {
            "file": "\\src\\Common\\Commands.Common.Authentication.Test\\Resources\\ValidProfileChina.PublishSettings",
            "_justification": "Legitimate test publishsettings file"
        },
        {
            "file": "\\src\\Common\\Commands.Common.Authentication.Test\\Resources\\ValidProfile.PublishSettings",
            "_justification": "Legitimate test publishsettings file"
        },
        {
            "file": "\\src\\ServiceManagement\\Common\\Commands.Common.Test\\Resources\\ValidProfile.PublishSettings",
            "_justification": "Legitimate test publishsettings file"
        },
        {
            "file": "\\src\\ServiceManagement\\Common\\Commands.Common.Test\\Resources\\ValidProfileChinaOld.PublishSettings",
            "_justification": "Legitimate test publishsettings file"
        },
        {
            "file": "\\src\\ServiceManagement\\Common\\Commands.Common.Test\\Resources\\Azure.publishsettings",
            "_justification": "Legitimate test publishsettings file"
        },
        {
            "file": "\\src\\ServiceManagement\\Common\\Commands.Common.Test\\Resources\\ValidProfileChina.PublishSettings",
            "_justification": "Legitimate test publishsettings file"
        },
        {
            "file": "\\src\\ServiceManagement\\Common\\Commands.Common.Test\\Resources\\ValidProfile2.PublishSettings",
            "_justification": "Legitimate test publishsettings file"
        },
        {
            "file": "\\src\\ServiceManagement\\Common\\Commands.Common.Test\\Resources\\ValidProfile3.PublishSettings",
            "_justification": "Legitimate test publishsettings file"
        },
        {
            "file": "\\src\\ServiceManagement\\Common\\Commands.ScenarioTest\\Resources\\tipsf003.publishsettings",
            "_justification": "Legitimate test publishsettings file"
        },
        {
            "file": "\\src\\ServiceManagement\\Common\\Commands.ScenarioTest\\Resources\\tipsf001.publishsettings",
            "_justification": "Legitimate test publishsettings file"
        },
        {
            "file": "\\src\\ServiceManagement\\Common\\Commands.ScenarioTest\\Resources\\tipsf002.publishsettings",
            "_justification": "Legitimate test publishsettings file"
        },
        {
            "file": "\\src\\ResourceManager\\Compute\\Stack\\Commands.Compute.Test\\Templates\\tstorgnztn-validator.pem",
            "_justification": "Legitimate test certificate file"
        },
        {
            "file": "\\src\\ResourceManager\\EventHub\\Commands.EventHub.Test\\SessionRecords\\Microsoft.Azure.Commands.EventHub.Test.ScenarioTests.DRConfigurationTests\\DRConfigurationsCURD.json",
            "_justification": "Legitimate test session record, rules are deleted"
        },
        {
            "file": "\\src\\ResourceManager\\EventHub\\Commands.EventHub.Test\\SessionRecords\\Microsoft.Azure.Commands.EventHub.Test.ScenarioTests.DRConfigurationTests\\DRConfigurationsCURDAlternateName.json",
            "_justification": "Legitimate test session record, rules are deleted"
        },
        {
            "file": "\\src\\ResourceManager\\EventHub\\Commands.EventHub.Test\\SessionRecords\\Microsoft.Azure.Commands.EventHub.Test.ScenarioTests.EventHubsTests\\EventHubsAuthorizationRulesCRUD.json",
            "_justification": "Legitimate test session record, rules are deleted"
        },
        {
            "file": "\\src\\ResourceManager\\EventHub\\Commands.EventHub.Test\\SessionRecords\\Microsoft.Azure.Commands.EventHub.Test.ScenarioTests.NamespaceTests\\NamespaceAuthorizationRulesCRUD.json",
            "_justification": "Legitimate test session record, rules are deleted"
        },
        {
            "file": "\\src\\ResourceManager\\ServiceBus\\Commands.ServiceBus.Test\\SessionRecords\\Microsoft.Azure.Commands.ServiceBus.Test.ScenarioTests.ServiceBusDRConfigurationTests\\ServiceBusDRConfigurationsCURD.json",
            "_justification": "Legitimate test session record, rules are deleted"
        },
        {
            "file": "\\src\\ResourceManager\\ServiceBus\\Commands.ServiceBus.Test\\SessionRecords\\Microsoft.Azure.Commands.ServiceBus.Test.ScenarioTests.ServiceBusQueueTests\\ServiceBusQueueAuth_CURD.json",
            "_justification": "Legitimate test session record, rules are deleted"
        },
        {
            "file": "\\src\\ResourceManager\\ServiceBus\\Commands.ServiceBus.Test\\SessionRecords\\Microsoft.Azure.Commands.ServiceBus.Test.ScenarioTests.ServiceBusServiceTests\\ServiceBusNameSpaceAuth_CURD_Tests.json",
            "_justification": "Legitimate test session record, rules are deleted"
        },
        {
            "file": "\\src\\ResourceManager\\ServiceBus\\Commands.ServiceBus.Test\\SessionRecords\\Microsoft.Azure.Commands.ServiceBus.Test.ScenarioTests.ServiceBusTopicTests\\ServiceBusTopicAuth_CURD.json",
            "_justification": "Legitimate test session record, rules are deleted"
        },
        {
            "file": "\\src\\ServiceManagement\\Services\\Commands.Test.Utilities\\Resources\\ValidProfile3.PublishSettings",
            "_justification": "Legitimate test publishsettings file"
        },
        {
            "file": "\\src\\ServiceManagement\\Services\\Commands.Test.Utilities\\Resources\\ValidProfile2.PublishSettings",
            "_justification": "Legitimate test publishsettings file"
        },
        {
            "file": "\\src\\ServiceManagement\\Services\\Commands.Test.Utilities\\Resources\\ValidProfile.PublishSettings",
            "_justification": "Legitimate test publishsettings file"
        },
        {
            "file": "\\src\\ServiceManagement\\Services\\Commands.Test.Utilities\\Resources\\Azure.publishsettings",
            "_justification": "Legitimate test publishsettings file"
        },
        {
            "file": "\\src\\ServiceManagement\\Services\\Commands.Test.Utilities\\Resources\\ValidProfileChina.PublishSettings",
            "_justification": "Legitimate test publishsettings file"
        },
<<<<<<< HEAD
		{
=======
		    {
>>>>>>> 3fabf11c
            "file": "\\src\\ResourceManager\\Network\\Commands.Network.Test\\SessionRecords\\Commands.Network.Test.ScenarioTests.NetworkWatcherAPITests\\TestTroubleshoot.json",
            "_justification": "Legitimate test session record, resources are deleted"
        },
        {
            "file": "\\src\\ResourceManager\\RedisCache\\Commands.RedisCache.Test\\SessionRecords\\Microsoft.Azure.Commands.RedisCache.Test.ScenarioTests.RedisCacheTests\\TestFirewallRule.json",
            "_justification": "Legitimate test session record, rules are deleted"
        },
        {
            "file": "\\src\\ResourceManager\\RedisCache\\Commands.RedisCache.Test\\SessionRecords\\Microsoft.Azure.Commands.RedisCache.Test.ScenarioTests.RedisCacheTests\\TestGeoReplication.json",
            "_justification": "Legitimate test session record, rules are deleted"
        },
        {
            "file": "\\src\\ResourceManager\\RedisCache\\Commands.RedisCache.Test\\SessionRecords\\Microsoft.Azure.Commands.RedisCache.Test.ScenarioTests.RedisCacheTests\\TestDiagnosticOperations.json",
            "_justification": "Legitimate test session record, rules are deleted"
        },
        {
            "file": "\\src\\ResourceManager\\RedisCache\\Commands.RedisCache.Test\\SessionRecords\\Microsoft.Azure.Commands.RedisCache.Test.ScenarioTests.RedisCacheTests\\TestImportExportReboot.json",
            "_justification": "Legitimate test session record, rules are deleted"
        },
        {
            "file": "\\src\\ResourceManager\\RedisCache\\Commands.RedisCache.Test\\SessionRecords\\Microsoft.Azure.Commands.RedisCache.Test.ScenarioTests.RedisCacheTests\\TestRedisCache.json",
            "_justification": "Legitimate test session record, rules are deleted"
        },
        {
            "file": "\\src\\ResourceManager\\RedisCache\\Commands.RedisCache.Test\\SessionRecords\\Microsoft.Azure.Commands.RedisCache.Test.ScenarioTests.RedisCacheTests\\TestRedisCacheClustering.json",
            "_justification": "Legitimate test session record, rules are deleted"
        },
        {
            "file": "\\src\\ResourceManager\\RedisCache\\Commands.RedisCache.Test\\SessionRecords\\Microsoft.Azure.Commands.RedisCache.Test.ScenarioTests.RedisCacheTests\\TestRedisCachePatchSchedules.json",
            "_justification": "Legitimate test session record, rules are deleted"
        },
        {
            "file": "\\src\\ResourceManager\\RedisCache\\Commands.RedisCache.Test\\SessionRecords\\Microsoft.Azure.Commands.RedisCache.Test.ScenarioTests.RedisCacheTests\\TestRedisCachePipeline.json",
            "_justification": "Legitimate test session record, rules are deleted"
        },
        {
            "file": "\\src\\ResourceManager\\RedisCache\\Commands.RedisCache.Test\\SessionRecords\\Microsoft.Azure.Commands.RedisCache.Test.ScenarioTests.RedisCacheTests\\TestZones.json",
            "_justification": "Legitimate test session record, rules are deleted"
        },
        {
            "file": "\\src\\StackAdmin\\Resources\\Commands.Resources.Test\\SessionRecords\\Microsoft.Azure.Commands.Resources.Test.ScenarioTests.ManagedApplicationTests\\TestManagedApplicationCRUD.json",
           "_justification": "Legitimate test session record"
        },
        {
            "file": "\\src\\StackAdmin\\Resources\\Commands.Resources.Test\\SessionRecords\\Microsoft.Azure.Commands.Resources.Test.ScenarioTests.ManagedApplicationDefinitionTests\\TestManagedApplicationDefinitionCRUD.json",
            "_justification": "Legitimate test session record"
        },
        {
            "file": "\\src\\StackAdmin\\Resources\\Commands.Resources.Test\\Models.ResourceGroups\\ResourceClientTests.cs",
            "_justification": "False positive, just a mention of the literal key"
<<<<<<< HEAD
        },{
            "file": "src\\StackAdmin\\Compute\\Commands.Compute.Test\\ScenarioTests\\DiagnosticsExtensionTests.ps1",
            "_justification": "Legitimate test session record"
        },
        {
            "file": "src\\StackAdmin\\Compute\\Commands.Compute.Test\\SessionRecords\\Microsoft.Azure.Commands.Compute.Test.ScenarioTests.AEMExtensionTests\\TestAEMExtensionAdvancedLinuxMD_DSeries.json",
            "_justification": "Legitimate test session record"
        },
        {
            "file": "src\\StackAdmin\\Compute\\Commands.Compute.Test\\SessionRecords\\Microsoft.Azure.Commands.Compute.Test.ScenarioTests.AEMExtensionTests\\TestAEMExtensionAdvancedLinux.json",
            "_justification": "Legitimate test session record"
        },
        {
            "file": "src\\StackAdmin\\Compute\\Commands.Compute.Test\\SessionRecords\\Microsoft.Azure.Commands.Compute.Test.ScenarioTests.AEMExtensionTests\\TestAEMExtensionAdvancedLinux.json",
            "_justification": "Legitimate test session record"
        },
        {
            "file": "src\\StackAdmin\\Compute\\Commands.Compute.Test\\SessionRecords\\Microsoft.Azure.Commands.Compute.Test.ScenarioTests.AEMExtensionTests\\TestAEMExtensionAdvancedLinuxMD.json",
            "_justification": "Legitimate test session record"
        },
        {
            "file": "src\\StackAdmin\\Compute\\Commands.Compute.Test\\SessionRecords\\Microsoft.Azure.Commands.Compute.Test.ScenarioTests.AEMExtensionTests\\TestAEMExtensionAdvancedLinuxMD_ESeries.json",
            "_justification": "Legitimate test session record"
        },
        {
            "file": "src\\StackAdmin\\Compute\\Commands.Compute.Test\\SessionRecords\\Microsoft.Azure.Commands.Compute.Test.ScenarioTests.AEMExtensionTests\\TestAEMExtensionAdvancedLinuxWAD.json",
            "_justification": "Legitimate test session record"
        },
        {
            "file": "src\\StackAdmin\\Compute\\Commands.Compute.Test\\SessionRecords\\Microsoft.Azure.Commands.Compute.Test.ScenarioTests.AEMExtensionTests\\TestAEMExtensionAdvancedLinuxWAD.json",
            "_justification": "Legitimate test session record"
        },
        {
            "file": "src\\StackAdmin\\Compute\\Commands.Compute.Test\\SessionRecords\\Microsoft.Azure.Commands.Compute.Test.ScenarioTests.AEMExtensionTests\\TestAEMExtensionAdvancedLinuxWAD.json",
            "_justification": "Legitimate test session record"
        },
        {
            "file": "src\\StackAdmin\\Compute\\Commands.Compute.Test\\SessionRecords\\Microsoft.Azure.Commands.Compute.Test.ScenarioTests.AEMExtensionTests\\TestAEMExtensionAdvancedWindows.json",
            "_justification": "Legitimate test session record"
        },
        {
            "file": "src\\StackAdmin\\Compute\\Commands.Compute.Test\\SessionRecords\\Microsoft.Azure.Commands.Compute.Test.ScenarioTests.AEMExtensionTests\\TestAEMExtensionAdvancedWindows.json",
            "_justification": "Legitimate test session record"
        },
        {
            "file": "src\\StackAdmin\\Compute\\Commands.Compute.Test\\SessionRecords\\Microsoft.Azure.Commands.Compute.Test.ScenarioTests.AEMExtensionTests\\TestAEMExtensionAdvancedWindowsMD.json",
            "_justification": "Legitimate test session record"
        },
        {
            "file": "src\\StackAdmin\\Compute\\Commands.Compute.Test\\SessionRecords\\Microsoft.Azure.Commands.Compute.Test.ScenarioTests.AEMExtensionTests\\TestAEMExtensionAdvancedWindowsWAD.json",
            "_justification": "Legitimate test session record"
        },
        {
            "file": "src\\StackAdmin\\Compute\\Commands.Compute.Test\\SessionRecords\\Microsoft.Azure.Commands.Compute.Test.ScenarioTests.AEMExtensionTests\\TestAEMExtensionAdvancedWindowsWAD.json",
            "_justification": "Legitimate test session record"
        },
        {
            "file": "src\\StackAdmin\\Compute\\Commands.Compute.Test\\SessionRecords\\Microsoft.Azure.Commands.Compute.Test.ScenarioTests.AEMExtensionTests\\TestAEMExtensionAdvancedWindowsWAD.json",
            "_justification": "Legitimate test session record"
        },
        {
            "file": "src\\StackAdmin\\Compute\\Commands.Compute.Test\\SessionRecords\\Microsoft.Azure.Commands.Compute.Test.ScenarioTests.AEMExtensionTests\\TestAEMExtensionAdvancedWindowsWAD.json",
            "_justification": "Legitimate test session record"
        },
        {
            "file": "src\\StackAdmin\\Compute\\Commands.Compute.Test\\SessionRecords\\Microsoft.Azure.Commands.Compute.Test.ScenarioTests.AEMExtensionTests\\TestAEMExtensionBasicLinux.json",
            "_justification": "Legitimate test session record"
        },
        {
            "file": "src\\StackAdmin\\Compute\\Commands.Compute.Test\\SessionRecords\\Microsoft.Azure.Commands.Compute.Test.ScenarioTests.AEMExtensionTests\\TestAEMExtensionBasicLinux.json",
            "_justification": "Legitimate test session record"
        },
        {
            "file": "src\\StackAdmin\\Compute\\Commands.Compute.Test\\SessionRecords\\Microsoft.Azure.Commands.Compute.Test.ScenarioTests.AEMExtensionTests\\TestAEMExtensionBasicLinuxWAD.json",
            "_justification": "Legitimate test session record"
        },
        {
            "file": "src\\StackAdmin\\Compute\\Commands.Compute.Test\\SessionRecords\\Microsoft.Azure.Commands.Compute.Test.ScenarioTests.AEMExtensionTests\\TestAEMExtensionBasicLinuxWAD.json",
            "_justification": "Legitimate test session record"
        },
        {
            "file": "src\\StackAdmin\\Compute\\Commands.Compute.Test\\SessionRecords\\Microsoft.Azure.Commands.Compute.Test.ScenarioTests.AEMExtensionTests\\TestAEMExtensionBasicWindows.json",
            "_justification": "Legitimate test session record"
        },
        {
            "file": "src\\StackAdmin\\Compute\\Commands.Compute.Test\\SessionRecords\\Microsoft.Azure.Commands.Compute.Test.ScenarioTests.AEMExtensionTests\\TestAEMExtensionBasicWindows.json",
            "_justification": "Legitimate test session record"
        },
        {
            "file": "src\\StackAdmin\\Compute\\Commands.Compute.Test\\SessionRecords\\Microsoft.Azure.Commands.Compute.Test.ScenarioTests.AEMExtensionTests\\TestAEMExtensionAdvancedWindowsWAD.json",
            "_justification": "Legitimate test session record"
        },
        {
            "file": "src\\StackAdmin\\Compute\\Commands.Compute.Test\\SessionRecords\\Microsoft.Azure.Commands.Compute.Test.ScenarioTests.AddVhdTests\\TestAddVhd.json",
            "_justification": "Legitimate test session record"
        },
        {
            "file": "src\\StackAdmin\\Compute\\Commands.Compute.Test\\SessionRecords\\Microsoft.Azure.Commands.Compute.Test.ScenarioTests.AddVhdTests\\TestAddVhd.json",
            "_justification": "Legitimate test session record"
        },
        {
            "file": "src\\StackAdmin\\Compute\\Commands.Compute.Test\\SessionRecords\\Microsoft.Azure.Commands.Compute.Test.ScenarioTests.AddVhdTests\\TestAddVhd.json",
            "_justification": "Legitimate test session record"
        },
        {
            "file": "src\\StackAdmin\\Compute\\Commands.Compute.Test\\SessionRecords\\Microsoft.Azure.Commands.Compute.Test.ScenarioTests.AddVhdTests\\TestAddVhd.json",
            "_justification": "Legitimate test session record"
        },
        {
            "file": "src\\StackAdmin\\Compute\\Commands.Compute.Test\\SessionRecords\\Microsoft.Azure.Commands.Compute.Test.ScenarioTests.AddVhdTests\\TestAddVhd.json",
            "_justification": "Legitimate test session record"
        },
        {
            "file": "src\\StackAdmin\\Compute\\Commands.Compute.Test\\SessionRecords\\Microsoft.Azure.Commands.Compute.Test.ScenarioTests.AddVhdTests\\TestAddVhd.json",
            "_justification": "Legitimate test session record"
        },
        {
            "file": "src\\StackAdmin\\Compute\\Commands.Compute.Test\\SessionRecords\\Microsoft.Azure.Commands.Compute.Test.ScenarioTests.AEMExtensionTests\\TestAEMExtensionAdvancedLinuxWAD.json",
            "_justification": "Legitimate test session record"
        },
        {
            "file": "src\\StackAdmin\\Compute\\Commands.Compute.Test\\SessionRecords\\Microsoft.Azure.Commands.Compute.Test.ScenarioTests.AddVhdTests\\TestAddVhd.json",
            "_justification": "Legitimate test session record"
        },
        {
            "file": "src\\StackAdmin\\Compute\\Commands.Compute.Test\\SessionRecords\\Microsoft.Azure.Commands.Compute.Test.ScenarioTests.AddVhdTests\\TestAddVhd.json",
            "_justification": "Legitimate test session record"
        },
        {
            "file": "src\\StackAdmin\\Compute\\Commands.Compute.Test\\SessionRecords\\Microsoft.Azure.Commands.Compute.Test.ScenarioTests.AddVhdTests\\TestAddVhd.json",
            "_justification": "Legitimate test session record"
        },
        {
            "file": "src\\StackAdmin\\Compute\\Commands.Compute.Test\\SessionRecords\\Microsoft.Azure.Commands.Compute.Test.ScenarioTests.AddVhdTests\\TestAddVhd.json",
            "_justification": "Legitimate test session record"
        },
        {
            "file": "src\\StackAdmin\\Compute\\Commands.Compute.Test\\SessionRecords\\Microsoft.Azure.Commands.Compute.Test.ScenarioTests.AddVhdTests\\TestAddVhd.json",
            "_justification": "Legitimate test session record"
        },
        {
            "file": "src\\StackAdmin\\Compute\\Commands.Compute.Test\\SessionRecords\\Microsoft.Azure.Commands.Compute.Test.ScenarioTests.AddVhdTests\\TestAddVhd.json",
            "_justification": "Legitimate test session record"
        },
        {
            "file": "src\\StackAdmin\\Compute\\Commands.Compute.Test\\SessionRecords\\Microsoft.Azure.Commands.Compute.Test.ScenarioTests.AddVhdTests\\TestAddVhd.json",
            "_justification": "Legitimate test session record"
        },
        {
            "file": "src\\StackAdmin\\Compute\\Commands.Compute.Test\\SessionRecords\\Microsoft.Azure.Commands.Compute.Test.ScenarioTests.AEMExtensionTests\\TestAEMExtensionBasicLinux.json",
            "_justification": "Legitimate test session record"
        },
        {
            "file": "src\\StackAdmin\\Compute\\Commands.Compute.Test\\SessionRecords\\Microsoft.Azure.Commands.Compute.Test.ScenarioTests.AEMExtensionTests\\TestAEMExtensionBasicWindowsWAD.json",
            "_justification": "Legitimate test session record"
        },
        {
            "file": "src\\StackAdmin\\Compute\\Commands.Compute.Test\\SessionRecords\\Microsoft.Azure.Commands.Compute.Test.ScenarioTests.AEMExtensionTests\\TestAEMExtensionBasicWindowsWAD.json",
            "_justification": "Legitimate test session record"
        },
        {
            "file": "src\\StackAdmin\\Compute\\Commands.Compute.Test\\SessionRecords\\Microsoft.Azure.Commands.Compute.Test.ScenarioTests.AEMExtensionTests\\TestAEMExtensionBasicWindowsWAD.json",
            "_justification": "Legitimate test session record"
        },
        {
            "file": "src\\StackAdmin\\Compute\\Commands.Compute.Test\\SessionRecords\\Microsoft.Azure.Commands.Compute.Test.ScenarioTests.AEMExtensionTests\\TestAEMExtensionBasicWindows.json",
            "_justification": "Legitimate test session record"
        },
        {
            "file": "src\\StackAdmin\\Compute\\Commands.Compute.Test\\SessionRecords\\Microsoft.Azure.Commands.Compute.Test.ScenarioTests.AEMExtensionTests\\TestAEMExtensionAdvancedLinuxWAD.json",
            "_justification": "Legitimate test session record"
        },
        {
            "file": "src\\StackAdmin\\Compute\\Commands.Compute.Test\\SessionRecords\\Microsoft.Azure.Commands.Compute.Test.ScenarioTests.AEMExtensionTests\\TestAEMExtensionBasicLinuxWAD.json",
            "_justification": "Legitimate test session record"
        },
        {
            "file": "src\\StackAdmin\\Compute\\Commands.Compute.Test\\SessionRecords\\Microsoft.Azure.Commands.Compute.Test.ScenarioTests.DiagnosticsExtensionTests\\TestDiagnosticsExtensionBasic.json",
            "_justification": "Legitimate test session record"
        },
        {
            "file": "src\\StackAdmin\\Compute\\Commands.Compute.Test\\SessionRecords\\Microsoft.Azure.Commands.Compute.Test.ScenarioTests.AEMExtensionTests\\TestAEMExtensionBasicWindowsWAD.json",
            "_justification": "Legitimate test session record"
        },
        {
            "file": "src\\StackAdmin\\Compute\\Commands.Compute.Test\\SessionRecords\\Microsoft.Azure.Commands.Compute.Test.ScenarioTests.DiagnosticsExtensionTests\\TestDiagnosticsExtensionCantListSepcifyStorageAccountKey.json",
            "_justification": "Legitimate test session record"
        },
        {
            "file": "src\\StackAdmin\\Compute\\Commands.Compute.Test\\SessionRecords\\Microsoft.Azure.Commands.Compute.Test.ScenarioTests.DiagnosticsExtensionTests\\TestDiagnosticsExtensionBasic.json",
            "_justification": "Legitimate test session record"
        },
        {
            "file": "src\\StackAdmin\\Compute\\Commands.Compute.Test\\SessionRecords\\Microsoft.Azure.Commands.Compute.Test.ScenarioTests.DiskRPTests\\TestDisk.json",
            "_justification": "Legitimate test session record"
        },
        {
            "file": "src\\StackAdmin\\Compute\\Commands.Compute.Test\\SessionRecords\\Microsoft.Azure.Commands.Compute.Test.ScenarioTests.DiskRPTests\\TestDisk.json",
            "_justification": "Legitimate test session record"
        },
        {
            "file": "src\\StackAdmin\\Compute\\Commands.Compute.Test\\SessionRecords\\Microsoft.Azure.Commands.Compute.Test.ScenarioTests.DiagnosticsExtensionTests\\TestDiagnosticsExtensionSupportJsonConfig.json",
            "_justification": "Legitimate test session record"
        },
        {
            "file": "src\\StackAdmin\\Compute\\Commands.Compute.Test\\SessionRecords\\Microsoft.Azure.Commands.Compute.Test.ScenarioTests.DiagnosticsExtensionTests\\TestDiagnosticsExtensionSepcifyStorageAccountName.json",
            "_justification": "Legitimate test session record"
        },
        {
            "file": "src\\StackAdmin\\Compute\\Commands.Compute.Test\\SessionRecords\\Microsoft.Azure.Commands.Compute.Test.ScenarioTests.DiagnosticsExtensionTests\\TestDiagnosticsExtensionSupportJsonConfig.json",
            "_justification": "Legitimate test session record"
        },
        {
            "file": "src\\StackAdmin\\Compute\\Commands.Compute.Test\\SessionRecords\\Microsoft.Azure.Commands.Compute.Test.ScenarioTests.DiagnosticsExtensionTests\\TestDiagnosticsExtensionSepcifyStorageAccountName.json",
            "_justification": "Legitimate test session record"
        },
        {
            "file": "src\\StackAdmin\\Compute\\Commands.Compute.Test\\SessionRecords\\Microsoft.Azure.Commands.Compute.Test.ScenarioTests.DiagnosticsExtensionTests\\TestVmssDiagnosticsExtension.json",
            "_justification": "Legitimate test session record"
        },
        {
            "file": "src\\StackAdmin\\Compute\\Commands.Compute.Test\\SessionRecords\\Microsoft.Azure.Commands.Compute.Test.ScenarioTests.DiagnosticsExtensionTests\\TestVmssDiagnosticsExtension.json",
            "_justification": "Legitimate test session record"
        },
        {
            "file": "src\\StackAdmin\\Compute\\Commands.Compute.Test\\SessionRecords\\Microsoft.Azure.Commands.Compute.Test.ScenarioTests.DiagnosticsExtensionTests\\TestDiagnosticsExtensionBasic.json",
            "_justification": "Legitimate test session record"
        },
        {
            "file": "src\\StackAdmin\\Compute\\Commands.Compute.Test\\SessionRecords\\Microsoft.Azure.Commands.Compute.Test.ScenarioTests.DiskRPTests\\TestSnapshot.json",
            "_justification": "Legitimate test session record"
        },
        {
            "file": "src\\StackAdmin\\Compute\\Commands.Compute.Test\\SessionRecords\\Microsoft.Azure.Commands.Compute.Test.ScenarioTests.DiskRPTests\\TestSnapshot.json",
            "_justification": "Legitimate test session record"
        },
        {
            "file": "src\\StackAdmin\\Compute\\Commands.Compute.Test\\SessionRecords\\Microsoft.Azure.Commands.Compute.Test.ScenarioTests.AEMExtensionTests\\TestAEMExtensionBasicLinuxWAD.json",
            "_justification": "Legitimate test session record"
        },
        {
            "file": "src\\StackAdmin\\Compute\\Commands.Compute.Test\\SessionRecords\\Microsoft.Azure.Commands.Compute.Test.ScenarioTests.DiagnosticsExtensionTests\\TestDiagnosticsExtensionSepcifyStorageAccountName.json",
            "_justification": "Legitimate test session record"
        },
        {
            "file": "src\\StackAdmin\\Compute\\Commands.Compute.Test\\SessionRecords\\Microsoft.Azure.Commands.Compute.Test.ScenarioTests.DiagnosticsExtensionTests\\TestDiagnosticsExtensionSupportJsonConfig.json",
            "_justification": "Legitimate test session record"
        },
        {
            "file": "src\\StackAdmin\\Compute\\Commands.Compute.Test\\SessionRecords\\Microsoft.Azure.Commands.Compute.Test.ScenarioTests.VirtualMachineBootDiagnosticsTests\\TestVirtualMachineBootDiagnostics.json",
            "_justification": "Legitimate test session record"
        },
        {
            "file": "src\\StackAdmin\\Compute\\Commands.Compute.Test\\SessionRecords\\Microsoft.Azure.Commands.Compute.Test.ScenarioTests.VirtualMachineBootDiagnosticsTests\\TestVirtualMachineBootDiagnostics.json",
            "_justification": "Legitimate test session record"
        },
        {
            "file": "src\\StackAdmin\\Compute\\Commands.Compute.Test\\SessionRecords\\Microsoft.Azure.Commands.Compute.Test.ScenarioTests.SqlIaaSExtensionTests\\TestSqlIaaSExtensionWith2016Image.json",
            "_justification": "Legitimate test session record"
        },
        {
            "file": "src\\StackAdmin\\Compute\\Commands.Compute.Test\\SessionRecords\\Microsoft.Azure.Commands.Compute.Test.ScenarioTests.VirtualMachineExtensionTests\\TestVirtualMachineADDomainExtensionDomainJoin.json",
            "_justification": "Legitimate test session record"
        },
        {
            "file": "src\\StackAdmin\\Compute\\Commands.Compute.Test\\SessionRecords\\Microsoft.Azure.Commands.Compute.Test.ScenarioTests.VirtualMachineExtensionTests\\TestVirtualMachineAccessExtension.json",
            "_justification": "Legitimate test session record"
        },
        {
            "file": "src\\StackAdmin\\Compute\\Commands.Compute.Test\\SessionRecords\\Microsoft.Azure.Commands.Compute.Test.ScenarioTests.VirtualMachineExtensionTests\\TestVirtualMachineADDomainExtension.json",
            "_justification": "Legitimate test session record"
        },
        {
            "file": "src\\StackAdmin\\Compute\\Commands.Compute.Test\\SessionRecords\\Microsoft.Azure.Commands.Compute.Test.ScenarioTests.VirtualMachineExtensionTests\\TestVirtualMachineBginfoExtension.json",
            "_justification": "Legitimate test session record"
        },
        {
            "file": "src\\StackAdmin\\Compute\\Commands.Compute.Test\\SessionRecords\\Microsoft.Azure.Commands.Compute.Test.ScenarioTests.VirtualMachineExtensionTests\\TestVirtualMachineCustomScriptExtension.json",
            "_justification": "Legitimate test session record"
        },
        {
            "file": "src\\StackAdmin\\Compute\\Commands.Compute.Test\\SessionRecords\\Microsoft.Azure.Commands.Compute.Test.ScenarioTests.VirtualMachineExtensionTests\\TestVirtualMachineCustomScriptExtensionFileUri.json",
            "_justification": "Legitimate test session record"
        },
        {
            "file": "src\\StackAdmin\\Compute\\Commands.Compute.Test\\SessionRecords\\Microsoft.Azure.Commands.Compute.Test.ScenarioTests.VirtualMachineExtensionTests\\TestVirtualMachineCustomScriptExtensionSecureExecution.json",
            "_justification": "Legitimate test session record"
        },
        {
            "file": "src\\StackAdmin\\Compute\\Commands.Compute.Test\\SessionRecords\\Microsoft.Azure.Commands.Compute.Test.ScenarioTests.VirtualMachineExtensionTests\\TestVirtualMachineCustomScriptExtensionWrongStorage.json",
            "_justification": "Legitimate test session record"
        },
        {
            "file": "src\\StackAdmin\\Compute\\Commands.Compute.Test\\SessionRecords\\Microsoft.Azure.Commands.Compute.Test.ScenarioTests.VirtualMachineExtensionTests\\TestVirtualMachineCustomScriptExtensionFileUri.json",
            "_justification": "Legitimate test session record"
        },
        {
            "file": "src\\StackAdmin\\Compute\\Commands.Compute.Test\\SessionRecords\\Microsoft.Azure.Commands.Compute.Test.ScenarioTests.VirtualMachineExtensionTests\\TestVirtualMachineCustomScriptExtensionFileUri.json",
            "_justification": "Legitimate test session record"
        },
        {
            "file": "src\\StackAdmin\\Compute\\Commands.Compute.Test\\SessionRecords\\Microsoft.Azure.Commands.Compute.Test.ScenarioTests.VirtualMachineExtensionTests\\TestVirtualMachineExtension.json",
            "_justification": "Legitimate test session record"
        },
        {
            "file": "src\\StackAdmin\\Compute\\Commands.Compute.Test\\SessionRecords\\Microsoft.Azure.Commands.Compute.Test.ScenarioTests.VirtualMachineExtensionTests\\TestVirtualMachineCustomScriptExtensionFileUri.json",
            "_justification": "Legitimate test session record"
        },
        {
            "file": "src\\StackAdmin\\Compute\\Commands.Compute.Test\\SessionRecords\\Microsoft.Azure.Commands.Compute.Test.ScenarioTests.VirtualMachineExtensionTests\\TestVirtualMachineCustomScriptExtensionFileUri.json",
            "_justification": "Legitimate test session record"
        },
        {
            "file": "src\\StackAdmin\\Compute\\Commands.Compute.Test\\SessionRecords\\Microsoft.Azure.Commands.Compute.Test.ScenarioTests.VirtualMachineExtensionTests\\TestVirtualMachineExtensionWithSwitch.json",
            "_justification": "Legitimate test session record"
        },
        {
            "file": "src\\StackAdmin\\Compute\\Commands.Compute.Test\\SessionRecords\\Microsoft.Azure.Commands.Compute.Test.ScenarioTests.VirtualMachineExtensionTests\\TestVirtualMachineCustomScriptExtensionFileUri.json",
            "_justification": "Legitimate test session record"
        },
        {
            "file": "src\\StackAdmin\\Compute\\Commands.Compute.Test\\SessionRecords\\Microsoft.Azure.Commands.Compute.Test.ScenarioTests.VirtualMachineExtensionTests\\TestVirtualMachineExtensionUsingHashTable.json",
            "_justification": "Legitimate test session record"
        },
        {
            "file": "src\\StackAdmin\\Compute\\Commands.Compute.Test\\Templates\\tstorgnztn-validator.pem",
            "_justification": "Legitimate test session record"
=======
        },
        {
            "file": "\\src\\StackAdmin\\Network\\Commands.Network.Test\\ScenarioTests\\ApplicationGatewayTests.ps1", 
            "_justification": "No secrets, use of test password"
        },
        {
            "file": "\\src\\StackAdmin\\Network\\Commands.Network.Test\\ScenarioTests\\VirtualNetworkGatewayTests.ps1", 
            "_justification": "No secrets, use of test password"
        },
        {
            "file": "\\src\\StackAdmin\\Network\\Commands.Network.Test\\SessionRecords\\Commands.Network.Test.ScenarioTests.ApplicationGatewayTests\\TestApplicationGatewayCRUD2.json", 
            "_justification": "Legitimate test session record"
        },
        {
            "file": "\\src\\StackAdmin\\Network\\Commands.Network.Test\\SessionRecords\\Commands.Network.Test.ScenarioTests.NetworkWatcherAPITests\\TestTroubleshoot.json", 
            "_justification": "Legitimate test session record"
        },
        {
            "file": "\\src\\StackAdmin\\Network\\Commands.Network.Test\\SessionRecords\\Commands.Network.Test.ScenarioTests.VirtualNetworkTests\\TestResourceNavigationLinksOnSubnetCRUD.json", 
            "_justification": "Legitimate test session record"
        },
        {
            "file": "\\src\\StackAdmin\\Network\\Commands.Network.Test\\SessionRecords\\Commands.Network.Test.ScenarioTests.VirtualNetworkGatewayTests\\TestVirtualNetworkGatewayP2SVpnProfile.json", 
            "_justification": "Legitimate test session record"
        },
        {
            "file": "src\\StackAdmin\\Azs.Backup.Admin\\Tests\\src\\Common.ps1",
            "_justification": "randomly generated base64 encoding."
>>>>>>> 3fabf11c
        }
	]
}<|MERGE_RESOLUTION|>--- conflicted
+++ resolved
@@ -181,11 +181,7 @@
             "file": "\\src\\ServiceManagement\\Services\\Commands.Test.Utilities\\Resources\\ValidProfileChina.PublishSettings",
             "_justification": "Legitimate test publishsettings file"
         },
-<<<<<<< HEAD
 		{
-=======
-		    {
->>>>>>> 3fabf11c
             "file": "\\src\\ResourceManager\\Network\\Commands.Network.Test\\SessionRecords\\Commands.Network.Test.ScenarioTests.NetworkWatcherAPITests\\TestTroubleshoot.json",
             "_justification": "Legitimate test session record, resources are deleted"
         },
@@ -236,8 +232,8 @@
         {
             "file": "\\src\\StackAdmin\\Resources\\Commands.Resources.Test\\Models.ResourceGroups\\ResourceClientTests.cs",
             "_justification": "False positive, just a mention of the literal key"
-<<<<<<< HEAD
-        },{
+        },
+        {
             "file": "src\\StackAdmin\\Compute\\Commands.Compute.Test\\ScenarioTests\\DiagnosticsExtensionTests.ps1",
             "_justification": "Legitimate test session record"
         },
@@ -564,36 +560,34 @@
         {
             "file": "src\\StackAdmin\\Compute\\Commands.Compute.Test\\Templates\\tstorgnztn-validator.pem",
             "_justification": "Legitimate test session record"
-=======
-        },
-        {
-            "file": "\\src\\StackAdmin\\Network\\Commands.Network.Test\\ScenarioTests\\ApplicationGatewayTests.ps1", 
+        },
+        {
+            "file": "\\src\\StackAdmin\\Network\\Commands.Network.Test\\ScenarioTests\\ApplicationGatewayTests.ps1",
             "_justification": "No secrets, use of test password"
         },
         {
-            "file": "\\src\\StackAdmin\\Network\\Commands.Network.Test\\ScenarioTests\\VirtualNetworkGatewayTests.ps1", 
+            "file": "\\src\\StackAdmin\\Network\\Commands.Network.Test\\ScenarioTests\\VirtualNetworkGatewayTests.ps1",
             "_justification": "No secrets, use of test password"
         },
         {
-            "file": "\\src\\StackAdmin\\Network\\Commands.Network.Test\\SessionRecords\\Commands.Network.Test.ScenarioTests.ApplicationGatewayTests\\TestApplicationGatewayCRUD2.json", 
-            "_justification": "Legitimate test session record"
-        },
-        {
-            "file": "\\src\\StackAdmin\\Network\\Commands.Network.Test\\SessionRecords\\Commands.Network.Test.ScenarioTests.NetworkWatcherAPITests\\TestTroubleshoot.json", 
-            "_justification": "Legitimate test session record"
-        },
-        {
-            "file": "\\src\\StackAdmin\\Network\\Commands.Network.Test\\SessionRecords\\Commands.Network.Test.ScenarioTests.VirtualNetworkTests\\TestResourceNavigationLinksOnSubnetCRUD.json", 
-            "_justification": "Legitimate test session record"
-        },
-        {
-            "file": "\\src\\StackAdmin\\Network\\Commands.Network.Test\\SessionRecords\\Commands.Network.Test.ScenarioTests.VirtualNetworkGatewayTests\\TestVirtualNetworkGatewayP2SVpnProfile.json", 
+            "file": "\\src\\StackAdmin\\Network\\Commands.Network.Test\\SessionRecords\\Commands.Network.Test.ScenarioTests.ApplicationGatewayTests\\TestApplicationGatewayCRUD2.json",
+            "_justification": "Legitimate test session record"
+        },
+        {
+            "file": "\\src\\StackAdmin\\Network\\Commands.Network.Test\\SessionRecords\\Commands.Network.Test.ScenarioTests.NetworkWatcherAPITests\\TestTroubleshoot.json",
+            "_justification": "Legitimate test session record"
+        },
+        {
+            "file": "\\src\\StackAdmin\\Network\\Commands.Network.Test\\SessionRecords\\Commands.Network.Test.ScenarioTests.VirtualNetworkTests\\TestResourceNavigationLinksOnSubnetCRUD.json",
+            "_justification": "Legitimate test session record"
+        },
+        {
+            "file": "\\src\\StackAdmin\\Network\\Commands.Network.Test\\SessionRecords\\Commands.Network.Test.ScenarioTests.VirtualNetworkGatewayTests\\TestVirtualNetworkGatewayP2SVpnProfile.json",
             "_justification": "Legitimate test session record"
         },
         {
             "file": "src\\StackAdmin\\Azs.Backup.Admin\\Tests\\src\\Common.ps1",
             "_justification": "randomly generated base64 encoding."
->>>>>>> 3fabf11c
         }
 	]
 }