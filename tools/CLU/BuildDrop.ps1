--- conflicted
+++ resolved
@@ -1,8 +1,4 @@
-<<<<<<< HEAD
-param([string]$dropLocation, [string]$packageVersion="0.0.1", [string]$packageName="*", [switch] $excludeCommandPackages, [switch] $excludeCluRun)
-=======
 param([string]$dropLocation, [string]$packageVersion="0.0.1", [string] $commandPackagesToBuild = "*", [string] $exceptCommandPackagesToBuild, [switch] $excludeCluRun)
->>>>>>> 9788489d
 
 $thisScriptDirectory = Split-Path $MyInvocation.MyCommand.Path -Parent
 
@@ -28,20 +24,12 @@
 $buildProfileScriptPath = "`"$thisScriptDirectory\BuildProfile.ps1`"" # Guard against spaces in the path
 $sourcesRoot = "$workspaceDirectory\src\clu"
 
-<<<<<<< HEAD
-if (!($excludeCommandPackages.IsPresent))
-{
-    # Grap all command packages to build.
-    # We'll assume that all directories that contain a *.nuspec.template file is a command package and that the name of the package is everything leading up to .nuspec.template
-    $commandPackages = Get-ChildItem -path $sourcesRoot -Filter "$packageName.nuspec.template" -Recurse -File | ForEach-Object { New-Object PSObject -Property @{Directory=$_.DirectoryName; Package=$_.Name.Substring(0, $_.Name.Length - ".nuspec.template".Length)} }
-=======
 # Grab all command packages to build.
 # We'll assume that all directories that contain a *.nuspec.template file is a command package and that the name of the package is everything leading up to .nuspec.template
 $commandPackages = Get-ChildItem -path $sourcesRoot -Filter '*.nuspec.template' -Recurse -File | 
                         ForEach-Object { New-Object PSObject -Property @{Directory=$_.DirectoryName; Package=$_.Name.Substring(0, $_.Name.Length - ".nuspec.template".Length)} } | 
                         Where-Object -Property Package -Like -Value $commandPackagesToBuild  |
                         Where-Object -Property Package -NotLike -Value $exceptCommandPackagesToBuild
->>>>>>> 9788489d
 
 foreach($commandPackage in $commandPackages)
 {
@@ -49,13 +37,7 @@
     $commandPackageDir  = $commandPackage.Directory
     $buildOutputDirectory = Join-Path -path $commandPackageDir -ChildPath "bin\Debug\publish"
 
-<<<<<<< HEAD
-        Invoke-Expression "& $buildProfileScriptPath $commandPackageDir $commandPackageName $buildOutputDirectory $packageVersion $dropLocation\CommandRepo"
-    }
-=======
-
     Invoke-Expression "& $buildProfileScriptPath $commandPackageDir $commandPackageName $buildOutputDirectory $packageVersion $dropLocation\CommandRepo"
->>>>>>> 9788489d
 }
 
 if (!($excludeCluRun))
