--- conflicted
+++ resolved
@@ -2,7 +2,6 @@
 * Added Batch cmdlets
     * Start-AzureBatchPoolResize
     * Stop-AzureBatchPoolResize
-<<<<<<< HEAD
 * Azure SQL Database
     * Added cmdlets for pause/resume functionality and retrieving restore points for restoring backups:
         * Suspend-AzureSqlDatabase
@@ -10,7 +9,6 @@
         * Get-AzureSqlDatabaseRestorePoints
     * Changed cmdlets:
         * New-AzureSqlDatabase - Can now create Azure Sql Data Warehouse databases
-=======
 * RedisCache cmdlets 
     * Set-AzureRedisCache - Added support for scaling, using RedisConfiguration instead of MaxMemoryPolicy #513
     * New-AzureRedisCache - Using RedisConfiguration instead of MaxMemoryPolicy #513
@@ -21,8 +19,7 @@
     * Added Test-AzureResourceGroup and Test-AzureResource cmdlets
     * Refactored Resource Lock cmdlets
     * Removed unnecessary code when getting a resource
->>>>>>> aa8cfc73
-
+	
 2015.06.05 version 0.9.3
 * Fixed bug in Websites cmdlets related to slots #454
 * Fix bug in Set-AzureResource cmdlet #456
